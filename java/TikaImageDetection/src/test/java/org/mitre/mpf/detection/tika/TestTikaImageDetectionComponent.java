--- conflicted
+++ resolved
@@ -42,16 +42,10 @@
 import java.util.Comparator;
 
 import static org.junit.Assert.*;
-<<<<<<< HEAD
 import static org.junit.Assert.assertEquals;
 import static org.junit.Assert.fail;
 
-import java.nio.file.Files;
-import java.io.File;
-import java.nio.file.Path;
 import java.nio.file.Paths;
-=======
->>>>>>> 30412554
 
 /**
  * The test class provides the framework for developing Java components.  Test cases can be prepared for a variety
