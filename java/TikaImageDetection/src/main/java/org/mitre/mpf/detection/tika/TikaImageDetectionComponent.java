/******************************************************************************
 * NOTICE                                                                     *
 *                                                                            *
 * This software (or technical data) was produced for the U.S. Government     *
 * under contract, and is subject to the Rights in Data-General Clause        *
 * 52.227-14, Alt. IV (DEC 2007).                                             *
 *                                                                            *
 * Copyright 2018 The MITRE Corporation. All Rights Reserved.                 *
 ******************************************************************************/

/******************************************************************************
 * Copyright 2018 The MITRE Corporation                                       *
 *                                                                            *
 * Licensed under the Apache License, Version 2.0 (the "License");            *
 * you may not use this file except in compliance with the License.           *
 * You may obtain a copy of the License at                                    *
 *                                                                            *
 *    http://www.apache.org/licenses/LICENSE-2.0                              *
 *                                                                            *
 * Unless required by applicable law or agreed to in writing, software        *
 * distributed under the License is distributed on an "AS IS" BASIS,          *
 * WITHOUT WARRANTIES OR CONDITIONS OF ANY KIND, either express or implied.   *
 * See the License for the specific language governing permissions and        *
 * limitations under the License.                                             *
 ******************************************************************************/

package org.mitre.mpf.detection.tika;

<<<<<<< HEAD
import org.mitre.mpf.component.api.detection.*;
import org.mitre.mpf.component.api.detection.util.MPFEnvironmentVariablePathExpander;

import java.util.List;
import java.util.Map;
import java.util.HashMap;
import java.util.ArrayList;
import java.util.LinkedList;

import java.io.File;
import java.io.FileInputStream;
import java.io.InputStream;
import java.io.IOException;
import java.io.FileNotFoundException;

import java.util.regex.Pattern;

=======
import org.apache.tika.config.TikaConfig;
import org.apache.tika.exception.TikaException;
import org.apache.tika.extractor.EmbeddedDocumentExtractor;
>>>>>>> 30412554
import org.apache.tika.metadata.Metadata;
import org.apache.tika.parser.AutoDetectParser;
import org.apache.tika.parser.ParseContext;
import org.apache.tika.parser.pdf.PDFParserConfig;
import org.mitre.mpf.component.api.detection.*;
import org.mitre.mpf.component.api.detection.util.MPFEnvironmentVariablePathExpander;
import org.slf4j.Logger;
import org.slf4j.LoggerFactory;
import org.xml.sax.ContentHandler;
import org.xml.sax.SAXException;

import java.io.FileInputStream;
import java.io.FileNotFoundException;
import java.io.IOException;
import java.io.InputStream;
import java.util.*;
import java.util.regex.Pattern;

public class TikaImageDetectionComponent extends MPFDetectionComponentBase {

    private static final Logger log = LoggerFactory.getLogger(TikaImageDetectionComponent.class);

    private String configDirectory;

    private static void setPdfConfig(ParseContext context) {

        PDFParserConfig pdfConfig = new PDFParserConfig();
        pdfConfig.setExtractInlineImages(true);
        pdfConfig.setExtractUniqueInlineImagesOnly(false);
        context.set(PDFParserConfig.class, pdfConfig);
    }

<<<<<<< HEAD
    private static ArrayList<String> parseDocument(final String input, final String path, final boolean separatePages) throws MPFComponentDetectionError{

        TikaConfig config = TikaConfig.getDefaultConfig();
=======
    public void setConfigDirectory(String configDirectory) {
        this.configDirectory = configDirectory;
    }

    public void init() {
        if (configDirectory == null) {
            configDirectory = getRunDirectory() + "/TikaImageDetection/config";
        }
    }

    private ArrayList<StringBuilder> parseDocument(final String input, final String docPath, final boolean separatePages, final boolean repeatImages) throws MPFComponentDetectionError{
        TikaConfig config = TikaConfig.getDefaultConfig();
        String configPath = configDirectory + "/tika-config.xml";
>>>>>>> 30412554
        try {
            config = new TikaConfig(configPath);
        } catch (SAXException | IOException | TikaException e) {
<<<<<<< HEAD
            String errMsg = "Failed to load tika config file: plugin-files/config/tika-config.xml";
            log.error(errMsg, e);
=======
            e.printStackTrace();
            String errMsg = "Failed to load tika config file: " + configPath;
            LOG.error(errMsg, e);
>>>>>>> 30412554
            throw new MPFComponentDetectionError(MPFDetectionError.MPF_COULD_NOT_OPEN_DATAFILE, errMsg);
        }

        AutoDetectParser parser = new AutoDetectParser(config);
        ContentHandler handler = new ImageExtractionContentHandler();
        Metadata metadata = new Metadata();
        ParseContext context = new ParseContext();
<<<<<<< HEAD
        EmbeddedDocumentExtractor embeddedDocumentExtractor = new EmbeddedContentExtractor(path, separatePages);
        String errMsg = ((EmbeddedContentExtractor) embeddedDocumentExtractor).init(log);
=======
        EmbeddedDocumentExtractor embeddedDocumentExtractor = new EmbeddedContentExtractor(docPath, separatePages, repeatImages);
        String errMsg = ((EmbeddedContentExtractor) embeddedDocumentExtractor).init(LOG);
>>>>>>> 30412554
        if( errMsg.length() > 0) {
            throw new MPFComponentDetectionError(MPFDetectionError.MPF_FILE_WRITE_ERROR, errMsg);
        }

        context.set(EmbeddedDocumentExtractor.class, embeddedDocumentExtractor);
        context.set(AutoDetectParser.class, parser);
        setPdfConfig(context);
        try {
            InputStream stream = new FileInputStream(input);
            parser.parse(stream, handler, metadata, context);
        } catch (FileNotFoundException e) {
<<<<<<< HEAD
            errMsg = "Error opening file at : " + path;
            log.error(errMsg, e);
            throw new MPFComponentDetectionError(MPFDetectionError.MPF_COULD_NOT_OPEN_DATAFILE, errMsg);
        } catch (SAXException | IOException | TikaException e) {
            errMsg = "Error processing file at : " + path;
            log.error(errMsg, e);
            throw new MPFComponentDetectionError(MPFDetectionError.MPF_COULD_NOT_READ_DATAFILE, "Error processing file at : " + path);
=======
            errMsg = "Error opening file at : " + docPath;
            LOG.error(errMsg, e);
            throw new MPFComponentDetectionError(MPFDetectionError.MPF_COULD_NOT_OPEN_DATAFILE, errMsg);
        } catch (SAXException | IOException | TikaException e) {
            errMsg = "Error processing file at : " + docPath;
            LOG.error(errMsg, e);
            throw new MPFComponentDetectionError(MPFDetectionError.MPF_COULD_NOT_READ_DATAFILE, "Error processing file at : " + docPath);
>>>>>>> 30412554
        }
        EmbeddedContentExtractor x = ((EmbeddedContentExtractor) embeddedDocumentExtractor);
        return x.getImageList();
    }

    // Handles the case where the media is a generic type.
    public List<MPFGenericTrack>  getDetections(MPFGenericJob mpfGenericJob) throws MPFComponentDetectionError {

        log.info("[{}] Starting job.", mpfGenericJob.getJobName());
        log.debug("jobName = {}, dataUri = {}, size of jobProperties = {}, size of mediaProperties = {}",
            mpfGenericJob.getJobName(), mpfGenericJob.getDataUri(),
            mpfGenericJob.getJobProperties().size(), mpfGenericJob.getMediaProperties().size());

        // =========================
        // Tika Detection
        // =========================

        String defaultSavePath = "$MPF_HOME/share/artifacts";

        Map<String,String> properties = mpfGenericJob.getJobProperties();
        boolean separatePages = false;
        boolean emptyPages = false;

        if (properties.get("SAVE_PATH") != null) {
            defaultSavePath = properties.get("SAVE_PATH");
        }
        defaultSavePath = MPFEnvironmentVariablePathExpander.expand(defaultSavePath);

        if (properties.get("ORGANIZE_BY_PAGE") != null) {
            separatePages = Boolean.valueOf(properties.get("ORGANIZE_BY_PAGE"));
        }
        if (properties.get("ALLOW_EMPTY_PAGES") != null) {
            emptyPages = Boolean.valueOf(properties.get("ALLOW_EMPTY_PAGES"));
        }

        if (mpfGenericJob.getJobName().length() != 0) {
            String inputpath = mpfGenericJob.getJobName().split(":")[0];
            inputpath = Pattern.compile("job"
                    , Pattern.LITERAL | Pattern.CASE_INSENSITIVE).matcher(inputpath).replaceAll("");
            inputpath = inputpath.trim();
            defaultSavePath += "/" + inputpath;
        }

        List<MPFGenericTrack> tracks = new LinkedList<MPFGenericTrack>();
        int page = 0;
        float confidence = -1.0f;
        boolean emptyDocument = true;
        for (String imList: parseDocument(mpfGenericJob.getDataUri(), defaultSavePath, separatePages)) {
            Map<String, String> genericDetectionProperties = new HashMap<String, String>();
            genericDetectionProperties.put("PAGE",String.valueOf(page + 1));
            if (imList.length() > 0) {
                emptyDocument = false;
                genericDetectionProperties.put("SAVED_IMAGES",imList.toString());
                MPFGenericTrack genericTrack = new MPFGenericTrack(confidence, genericDetectionProperties);
                tracks.add(genericTrack);
            } else {
                if (emptyPages) {
                    genericDetectionProperties.put("SAVED_IMAGES", "");
                    MPFGenericTrack genericTrack = new MPFGenericTrack(confidence, genericDetectionProperties);
                    tracks.add(genericTrack);
                }
            }
            page++;
        }

        if (emptyDocument) {
            // If no images were found at all, wipe out empty tracks.
            log.info("No images detected in document");
            tracks.clear();
        }
        deleteEmptySubDirectories(new File(defaultSavePath + "/tika-extracted"));

        log.info("[{}] Processing complete. Generated {} generic tracks.",
                mpfGenericJob.getJobName(),
                tracks.size());

        return tracks;
    }

    // Recursively walks through the given directory and clears out empty subdirectories
    // If all subdirectories are empty and nothing else is contained, the given directory is also deleted.
    private void deleteEmptySubDirectories(File path){
        if (path.isDirectory()) {
           for(File file: path.listFiles()) {
               if (file.isDirectory()) {
                   deleteEmptySubDirectories(file);
               }
           }
           if (path.list().length == 0) {
               path.delete();
           }
        }
    }

    // The TikeDetection component supports generic file types (pdfs, documents, txt, etc.).
    public boolean supports(MPFDataType mpfDataType) {
        return mpfDataType != null && MPFDataType.UNKNOWN.equals(mpfDataType);
    }

    public String getDetectionType() {
        return "IMAGE";
    }

    public List<MPFImageLocation> getDetections(MPFImageJob job) throws MPFComponentDetectionError {
        throw new MPFComponentDetectionError(MPFDetectionError.MPF_UNSUPPORTED_DATA_TYPE, "Image detection not supported.");
    }

    public List<MPFVideoTrack> getDetections(MPFVideoJob job) throws MPFComponentDetectionError {
        throw new MPFComponentDetectionError(MPFDetectionError.MPF_UNSUPPORTED_DATA_TYPE, "Video detection not supported.");
    }

    public List<MPFAudioTrack> getDetections(MPFAudioJob job) throws MPFComponentDetectionError {
        throw new MPFComponentDetectionError(MPFDetectionError.MPF_UNSUPPORTED_DATA_TYPE, "Audio detection not supported.");
    }
}<|MERGE_RESOLUTION|>--- conflicted
+++ resolved
@@ -26,29 +26,10 @@
 
 package org.mitre.mpf.detection.tika;
 
-<<<<<<< HEAD
-import org.mitre.mpf.component.api.detection.*;
-import org.mitre.mpf.component.api.detection.util.MPFEnvironmentVariablePathExpander;
-
-import java.util.List;
-import java.util.Map;
-import java.util.HashMap;
-import java.util.ArrayList;
-import java.util.LinkedList;
-
-import java.io.File;
-import java.io.FileInputStream;
-import java.io.InputStream;
-import java.io.IOException;
-import java.io.FileNotFoundException;
-
-import java.util.regex.Pattern;
-
-=======
 import org.apache.tika.config.TikaConfig;
 import org.apache.tika.exception.TikaException;
 import org.apache.tika.extractor.EmbeddedDocumentExtractor;
->>>>>>> 30412554
+
 import org.apache.tika.metadata.Metadata;
 import org.apache.tika.parser.AutoDetectParser;
 import org.apache.tika.parser.ParseContext;
@@ -60,11 +41,16 @@
 import org.xml.sax.ContentHandler;
 import org.xml.sax.SAXException;
 
+import java.io.File;
 import java.io.FileInputStream;
 import java.io.FileNotFoundException;
 import java.io.IOException;
 import java.io.InputStream;
-import java.util.*;
+import java.util.List;
+import java.util.Map;
+import java.util.HashMap;
+import java.util.ArrayList;
+import java.util.LinkedList;
 import java.util.regex.Pattern;
 
 public class TikaImageDetectionComponent extends MPFDetectionComponentBase {
@@ -81,11 +67,6 @@
         context.set(PDFParserConfig.class, pdfConfig);
     }
 
-<<<<<<< HEAD
-    private static ArrayList<String> parseDocument(final String input, final String path, final boolean separatePages) throws MPFComponentDetectionError{
-
-        TikaConfig config = TikaConfig.getDefaultConfig();
-=======
     public void setConfigDirectory(String configDirectory) {
         this.configDirectory = configDirectory;
     }
@@ -96,21 +77,15 @@
         }
     }
 
-    private ArrayList<StringBuilder> parseDocument(final String input, final String docPath, final boolean separatePages, final boolean repeatImages) throws MPFComponentDetectionError{
+    private ArrayList<String> parseDocument(final String input, final String docPath, final boolean separatePages) throws MPFComponentDetectionError {
         TikaConfig config = TikaConfig.getDefaultConfig();
         String configPath = configDirectory + "/tika-config.xml";
->>>>>>> 30412554
+
         try {
             config = new TikaConfig(configPath);
         } catch (SAXException | IOException | TikaException e) {
-<<<<<<< HEAD
-            String errMsg = "Failed to load tika config file: plugin-files/config/tika-config.xml";
+            String errMsg = "Failed to load tika config file: " + configPath;
             log.error(errMsg, e);
-=======
-            e.printStackTrace();
-            String errMsg = "Failed to load tika config file: " + configPath;
-            LOG.error(errMsg, e);
->>>>>>> 30412554
             throw new MPFComponentDetectionError(MPFDetectionError.MPF_COULD_NOT_OPEN_DATAFILE, errMsg);
         }
 
@@ -118,13 +93,9 @@
         ContentHandler handler = new ImageExtractionContentHandler();
         Metadata metadata = new Metadata();
         ParseContext context = new ParseContext();
-<<<<<<< HEAD
-        EmbeddedDocumentExtractor embeddedDocumentExtractor = new EmbeddedContentExtractor(path, separatePages);
+        EmbeddedDocumentExtractor embeddedDocumentExtractor = new EmbeddedContentExtractor(docPath, separatePages);
         String errMsg = ((EmbeddedContentExtractor) embeddedDocumentExtractor).init(log);
-=======
-        EmbeddedDocumentExtractor embeddedDocumentExtractor = new EmbeddedContentExtractor(docPath, separatePages, repeatImages);
-        String errMsg = ((EmbeddedContentExtractor) embeddedDocumentExtractor).init(LOG);
->>>>>>> 30412554
+
         if( errMsg.length() > 0) {
             throw new MPFComponentDetectionError(MPFDetectionError.MPF_FILE_WRITE_ERROR, errMsg);
         }
@@ -136,23 +107,13 @@
             InputStream stream = new FileInputStream(input);
             parser.parse(stream, handler, metadata, context);
         } catch (FileNotFoundException e) {
-<<<<<<< HEAD
-            errMsg = "Error opening file at : " + path;
+            errMsg = "Error opening file at : " + docPath;
             log.error(errMsg, e);
             throw new MPFComponentDetectionError(MPFDetectionError.MPF_COULD_NOT_OPEN_DATAFILE, errMsg);
         } catch (SAXException | IOException | TikaException e) {
-            errMsg = "Error processing file at : " + path;
+            errMsg = "Error processing file at : " + docPath;
             log.error(errMsg, e);
-            throw new MPFComponentDetectionError(MPFDetectionError.MPF_COULD_NOT_READ_DATAFILE, "Error processing file at : " + path);
-=======
-            errMsg = "Error opening file at : " + docPath;
-            LOG.error(errMsg, e);
-            throw new MPFComponentDetectionError(MPFDetectionError.MPF_COULD_NOT_OPEN_DATAFILE, errMsg);
-        } catch (SAXException | IOException | TikaException e) {
-            errMsg = "Error processing file at : " + docPath;
-            LOG.error(errMsg, e);
             throw new MPFComponentDetectionError(MPFDetectionError.MPF_COULD_NOT_READ_DATAFILE, "Error processing file at : " + docPath);
->>>>>>> 30412554
         }
         EmbeddedContentExtractor x = ((EmbeddedContentExtractor) embeddedDocumentExtractor);
         return x.getImageList();
