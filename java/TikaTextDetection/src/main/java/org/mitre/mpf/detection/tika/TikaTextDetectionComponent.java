/******************************************************************************
 * NOTICE                                                                     *
 *                                                                            *
 * This software (or technical data) was produced for the U.S. Government     *
 * under contract, and is subject to the Rights in Data-General Clause        *
 * 52.227-14, Alt. IV (DEC 2007).                                             *
 *                                                                            *
 * Copyright 2022 The MITRE Corporation. All Rights Reserved.                 *
 ******************************************************************************/

/******************************************************************************
 * Copyright 2022 The MITRE Corporation                                       *
 *                                                                            *
 * Licensed under the Apache License, Version 2.0 (the "License");            *
 * you may not use this file except in compliance with the License.           *
 * You may obtain a copy of the License at                                    *
 *                                                                            *
 *    http://www.apache.org/licenses/LICENSE-2.0                              *
 *                                                                            *
 * Unless required by applicable law or agreed to in writing, software        *
 * distributed under the License is distributed on an "AS IS" BASIS,          *
 * WITHOUT WARRANTIES OR CONDITIONS OF ANY KIND, either express or implied.   *
 * See the License for the specific language governing permissions and        *
 * limitations under the License.                                             *
 ******************************************************************************/

package org.mitre.mpf.detection.tika;

import com.fasterxml.jackson.core.JsonProcessingException;
import com.fasterxml.jackson.databind.ObjectMapper;
import org.apache.commons.collections4.MapUtils;
import org.apache.tika.exception.TikaException;
import org.apache.tika.language.detect.LanguageDetector;
<<<<<<< HEAD
=======
import org.apache.tika.language.detect.LanguageConfidence;
>>>>>>> 51c276e7
import org.apache.tika.langdetect.optimaize.OptimaizeLangDetector;
import org.apache.tika.langdetect.opennlp.OpenNLPDetector;
import org.apache.tika.langdetect.tika.TikaLanguageDetector;

import org.apache.tika.language.detect.LanguageResult;
import org.apache.tika.metadata.Metadata;
import org.apache.tika.parser.AutoDetectParser;
import org.apache.tika.parser.ParseContext;
import org.apache.tika.parser.Parser;
import org.mitre.mpf.component.api.detection.*;
import org.slf4j.Logger;
import org.slf4j.LoggerFactory;
import org.xml.sax.SAXException;

import java.io.File;
import java.io.FileInputStream;
import java.io.IOException;
import java.lang.IndexOutOfBoundsException;
import java.util.*;

public class TikaTextDetectionComponent extends MPFDetectionComponentBase {

    private static final Logger log = LoggerFactory.getLogger(TikaTextDetectionComponent.class);

    private static final Map<String, String> langMap;
    private static final List<String> supportedLangDetectors = Arrays.asList("opennlp", "optimaize", "tika");
    private static final ObjectMapper objectMapper = new ObjectMapper();

    static {
         langMap = Collections.unmodifiableMap(convertISO639());
    }

    // Handles the case where the media is a generic type.
    public List<MPFGenericTrack> getDetections(MPFGenericJob mpfGenericJob) throws MPFComponentDetectionError {
        log.info("[{}] Starting job.", mpfGenericJob.getJobName());
        log.debug("jobName = {}, dataUri = {}, size of jobProperties = {}, size of mediaProperties = {}",
            mpfGenericJob.getJobName(), mpfGenericJob.getDataUri(),
            mpfGenericJob.getJobProperties().size(), mpfGenericJob.getMediaProperties().size());

        // Specify filename for tika parsers here.
        File file = new File(mpfGenericJob.getDataUri());

        Map<Integer, List<StringBuilder>> pageToSections;
        Metadata metadata = new Metadata();
        try (FileInputStream inputstream = new FileInputStream(file)) {
            // Init parser with custom content handler for parsing text per page (PDF/PPTX).
            Parser parser = new AutoDetectParser();
            TextExtractionContentHandler handler = new TextExtractionContentHandler();
            ParseContext context = new ParseContext();
            // Parse file.
            // If the format is .pdf or .pptx, output will be divided by page/slide.
            parser.parse(inputstream, handler, metadata, context);
            pageToSections = handler.getPages();

        } catch (IOException | TikaException | SAXException e) {
            String errorMsg = String.format("Error parsing file. Filepath = %s", file);
            log.error(errorMsg, e);
            throw new MPFComponentDetectionError(MPFDetectionError.MPF_COULD_NOT_READ_MEDIA, errorMsg, e);
        }

        float confidence = -1.0f;
        List<MPFGenericTrack> tracks = new LinkedList<>();

        String contentType = metadata.get("Content-Type");
        boolean supportsPageNumbers =
                contentType.equals("application/pdf") ||
                contentType.startsWith("application/vnd.openxmlformats-officedocument.presentationml");

        Map<String,String> properties = mpfGenericJob.getJobProperties();

        // Set language filtering limit.
        int charLimit = MapUtils.getIntValue(properties, "MIN_CHARS_FOR_LANGUAGE_DETECTION", 0);
        int maxLang = MapUtils.getIntValue(properties, "MAX_REASONABLE_LANGUAGES", -1);
        int minLang = MapUtils.getIntValue(properties, "MIN_LANGUAGES", 2);

        // Store metadata as a unique track.
        // Disabled by default for format consistency.
        if (MapUtils.getBooleanValue(properties, "STORE_METADATA")) {
            Map<String, String> genericDetectionProperties = new HashMap<>();
            Map<String, String> metadataMap = new HashMap<>();

            String[] metadataKeys = metadata.names();
            for (String s: metadataKeys) {
                metadataMap.put(s, metadata.get(s));
            }

            String metadataOutput;
            try {
                metadataOutput = objectMapper.writeValueAsString(metadataMap);
            } catch (JsonProcessingException e) {
                String errorMsg = "Error writing metadata as json string.";
                log.error(errorMsg, e);
                throw new MPFComponentDetectionError(MPFDetectionError.MPF_COULD_NOT_READ_DATAFILE, errorMsg);
            }
            genericDetectionProperties.put("METADATA", metadataOutput);
            MPFGenericTrack metadataTrack = new MPFGenericTrack(confidence, genericDetectionProperties);
            tracks.add(metadataTrack);
        }

        boolean listAllPages = MapUtils.getBooleanValue(properties, "LIST_ALL_PAGES", false);
        String langOption = properties.getOrDefault("LANG_DETECTOR", "opennlp");
        boolean filterReasonableDetections = MapUtils.getBooleanValue(properties, "LANG_DETECTOR_FILTER", false);

        if (!supportedLangDetectors.contains(langOption))
        {
            log.warn(langOption + " language option not supported. Defaulting to `opennlp` language detector.");
        }
        LanguageDetector identifier;
        if (langOption == "optimaize") {
            identifier = new OptimaizeLangDetector();
            try {
                identifier.loadModels();
            } catch (IOException e) {
                String errorMsg = "Error loading Optimaize Language Model.";
                log.error(errorMsg, e);
                throw new MPFComponentDetectionError(MPFDetectionError.MPF_OTHER_DETECTION_ERROR_TYPE, errorMsg);
            }
        }
        else if(langOption == "tika") {
            //TODO: It appears that the legaacy tika detector has several issues procssing short sections of text.
            //TODO: If not resolved soon, we should avoid adding this detector. Want to run more tests to confirm.
            identifier = new TikaLanguageDetector();
            try {
                identifier.loadModels();
            } catch (IOException e) {
                String errorMsg = "Error loading Tika Language Model.";
                log.error(errorMsg, e);
                throw new MPFComponentDetectionError(MPFDetectionError.MPF_OTHER_DETECTION_ERROR_TYPE, errorMsg);
            }
        }
        else {
            // Default option.
            // Note: loadModels() call is not needed, OpenNLP models are static.
            identifier = new OpenNLPDetector();
        }

        // Separate all output into separate pages. Tag each page by detected language.
        for (int p = 0; p < pageToSections.size(); p++) {
            var sections = pageToSections.get(p);

            if (sections.size() == 1 && sections.get(0).toString().isBlank()) {
                // If LIST_ALL_PAGES is true, create empty tracks for empty pages.
                if (listAllPages) {
                    Map<String, String> genericDetectionProperties = new HashMap<>();
                    genericDetectionProperties.put("TEXT", "");
                    genericDetectionProperties.put("TEXT_LANGUAGE", "Unknown");
                    if (supportsPageNumbers) {
                        genericDetectionProperties.put("PAGE_NUM", String.format("%d", p + 1));
                    } else {
                        genericDetectionProperties.put("PAGE_NUM", "-1");
                    }
                    genericDetectionProperties.put("SECTION_NUM", String.format("%d", 1));
                    MPFGenericTrack genericTrack = new MPFGenericTrack(confidence, genericDetectionProperties);
                    tracks.add(genericTrack);
                }
                continue;
            }

            for (int s = 0; s < sections.size(); s++) {

                // By default, trim out detected text.
                String text = sections.get(s).toString().trim();
                if (text.isEmpty()) {
                    continue;
                }

                Map<String, String> genericDetectionProperties = new HashMap<>();
                genericDetectionProperties.put("TEXT", text);

                // Process text languages.
                if (text.length() >= charLimit) {
<<<<<<< HEAD
                    LanguageResult langResult;
                    String language;
                    try{
                        langResult = identifier.detect(text);
                        language = langResult.getLanguage();
                        if (langMap.containsKey(language)) {
                            language = langMap.get(language);
                        }
                        if (!langResult.isReasonablyCertain() && filterReasonableDetections) {
                            language = null;
                        }
                    } catch (IndexOutOfBoundsException e) {
                        // TODO: Resolve if possible.
                        // Right now, the legacy Tika detector is throwing index errors with short snippets of text.
                        // the other two detectors are able to detect text properly and do not throw this error.
                        language = "Unknown";
                        String errorMsg = "Error detecting language using " + langOption + " detector.";
                        log.error(errorMsg, e);
=======
                    List<LanguageResult> langResultList;
                    langResultList = identifier.detectAll(text);

                    List<String> langList = new ArrayList<String>();
                    List<String> confidenceList = new ArrayList<String>();

                    maxLang = maxLang > langResultList.size() || maxLang < 1 ? langResultList.size(): maxLang;
                    minLang = minLang > langResultList.size() ? langResultList.size() : minLang;

                    minLang = minLang <= 0 ? 0 : minLang;
                    maxLang = maxLang < minLang ? minLang: maxLang;

                    for (int i=0; i < maxLang; i++) {
                        LanguageResult langResult = langResultList.get(i);

                        String language = langResult.getLanguage();
                        LanguageConfidence langConfidence = langResult.getConfidence();

                        if (langMap.containsKey(language)) {
                            language = langMap.get(language);
                        }
                        if (i >= minLang && !langResult.isReasonablyCertain()) {
                            break;
                        }
                        if (language == null) {
                            break;
                        }
                        langList.add(language);
                        confidenceList.add(langConfidence.toString());
>>>>>>> 51c276e7
                    }

                    if(langList.size() < 1) {
                        genericDetectionProperties.put("TEXT_LANGUAGE", "Unknown");
                        genericDetectionProperties.put("TEXT_LANGUAGE_CONFIDENCE", "-1");
                        genericDetectionProperties.put("SECONDARY_TEXT_LANGUAGES", "Unknown");
                        genericDetectionProperties.put("SECONDARY_TEXT_LANGUAGE_CONFIDENCES", "NONE");
                    } else if(langList.size() == 1) {
                        genericDetectionProperties.put("TEXT_LANGUAGE", langList.get(0));
                        genericDetectionProperties.put("TEXT_LANGUAGE_CONFIDENCE", confidenceList.get(0));
                        genericDetectionProperties.put("SECONDARY_TEXT_LANGUAGES", "Unknown");
                        genericDetectionProperties.put("SECONDARY_TEXT_LANGUAGE_CONFIDENCES", "NONE");
                    } else {
                        genericDetectionProperties.put("TEXT_LANGUAGE", langList.remove(0));
                        genericDetectionProperties.put("TEXT_LANGUAGE_CONFIDENCE", confidenceList.remove(0));
                        genericDetectionProperties.put("SECONDARY_TEXT_LANGUAGES", String.join(", ", langList));
                        genericDetectionProperties.put("SECONDARY_TEXT_LANGUAGE_CONFIDENCES",
                                                        String.join(", ", confidenceList));
                    }
                } else {
                    genericDetectionProperties.put("TEXT_LANGUAGE", "Unknown");
                    genericDetectionProperties.put("TEXT_LANGUAGE_CONFIDENCE", "NONE");
                    genericDetectionProperties.put("SECONDARY_TEXT_LANGUAGES", "Unknown");
                    genericDetectionProperties.put("SECONDARY_TEXT_LANGUAGE_CONFIDENCES", "NONE");
                }

                if (supportsPageNumbers) {
                    genericDetectionProperties.put("PAGE_NUM", String.format("%d", p + 1));
                } else {
                    genericDetectionProperties.put("PAGE_NUM", "-1");
                }
                genericDetectionProperties.put("SECTION_NUM", String.format("%d", s + 1));
                MPFGenericTrack genericTrack = new MPFGenericTrack(confidence, genericDetectionProperties);
                tracks.add(genericTrack);
            }
        }

        // If entire document is empty, generate a single track reporting no detections.
        if (tracks.isEmpty()) {
            log.warn("Empty or invalid document. No extracted text.");
        }

        log.info("[{}] Processing complete. Generated {} generic tracks.", mpfGenericJob.getJobName(), tracks.size());

        return tracks;
    }

    // Map for translating from ISO 639-2 code to english description.
    private static Map<String,String> convertISO639() {
        Map<String,String> map = new HashMap<>();
        map.put("af", "Afrikaans");
        map.put("an", "Aragonese");
        map.put("ar", "Arabic");
        map.put("ast", "Asturian");
        map.put("be", "Belarusian");
        map.put("br", "Breton");
        map.put("bg", "Bulgarian");
        map.put("bn", "Bengali");
        map.put("ca", "Catalan");
        map.put("cs", "Czech");
        map.put("cy", "Welsh");
        map.put("da", "Danish");
        map.put("de", "German");
        map.put("el", "Modern Greek");
        map.put("en", "English");
        map.put("eo", "Esperanto");
        map.put("es", "Spanish");
        map.put("et", "Estonian");
        map.put("eu", "Basque");
        map.put("fa", "Persian");
        map.put("fi", "Finnish");
        map.put("fr", "French");
        map.put("ga", "Irish");
        map.put("gl", "Galician");
        map.put("gu", "Gujarati");
        map.put("he", "Hebrew");
        map.put("hi", "Hindi");
        map.put("hr", "Croatian");
        map.put("ht", "Haitian");
        map.put("hu", "Hungarian");
        map.put("id", "Indonesian");
        map.put("is", "Icelandic");
        map.put("it", "Italian");
        map.put("ja", "Japanese");
        map.put("km", "Khmer");
        map.put("kn", "Kannada");
        map.put("ko", "Korean");
        map.put("lt", "Lithuanian");
        map.put("lv", "Latvian");
        map.put("mk", "Macedonian");
        map.put("ml", "Malayalam");
        map.put("mr", "Marathi");
        map.put("ms", "Malay");
        map.put("mt", "Maltese");
        map.put("ne", "Nepali");
        map.put("nl", "Dutch");
        map.put("no", "Norwegian");
        map.put("oc", "Occitan");
        map.put("pa", "Punjabi");
        map.put("pl", "Polish");
        map.put("pt", "Portuguese");
        map.put("ro", "Romanian");
        map.put("ru", "Russian");
        map.put("sk", "Slovak");
        map.put("sl", "Slovenian");
        map.put("so", "Somali");
        map.put("sq", "Albanian");
        map.put("sr", "Serbian");
        map.put("sv", "Swedish");
        map.put("sw", "Swahili");
        map.put("ta", "Tamil");
        map.put("te", "Telugu");
        map.put("th", "Thai");
        map.put("tl", "Tagalog");
        map.put("tr", "Turkish");
        map.put("uk", "Ukrainian");
        map.put("ur", "Urdu");
        map.put("vi", "Vietnamese");
        map.put("wa", "Walloon");
        map.put("yi", "Yiddish");
        map.put("zh-cn", "Simplified Chinese");
        map.put("zh-tw", "Traditional Chinese");

        map.put("bih", "Bihari languages");
        map.put("hun", "Hungarian");
        map.put("heb", "Hebrew");
        map.put("fin", "Finnish");
        map.put("gsw", "Swiss German");
        map.put("tuk", "Turkmen");
        map.put("bak", "Bashkir");
        map.put("mon", "Mongolian");
        map.put("ban", "Balinese");
        map.put("pus", "Pushto");
        map.put("tur", "Turkish");
        map.put("vie", "Vietnamese");
        map.put("fra", "French");
        map.put("oci", "Occitan");
        map.put("bre", "Breton");
        map.put("fao", "Faroese");
        map.put("deu", "German");
        map.put("ssw", "Swati");
        map.put("fas", "Persian");
        map.put("tel", "Telugu");
        map.put("nan", "Min Nan Chinese");
        map.put("yor", "Yoruba");
        map.put("gla", "Scottish Gaelic");
        map.put("jav", "Javanese");
        map.put("pes", "Iranian Persian");
        map.put("gle", "Irish");
        map.put("glg", "Galician");
        map.put("epo", "Esperanto");
        map.put("pnb", "Western Punjabi");
        map.put("lvs", "Standard Latvian");
        map.put("fry", "Western Frisian");
        map.put("slk", "Slovak");
        map.put("mya", "Burmese");
        map.put("mhr", "Eastern Mari");
        map.put("gug", "Paraguayan Guaraní");
        map.put("slv", "Slovenian");
        map.put("guj", "Gujarati");
        map.put("ceb", "Cebuano");
        map.put("cmn", "Mandarin Chinese");
        map.put("kur", "Kurdish");
        map.put("nso", "Pedi");
        map.put("pol", "Polish");
        map.put("aze", "Azerbaijani");
        map.put("ces", "Czech");
        map.put("ara", "Arabic");
        map.put("uig", "Uighur");
        map.put("por", "Portuguese");
        map.put("min", "Minangkabau");
        map.put("yid", "Yiddish");
        map.put("tgl", "Tagalog");
        map.put("tgk", "Tajik");
        map.put("mal", "Malayalam");
        map.put("uzb", "Uzbek");
        map.put("mar", "Marathi");
        map.put("mri", "Maori");
        map.put("urd", "Urdu");
        map.put("nld", "Dutch");
        map.put("snd", "Sindhi");
        map.put("knn", "Konkani");
        map.put("tha", "Thai");
        map.put("hye", "Armenian");
        map.put("ibo", "Igbo");
        map.put("bul", "Bulgarian");
        map.put("asm", "Assamese");
        map.put("msa", "Malay");
        map.put("nds", "Low German");
        map.put("ful", "Fulah");
        map.put("swa", "Swahili");
        map.put("xho", "Xhosa");
        map.put("swe", "Swedish");
        map.put("isl", "Icelandic");
        map.put("ast", "Asturian");
        map.put("ekk", "Standard Estonian");
        map.put("gom", "Goan Konkani");
        map.put("est", "Estonian");
        map.put("mkd", "Macedonian");
        map.put("bel", "Belarusian");
        map.put("ben", "Bengali");
        map.put("hin", "Hindi");
        map.put("kor", "Korean");
        map.put("dan", "Danish");
        map.put("lin", "Lingala");
        map.put("div", "Dhivehi");
        map.put("som", "Somali");
        map.put("zul", "Zulu");
        map.put("rus", "Russian");
        map.put("lim", "Limburgan");
        map.put("wol", "Wolof");
        map.put("lit", "Lithuanian");
        map.put("ita", "Italian");
        map.put("nep", "Nepali");
        map.put("hat", "Haitian");
        map.put("lao", "Lao");
        map.put("pan", "Panjabi");
        map.put("ukr", "Ukrainian");
        map.put("hau", "Hausa");
        map.put("lat", "Latin");
        map.put("lav", "Latvian");
        map.put("tam", "Tamil");
        map.put("che", "Chechen");
        map.put("new", "Newari");
        map.put("ell", "Modern Greek");
        map.put("spa", "Spanish");
        map.put("tat", "Tatar");
        map.put("mlg", "Malagasy");
        map.put("hrv", "Croatian");
        map.put("nno", "Norwegian Nynorsk");
        map.put("khm", "Khmer");
        map.put("mlt", "Maltese");
        map.put("cym", "Welsh");
        map.put("amh", "Amharic");
        map.put("nob", "Norwegian Bokmål");
        map.put("eus", "Basque");
        map.put("bos", "Bosnian");
        map.put("roh", "Romansh");
        map.put("sqi", "Albanian");
        map.put("tsn", "Tswana");
        map.put("ron", "Romanian");
        map.put("kin", "Kinyarwanda");
        map.put("vol", "Volapük");
        map.put("kir", "Kirghiz");
        map.put("cat", "Catalan");
        map.put("quz", "Cusco Quechua");
        map.put("sin", "Sinhala");
        map.put("kan", "Kannada");
        map.put("ind", "Indonesian");
        map.put("eng", "English");
        map.put("kat", "Georgian");
        map.put("san", "Sanskrit");
        map.put("srd", "Sardinian");
        map.put("kaz", "Kazakh");
        map.put("ori", "Oriya");
        map.put("jpn", "Japanese");
        map.put("war", "Waray");
        map.put("orm", "Oromo");
        map.put("afr", "Afrikaans");
        map.put("srp", "Serbian");
        map.put("ltz", "Luxembourgish");
        map.put("ckb", "Central Kurdish");
        map.put("lug", "Ganda");
        map.put("ben-rom", "Romanized Bengali");
        map.put("urd-rom", "Romanized Urdu");
        map.put("zho-simp", "Simplified Chinese");
        map.put("hin-rom", "Romanized Hindi");
        map.put("mya-zaw", "Burmese (Zawgyi)");
        map.put("zho-trad", "Traditional Chinese");
        map.put("tel-rom", "Romanized Telugu");
        map.put("tam-rom", "Romanized Tamil");

        return map;
    }

    // The TikeDetection component supports generic file types (pdfs, documents, txt, etc.).
    public boolean supports(MPFDataType mpfDataType) {
        return MPFDataType.UNKNOWN.equals(mpfDataType);
    }

    public String getDetectionType() {
        return "TEXT";
    }

    public List<MPFImageLocation> getDetections(MPFImageJob job) throws MPFComponentDetectionError {
        throw new MPFComponentDetectionError(MPFDetectionError.MPF_UNSUPPORTED_DATA_TYPE, "Image detection not supported.");
    }

    public List<MPFVideoTrack> getDetections(MPFVideoJob job) throws MPFComponentDetectionError {
        throw new MPFComponentDetectionError(MPFDetectionError.MPF_UNSUPPORTED_DATA_TYPE, "Video detection not supported.");
    }

    public List<MPFAudioTrack> getDetections(MPFAudioJob job) throws MPFComponentDetectionError {
        throw new MPFComponentDetectionError(MPFDetectionError.MPF_UNSUPPORTED_DATA_TYPE, "Audio detection not supported.");
    }
}<|MERGE_RESOLUTION|>--- conflicted
+++ resolved
@@ -31,10 +31,7 @@
 import org.apache.commons.collections4.MapUtils;
 import org.apache.tika.exception.TikaException;
 import org.apache.tika.language.detect.LanguageDetector;
-<<<<<<< HEAD
-=======
 import org.apache.tika.language.detect.LanguageConfidence;
->>>>>>> 51c276e7
 import org.apache.tika.langdetect.optimaize.OptimaizeLangDetector;
 import org.apache.tika.langdetect.opennlp.OpenNLPDetector;
 import org.apache.tika.langdetect.tika.TikaLanguageDetector;
@@ -206,26 +203,6 @@
 
                 // Process text languages.
                 if (text.length() >= charLimit) {
-<<<<<<< HEAD
-                    LanguageResult langResult;
-                    String language;
-                    try{
-                        langResult = identifier.detect(text);
-                        language = langResult.getLanguage();
-                        if (langMap.containsKey(language)) {
-                            language = langMap.get(language);
-                        }
-                        if (!langResult.isReasonablyCertain() && filterReasonableDetections) {
-                            language = null;
-                        }
-                    } catch (IndexOutOfBoundsException e) {
-                        // TODO: Resolve if possible.
-                        // Right now, the legacy Tika detector is throwing index errors with short snippets of text.
-                        // the other two detectors are able to detect text properly and do not throw this error.
-                        language = "Unknown";
-                        String errorMsg = "Error detecting language using " + langOption + " detector.";
-                        log.error(errorMsg, e);
-=======
                     List<LanguageResult> langResultList;
                     langResultList = identifier.detectAll(text);
 
@@ -255,7 +232,6 @@
                         }
                         langList.add(language);
                         confidenceList.add(langConfidence.toString());
->>>>>>> 51c276e7
                     }
 
                     if(langList.size() < 1) {
