/******************************************************************************
 * NOTICE                                                                     *
 *                                                                            *
 * This software (or technical data) was produced for the U.S. Government     *
 * under contract, and is subject to the Rights in Data-General Clause        *
 * 52.227-14, Alt. IV (DEC 2007).                                             *
 *                                                                            *
 * Copyright 2021 The MITRE Corporation. All Rights Reserved.                 *
 ******************************************************************************/

/******************************************************************************
 * Copyright 2021 The MITRE Corporation                                       *
 *                                                                            *
 * Licensed under the Apache License, Version 2.0 (the "License");            *
 * you may not use this file except in compliance with the License.           *
 * You may obtain a copy of the License at                                    *
 *                                                                            *
 *    http://www.apache.org/licenses/LICENSE-2.0                              *
 *                                                                            *
 * Unless required by applicable law or agreed to in writing, software        *
 * distributed under the License is distributed on an "AS IS" BASIS,          *
 * WITHOUT WARRANTIES OR CONDITIONS OF ANY KIND, either express or implied.   *
 * See the License for the specific language governing permissions and        *
 * limitations under the License.                                             *
 ******************************************************************************/

package org.mitre.mpf.detection.tika;

import com.fasterxml.jackson.core.JsonProcessingException;
import com.fasterxml.jackson.databind.ObjectMapper;
import org.apache.commons.collections4.MapUtils;
import org.apache.tika.langdetect.OptimaizeLangDetector;
import org.apache.tika.language.detect.LanguageResult;
import org.apache.tika.metadata.Metadata;
import org.apache.tika.parser.AutoDetectParser;
import org.apache.tika.parser.ParseContext;
import org.apache.tika.parser.Parser;
import org.mitre.mpf.component.api.detection.*;
import org.slf4j.Logger;
import org.slf4j.LoggerFactory;

import java.io.File;
import java.io.FileInputStream;
import java.util.*;

public class TikaTextDetectionComponent extends MPFDetectionComponentBase {

    private static final Logger log = LoggerFactory.getLogger(TikaTextDetectionComponent.class);
    private static final Map<String, String> langMap;
    private static final ObjectMapper objectMapper = new ObjectMapper();

    static {
         langMap = Collections.unmodifiableMap(initLangMap());
    }

    // Handles the case where the media is a generic type.
<<<<<<< HEAD
    public List<MPFGenericTrack> getDetections(MPFGenericJob mpfGenericJob) throws MPFComponentDetectionError {
        LOG.info("[{}] Starting job.", mpfGenericJob.getJobName());
        LOG.debug("jobName = {}, dataUri = {}, size of jobProperties = {}, size of mediaProperties = {}",
=======
    public List<MPFGenericTrack>  getDetections(MPFGenericJob mpfGenericJob) throws MPFComponentDetectionError {
        log.info("[{}] Starting job.", mpfGenericJob.getJobName());
        log.debug("jobName = {}, dataUri = {}, size of jobProperties = {}, size of mediaProperties = {}",
>>>>>>> 0167ee94
            mpfGenericJob.getJobName(), mpfGenericJob.getDataUri(),
            mpfGenericJob.getJobProperties().size(), mpfGenericJob.getMediaProperties().size());

        Map<String,String> properties = mpfGenericJob.getJobProperties();

        if (mpfGenericJob.getFeedForwardTrack() != null &&
                mpfGenericJob.getFeedForwardTrack().getDetectionProperties().containsKey("DERIVATIVE_MEDIA_URI") &&
                MapUtils.getBooleanValue(properties, "PASS_FEED_FORWARD_DERIVATIVE_MEDIA_TRACKS", false)) {
            return List.of(mpfGenericJob.getFeedForwardTrack());
        }

        // Specify filename for tika parsers here.
        File file = new File(mpfGenericJob.getDataUri());

        ArrayList<ArrayList<StringBuilder>> pageOutput;
        Metadata metadata = new Metadata();
        try (FileInputStream inputstream = new FileInputStream(file)) {
            // Init parser with custom content handler for parsing text per page (PDF/PPTX).
            Parser parser = new AutoDetectParser();
            TextExtractionContentHandler handler = new TextExtractionContentHandler();
            ParseContext context = new ParseContext();
            // Parse file.
            // If the format is .pdf or .pptx, output will be divided by page/slide.
            parser.parse(inputstream, handler, metadata, context);
            pageOutput = handler.getPages();

        } catch (Exception e) {
            String errorMsg = String.format("Error parsing file. Filepath = %s", file);
            log.error(errorMsg, e);
            throw new MPFComponentDetectionError(MPFDetectionError.MPF_COULD_NOT_READ_MEDIA, errorMsg);
        }

        float confidence = -1.0f;
        List<MPFGenericTrack> tracks = new LinkedList<>();

        // Set language filtering limit.
        int charLimit = MapUtils.getIntValue(properties, "MIN_CHARS_FOR_LANGUAGE_DETECTION", 0);

        // Store metadata as a unique track.
        // Disabled by default for format consistency.
        if (MapUtils.getBooleanValue(properties, "STORE_METADATA")) {
            Map<String, String> genericDetectionProperties = new HashMap<>();
            Map<String, String> metadataMap = new HashMap<>();

            String[] metadataKeys = metadata.names();
            for (String s: metadataKeys) {
                metadataMap.put(s, metadata.get(s));
            }

            String metadataOutput;
            try {
                metadataOutput = objectMapper.writeValueAsString(metadataMap);
            } catch (JsonProcessingException e) {
                String errorMsg = "Error writing metadata as json string.";
                log.error(errorMsg, e);
                throw new MPFComponentDetectionError(MPFDetectionError.MPF_COULD_NOT_READ_DATAFILE, errorMsg);
            }
            genericDetectionProperties.put("METADATA", metadataOutput);
            MPFGenericTrack metadataTrack = new MPFGenericTrack(confidence, genericDetectionProperties);
            tracks.add(metadataTrack);
        }

        boolean listAllPages = MapUtils.getBooleanValue(properties, "LIST_ALL_PAGES", false);
        // If output exists, separate all output into separate pages.
        // Tag each page by detected language.
        if (!pageOutput.isEmpty()) {
            // Load language identifier.
            OptimaizeLangDetector identifier = new OptimaizeLangDetector();

            identifier.loadModels();

            int maxIdLength = (int) (Math.log10(pageOutput.size())) + 1;

            int maxSectionsOnPage = pageOutput.stream().mapToInt(ArrayList::size).max().getAsInt();
            int sectionIdLength = (int) (Math.log10(maxSectionsOnPage)) + 1;

            if (sectionIdLength > maxIdLength) {
                maxIdLength = sectionIdLength;
            }
            for (int p = 0; p < pageOutput.size(); p++) {

                if (pageOutput.get(p).size() == 1 && pageOutput.get(p).get(0).toString().trim().isEmpty()) {
                    // If LIST_ALL_PAGES is true, create empty tracks for empty pages.
                    if (listAllPages) {
                        Map<String, String> genericDetectionProperties = new HashMap<>();
                        genericDetectionProperties.put("TEXT", "");
                        genericDetectionProperties.put("TEXT_LANGUAGE", "Unknown");
                        genericDetectionProperties.put("PAGE_NUM", String.format("%0" + maxIdLength + "d", p + 1));
                        genericDetectionProperties.put("SECTION_NUM", String.format("%0" + maxIdLength + "d", 1));
                        MPFGenericTrack genericTrack = new MPFGenericTrack(confidence, genericDetectionProperties);
                        tracks.add(genericTrack);
                    }
                    continue;
                }

                for (int s = 0; s < pageOutput.get(p).size(); s++) {

                    Map<String, String> genericDetectionProperties = new HashMap<>();

                    try {
                        String textDetect = pageOutput.get(p).get(s).toString();

                        // By default, trim out detected text.
                        textDetect = textDetect.trim();
                        if (textDetect.isEmpty()) {
                            continue;
                        }

                        genericDetectionProperties.put("TEXT", textDetect);

                        // Process text languages.
                        if (textDetect.length() >= charLimit) {
                            LanguageResult langResult = identifier.detect(textDetect);
                            String language = langResult.getLanguage();

                            if (langMap.containsKey(language)) {
                                language = langMap.get(language);
                            }
                            if (!langResult.isReasonablyCertain()) {
                                language = null;
                            }
                            if (language != null && language.length() > 0) {
                                genericDetectionProperties.put("TEXT_LANGUAGE", language);
                            } else {
                                genericDetectionProperties.put("TEXT_LANGUAGE", "Unknown");
                            }
                        } else {
                            genericDetectionProperties.put("TEXT_LANGUAGE", "Unknown");
                        }


                    } catch (Exception e) {
                        String errorMsg = "Failed to process text detections.";
                        log.error(errorMsg, e);
                        throw new MPFComponentDetectionError(MPFDetectionError.MPF_DETECTION_FAILED, errorMsg);
                    }


                    genericDetectionProperties.put("PAGE_NUM", String.format("%0" + maxIdLength + "d", p + 1));
                    genericDetectionProperties.put("SECTION_NUM", String.format("%0" + maxIdLength + "d", s + 1));
                    MPFGenericTrack genericTrack = new MPFGenericTrack(confidence, genericDetectionProperties);
                    tracks.add(genericTrack);
                }
            }
        }
        // If entire document is empty, generate a single track reporting no detections.
        if (tracks.isEmpty()) {
            log.warn("Empty or invalid document. No extracted text.");
        }

        log.info("[{}] Processing complete. Generated {} generic tracks.", mpfGenericJob.getJobName(), tracks.size());

        return tracks;
    }

    // Map for translating from ISO 639-2 code to english description.
    private static Map<String,String> initLangMap() {
        Map<String,String> map = new HashMap<>();
        map.put("af", "Afrikaans");
        map.put("an", "Aragonese");
        map.put("ar", "Arabic");
        map.put("ast", "Asturian");
        map.put("be", "Belarusian");
        map.put("br", "Breton");
        map.put("bg", "Bulgarian");
        map.put("bn", "Bengali");
        map.put("ca", "Catalan");
        map.put("cs", "Czech");
        map.put("cy", "Welsh");
        map.put("da", "Danish");
        map.put("de", "German");
        map.put("el", "Greek");
        map.put("en", "English");
        map.put("eo", "Esperanto");
        map.put("es", "Spanish");
        map.put("et", "Estonian");
        map.put("eu", "Basque");
        map.put("fa", "Persian");
        map.put("fi", "Finnish");
        map.put("fr", "French");
        map.put("ga", "Irish");
        map.put("gl", "Galician");
        map.put("gu", "Gujarati");
        map.put("he", "Hebrew");
        map.put("hi", "Hindi");
        map.put("hr", "Croatian");
        map.put("ht", "Haitian");
        map.put("hu", "Hungarian");
        map.put("id", "Indonesian");
        map.put("is", "Icelandic");
        map.put("it", "Italian");
        map.put("ja", "Japanese");
        map.put("km", "Khmer");
        map.put("kn", "Kannada");
        map.put("ko", "Korean");
        map.put("lt", "Lithuanian");
        map.put("lv", "Latvian");
        map.put("mk", "Macedonian");
        map.put("ml", "Malayalam");
        map.put("mr", "Marathi");
        map.put("ms", "Malay");
        map.put("mt", "Maltese");
        map.put("ne", "Nepali");
        map.put("nl", "Dutch");
        map.put("no", "Norwegian");
        map.put("oc", "Occitan");
        map.put("pa", "Punjabi");
        map.put("pl", "Polish");
        map.put("pt", "Portuguese");
        map.put("ro", "Romanian");
        map.put("ru", "Russian");
        map.put("sk", "Slovak");
        map.put("sl", "Slovenian");
        map.put("so", "Somali");
        map.put("sq", "Albanian");
        map.put("sr", "Serbian");
        map.put("sv", "Swedish");
        map.put("sw", "Swahili");
        map.put("ta", "Tamil");
        map.put("te", "Telugu");
        map.put("th", "Thai");
        map.put("tl", "Tagalog");
        map.put("tr", "Turkish");
        map.put("uk", "Ukrainian");
        map.put("ur", "Urdu");
        map.put("vi", "Vietnamese");
        map.put("wa", "Walloon");
        map.put("yi", "Yiddish");
        map.put("zh-cn", "Simplified Chinese");
        map.put("zh-tw", "Traditional Chinese");
        return map;
    }

    // The TikaDetection component supports generic file types (pdfs, documents, txt, etc.).
    public boolean supports(MPFDataType mpfDataType) {
        return MPFDataType.UNKNOWN.equals(mpfDataType);
    }

    public String getDetectionType() {
        return "TEXT";
    }

    public List<MPFImageLocation> getDetections(MPFImageJob job) throws MPFComponentDetectionError {
        if (job.getFeedForwardLocation() != null &&
                job.getFeedForwardLocation().getDetectionProperties().containsKey("DERIVATIVE_MEDIA_URI") &&
                MapUtils.getBooleanValue(job.getJobProperties(), "PASS_FEED_FORWARD_DERIVATIVE_MEDIA_TRACKS", false)) {
            return List.of(job.getFeedForwardLocation());
        }
        throw new MPFComponentDetectionError(MPFDetectionError.MPF_UNSUPPORTED_DATA_TYPE, "Image detection not supported.");
    }

    public List<MPFVideoTrack> getDetections(MPFVideoJob job) throws MPFComponentDetectionError {
        throw new MPFComponentDetectionError(MPFDetectionError.MPF_UNSUPPORTED_DATA_TYPE, "Video detection not supported.");
    }

    public List<MPFAudioTrack> getDetections(MPFAudioJob job) throws MPFComponentDetectionError {
        throw new MPFComponentDetectionError(MPFDetectionError.MPF_UNSUPPORTED_DATA_TYPE, "Audio detection not supported.");
    }
}<|MERGE_RESOLUTION|>--- conflicted
+++ resolved
@@ -54,25 +54,11 @@
     }
 
     // Handles the case where the media is a generic type.
-<<<<<<< HEAD
-    public List<MPFGenericTrack> getDetections(MPFGenericJob mpfGenericJob) throws MPFComponentDetectionError {
-        LOG.info("[{}] Starting job.", mpfGenericJob.getJobName());
-        LOG.debug("jobName = {}, dataUri = {}, size of jobProperties = {}, size of mediaProperties = {}",
-=======
     public List<MPFGenericTrack>  getDetections(MPFGenericJob mpfGenericJob) throws MPFComponentDetectionError {
         log.info("[{}] Starting job.", mpfGenericJob.getJobName());
         log.debug("jobName = {}, dataUri = {}, size of jobProperties = {}, size of mediaProperties = {}",
->>>>>>> 0167ee94
             mpfGenericJob.getJobName(), mpfGenericJob.getDataUri(),
             mpfGenericJob.getJobProperties().size(), mpfGenericJob.getMediaProperties().size());
-
-        Map<String,String> properties = mpfGenericJob.getJobProperties();
-
-        if (mpfGenericJob.getFeedForwardTrack() != null &&
-                mpfGenericJob.getFeedForwardTrack().getDetectionProperties().containsKey("DERIVATIVE_MEDIA_URI") &&
-                MapUtils.getBooleanValue(properties, "PASS_FEED_FORWARD_DERIVATIVE_MEDIA_TRACKS", false)) {
-            return List.of(mpfGenericJob.getFeedForwardTrack());
-        }
 
         // Specify filename for tika parsers here.
         File file = new File(mpfGenericJob.getDataUri());
@@ -97,6 +83,9 @@
 
         float confidence = -1.0f;
         List<MPFGenericTrack> tracks = new LinkedList<>();
+
+        Map<String,String> properties = mpfGenericJob.getJobProperties();
+
 
         // Set language filtering limit.
         int charLimit = MapUtils.getIntValue(properties, "MIN_CHARS_FOR_LANGUAGE_DETECTION", 0);
@@ -296,7 +285,7 @@
         return map;
     }
 
-    // The TikaDetection component supports generic file types (pdfs, documents, txt, etc.).
+    // The TikeDetection component supports generic file types (pdfs, documents, txt, etc.).
     public boolean supports(MPFDataType mpfDataType) {
         return MPFDataType.UNKNOWN.equals(mpfDataType);
     }
@@ -306,11 +295,6 @@
     }
 
     public List<MPFImageLocation> getDetections(MPFImageJob job) throws MPFComponentDetectionError {
-        if (job.getFeedForwardLocation() != null &&
-                job.getFeedForwardLocation().getDetectionProperties().containsKey("DERIVATIVE_MEDIA_URI") &&
-                MapUtils.getBooleanValue(job.getJobProperties(), "PASS_FEED_FORWARD_DERIVATIVE_MEDIA_TRACKS", false)) {
-            return List.of(job.getFeedForwardLocation());
-        }
         throw new MPFComponentDetectionError(MPFDetectionError.MPF_UNSUPPORTED_DATA_TYPE, "Image detection not supported.");
     }
 
