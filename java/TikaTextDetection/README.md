# Overview

This directory contains source code for the OpenMPF Tika text detection component.

This component extracts text embedded in document formats, such as PDF (`.pdf`), PowerPoint (`.pptx`), Word (`.docx`),
Excel (`.xlsx`), OpenDocument Presentation (`.odp`), OpenDocument Text (`.odt`), OpenDocument Spreadsheet (`.ods`), and
text (`.txt`) documents. It also processes the text for detected languages
(71 languages currently supported).

PDF and PowerPoint document text will be extracted and processed per page / slide. Word, OpenDocument Text, and
OpenDocument Presentation documents cannot be parsed by page / slide. This component can still extract all of the text
from documents that cannot be parsed by page, but all of their tracks will be reported with `PAGE_NUM = 1`. Note that
page numbers start at 1, not 0, unless otherwise noted.

Every page can generate zero or more tracks, depending on the number of text sections in that page. A text section can
be a line or paragrah of text surrounded by newlines and/or page breaks, a single bullet point, a single table cell,
etc. In addition to `PAGE_NUM`, each track will also have a `SECTION_NUM` property. `SECTION_NUM` starts over at 1 on
each page / slide.

Users can also enable metadata reporting. If enabled by setting the job property `STORE_METADATA = true`, document
metadata will be labeled and stored as the first track. Metadata track will not contain the `PAGE_NUM`, `SECTION_NUM`,
or `TEXT` detection properties. Instead, the track will have a `METADATA` property with a value formatted as a JSON
string. The value can contain multiple subfields, depending on the document format, like `Content-Encoding`,
`Content-Type`, etc. For example:

```
METADATA = {"X-Parsed-By":"org.apache.tika.parser.DefaultParser","Content-Encoding":"ISO-8859-1","Content-Type":"text/plain; charset=ISO-8859-1"}
```

# Format-Specific Behaviors

The following format-specific behaviors were observed using Tika 1.28.1 on Ubuntu 20.04:

- For all formats except PDF and PowerPoint documents, we intentionally set `PAGE_NUM = -1` to indicate that the page
  number cannot be determined.

- For `.txt` files and Excel documents, all of the text will be reported in a single track with `PAGE_NUM = -1`
  and `SECTION_NUM = 1`.

- OpenDocument Spreadsheet documents will generate one track per cell, as well as some additional tracks with
  date and time information, "Page /", and "???".

<<<<<<< HEAD
=======
# Language detection parameters

Tika supports the following language detection properties:

- `MAX_REASONABLE_LANGUAGES`: Specifies maximum number of top detected languages. 
When set to 0 or below, allow any number of language results that are marked as reasonably certain by Tika.

- `MIN_LANGUAGES`: When set to a positive integer, attempt to return specified number of top languages, even if some are not marked as reasonably certain. Non-positive values disable this property to only accept reasonable predictions.

For instance, if `MAX_REASONABLE_LANGUAGES` is set to 5 and `MIN_LANGUAGES` is set to 2, the component will always attempt to return the top 2 predicted languages, followed by the next 3 if they are marked as reasonably certain.

If `MAX_REASONABLE_LANGUAGES` is set to -1 and `MIN_LANGUAGES` is set to 2 (default), the component will always attempt to return the top predicted language and a secondary language, even if they are not set to reasonably confident by Tika.

Please note that the behavior of `MIN_LANGUAGES` is different depending on the language detector:
- The Optimaize language detector will often produce the exact number of `MIN_LANGUAGES` requested by a user.
- The OpenNLP language detector tends to only produce 1 language unless `MIN_LANGUAGES` is set to 2 or greater. However, low confidence results are still sometimes thrown out even if the user requested additional language predictions. (This indicates that OpenNLP uses a different filtering mechanism which could be investigated further).

Language results are stored as follows:
- `TEXT_LANGUAGE` : The primary detected language for a given text. Set to "Unknown" if no language is identified.
- `TEXT_LANGUAGE_CONFIDENCE` : A confidence setting for the primary language ranging from `NONE` to `HIGH` confidence. See [note here.](https://tika.apache.org/1.21/api/org/apache/tika/language/detect/LanguageConfidence.html)

Secondary languages and their confidence scores are listed as comma separated strings:
- `SECONDARY_TEXT_LANGUAGES` : A list of secondary languages (from greatest to least confidence) separated by ", " delimiters.
    Set to "Unknown" if no language is identified.
- `SECONDARY_TEXT_LANGUAGE_CONFIDENCES` : A confidence list corresponding to the secondary detected languages in order (also separated by commas). 

>>>>>>> 51c276e7
# Supported Language Detectors:

This component supports the following language detectors. Users can select their preferred detector using
the `LANG_DETECTOR` option:
                                                                                                                                                                          
- `LANG_DETECTOR = opennlp`: [Apache Tika OpenNLP Language Detector](https://tika.apache.org/2.4.1/api/org/apache/tika/langdetect/opennlp/OpenNLPDetector.html)           
                                                                                                                                                                          
  Apache Tika's latest in-house language detection capability based on OpenNLP's language detector.                                                                       
  Uses Machine Learning (ML) models trained on the following datasets and supports 148 languages in total                                                                   
    - [Leipzig corpus](https://wortschatz.uni-leipzig.de/en/download)                                                                                                     
    - [cc-100](https://data.statmt.org/cc-100/)                                                                                                                           
                                                                                                                                                                          
  Supports almost every language in Optimaize and Tika Language Detectors except Aragonese.    


- `LANG_DETECTOR = optimaize`: [Optimaize Language Detector](https://github.com/optimaize/language-detector)

  Third party language detection project that supports 71 languages.
  Predicts target language using N-gram frequency matching between input and language profiles.
  Supports almost every language present in Tika's Language Detector except Esperanto.
 Please note that Optimaize supports Punjabi/Panjabi while OpenNLP supports Western Punjabi/Panjabi.      
   
                                                                                                                                                          
- (Depreciated) `LANG_DETECTOR = tika`: [Apache Tika Language Detector](https://tika.apache.org/2.4.1/api/org/apache/tika/langdetect/tika/TikaLanguageDetector.html)     
                                                                                                                                                           
  Apache Tika's original in-house language detection capability.                                                                                           
  Predicts target language using vector distance of trigrams between input string and language models.                                                     
  Supports 28 languages (listed in following section).                                                                                                                                                                                                                                          
  **NOTE: Developers have warned that this legacy detector is depreciated and won't work well on short snippets of text.**                                 

       
# Supported Language List:

- Tika Language Detector:
  - Belarusian
  - Catalan
  - Danish
  - German
  - Esperanto
  - Estonian
  - Greek
  - English
  - Spanish
  - Finnish
  - French
  - Persian
  - Galician
  - Hungarian
  - Icelandic
  - Italian
  - Lithuanian
  - Dutch
  - Norwegian
  - Polish
  - Portuguese
  - Romanian
  - Russian
  - Slovakian
  - Slovenian
  - Swedish
  - Thai
  - Ukrainian
                 

- Optimaize Language Detector:
  - Every language in Tika's language detector, except Esperanto.
  - Afrikaans
  - **Aragonese** (Unique to this detector)
  - Arabic
  - Asturian
  - Breton
  - Bulgarian
  - Bengali
  - Czech
  - Welsh
  - Basque
  - Irish
  - Gujarati
  - Hebrew
  - Hindi
  - Croatian
  - Haitian
  - Indonesian
  - Japanese
  - Khmer
  - Kannada
  - Korean
  - Latvian
  - Macedonian
  - Malayalam
  - Marathi
  - Malay
  - Maltese
  - Nepali
  - Occitan
  - Punjabi
  - Slovak
  - Slovene
  - Somali
  - Albanian
  - Serbian
  - Swahili
  - Tamil
  - Telugu
  - Tagalog
  - Turkish
  - Urdu
  - Vietnamese
  - Walloon
  - Yiddish
  - Simplified Chinese
  - Traditional Chinese
                        

- OpenNLP Language Detector:
  - Every language in Tika and Optimaize Language Detectors except Aragonese. 
  - Bihari languages 
  - Swiss German
  - Turkmen
  - Bashkir
  - Mongolian
  - Balinese
  - Pushto
  - Faroese
  - Swati
  - Min Nan Chinese
  - Yoruba
  - Scottish Gaelic
  - Javanese
  - Iranian Persian
  - Esperanto
  - Western Panjabi
  - Standard Latvian
  - Western Frisian
  - Burmese
  - Eastern Mari
  - Paraguayan Guaraní
  - Slovenian
  - Cebuano
  - Mandarin Chinese
  - Kurdish
  - Pedi
  - Azerbaijani
  - Uighur
  - Minangkabau
  - Tajik
  - Uzbek
  - Maori
  - Sindhi
  - Konkani
  - Armenian
  - Igbo
  - Assamese
  - Malay
  - Low German
  - Fulah
  - Xhosa
  - Standard Estonian
  - Goan Konkani
  - Lingala
  - Dhivehi
  - Zulu<|MERGE_RESOLUTION|>--- conflicted
+++ resolved
@@ -40,8 +40,6 @@
 - OpenDocument Spreadsheet documents will generate one track per cell, as well as some additional tracks with
   date and time information, "Page /", and "???".
 
-<<<<<<< HEAD
-=======
 # Language detection parameters
 
 Tika supports the following language detection properties:
@@ -68,7 +66,6 @@
     Set to "Unknown" if no language is identified.
 - `SECONDARY_TEXT_LANGUAGE_CONFIDENCES` : A confidence list corresponding to the secondary detected languages in order (also separated by commas). 
 
->>>>>>> 51c276e7
 # Supported Language Detectors:
 
 This component supports the following language detectors. Users can select their preferred detector using
