<?xml version="1.0" encoding="UTF-8"?>
<!--~~~~~~~~~~~~~~~~~~~~~~~~~~~~~~~~~~~~~~~~~~~~~~~~~~~~~~~~~~~~~~~~~~~~~~~~~~~
  ~ NOTICE                                                                    ~
  ~                                                                           ~
  ~ This software (or technical data) was produced for the U.S. Government    ~
  ~ under contract, and is subject to the Rights in Data-General Clause       ~
  ~ 52.227-14, Alt. IV (DEC 2007).                                            ~
  ~                                                                           ~
  ~ Copyright 2018 The MITRE Corporation. All Rights Reserved.                ~
  ~~~~~~~~~~~~~~~~~~~~~~~~~~~~~~~~~~~~~~~~~~~~~~~~~~~~~~~~~~~~~~~~~~~~~~~~~~~-->

<!--~~~~~~~~~~~~~~~~~~~~~~~~~~~~~~~~~~~~~~~~~~~~~~~~~~~~~~~~~~~~~~~~~~~~~~~~~~~
  ~ Copyright 2018 The MITRE Corporation                                      ~
  ~                                                                           ~
  ~ Licensed under the Apache License, Version 2.0 (the "License");           ~
  ~ you may not use this file except in compliance with the License.          ~
  ~ You may obtain a copy of the License at                                   ~
  ~                                                                           ~
  ~    http://www.apache.org/licenses/LICENSE-2.0                             ~
  ~                                                                           ~
  ~ Unless required by applicable law or agreed to in writing, software       ~
  ~ distributed under the License is distributed on an "AS IS" BASIS,         ~
  ~ WITHOUT WARRANTIES OR CONDITIONS OF ANY KIND, either express or implied.  ~
  ~ See the License for the specific language governing permissions and       ~
  ~ limitations under the License.                                            ~
  ~~~~~~~~~~~~~~~~~~~~~~~~~~~~~~~~~~~~~~~~~~~~~~~~~~~~~~~~~~~~~~~~~~~~~~~~~~~-->

<project xmlns="http://maven.apache.org/POM/4.0.0"
         xmlns:xsi="http://www.w3.org/2001/XMLSchema-instance"
         xsi:schemaLocation="http://maven.apache.org/POM/4.0.0 http://maven.apache.org/xsd/maven-4.0.0.xsd">
    <modelVersion>4.0.0</modelVersion>

    <groupId>org.mitre.mpf</groupId>
    <artifactId>mpf-java-components</artifactId>
    <version>3.0.0</version>
    <modules>
        <module>SphinxSpeechDetection</module>
<<<<<<< HEAD
        <module>TikaImageDetection</module>
=======
        <module>TikaTextDetection</module>
>>>>>>> 1a7c52bc
    </modules>
    <packaging>pom</packaging>

    <properties>
        <maven.compiler.source>1.8</maven.compiler.source>
        <maven.compiler.target>1.8</maven.compiler.target>
    </properties>

</project><|MERGE_RESOLUTION|>--- conflicted
+++ resolved
@@ -35,11 +35,8 @@
     <version>3.0.0</version>
     <modules>
         <module>SphinxSpeechDetection</module>
-<<<<<<< HEAD
         <module>TikaImageDetection</module>
-=======
         <module>TikaTextDetection</module>
->>>>>>> 1a7c52bc
     </modules>
     <packaging>pom</packaging>
 
