--- conflicted
+++ resolved
@@ -1,282 +1,256 @@
-#############################################################################
-# NOTICE                                                                    #
-#                                                                           #
-# This software (or technical data) was produced for the U.S. Government    #
-# under contract, and is subject to the Rights in Data-General Clause       #
-# 52.227-14, Alt. IV (DEC 2007).                                            #
-#                                                                           #
-# Copyright 2024 The MITRE Corporation. All Rights Reserved.                #
-#############################################################################
-
-#############################################################################
-# Copyright 2024 The MITRE Corporation                                      #
-#                                                                           #
-# Licensed under the Apache License, Version 2.0 (the "License");           #
-# you may not use this file except in compliance with the License.          #
-# You may obtain a copy of the License at                                   #
-#                                                                           #
-#    http://www.apache.org/licenses/LICENSE-2.0                             #
-#                                                                           #
-# Unless required by applicable law or agreed to in writing, software       #
-# distributed under the License is distributed on an "AS IS" BASIS,         #
-# WITHOUT WARRANTIES OR CONDITIONS OF ANY KIND, either express or implied.  #
-# See the License for the specific language governing permissions and       #
-# limitations under the License.                                            #
-#############################################################################
-
-from pathlib import Path
-import sys
-import unittest
-
-import mpf_component_api as mpf
-
-from argos_translation_component import ArgosTranslationComponent
-
-LOCAL_PATH = Path(__file__).parent
-sys.path.insert(0, str(LOCAL_PATH.parent))
-TEST_DATA = LOCAL_PATH / 'data'
-
-SPANISH_SHORT_SAMPLE = '¿Dónde está la biblioteca?'
-RUSSIAN_SHORT_SAMPLE = "Где библиотека?"
-CHINESE_SHORT_SAMPLE = "你好，你叫什么名字？"
-SHORT_OUTPUT = "Where's the library?"
-
-SHORT_OUTPUT_CHINESE = "Hello. What's your name?"
-
-MED_OUTPUT = (
-    "Considering that the recognition of the inherent dignity and equal and "
-    "inalienable rights of all members of the human family is the foundation "
-    "of freedom, justice and peace for all; and"
-)
-
-class TestArgosTranslation(unittest.TestCase):
-
-    def test_generic_job(self):
-        ff_track = mpf.GenericTrack(-1, dict(TEXT=SPANISH_SHORT_SAMPLE, LANGUAGE='ES'))
-        job = mpf.GenericJob('Test Generic', 'test.pdf', dict(DEFAULT_SOURCE_LANGUAGE='ZH'), {}, ff_track)
-        comp = ArgosTranslationComponent()
-        result = comp.get_detections_from_generic(job)
-
-        self.assertEqual(1, len(result))
-        self.assertEqual('es', result[0].detection_properties['TRANSLATION_SOURCE_LANGUAGE'])
-        self.assertEqual(SHORT_OUTPUT, result[0].detection_properties['TRANSLATION'])
-
-    def test_plaintext_job(self):
-        job = mpf.GenericJob('Test Plaintext', str(TEST_DATA / 'spanish_short.txt'),
-                             dict(DEFAULT_SOURCE_LANGUAGE='ES'), {})
-        comp = ArgosTranslationComponent()
-        result = comp.get_detections_from_generic(job)
-
-        self.assertEqual(1, len(result))
-        self.assertEqual('es', result[0].detection_properties['TRANSLATION_SOURCE_LANGUAGE'])
-        self.assertEqual(SHORT_OUTPUT, result[0].detection_properties['TRANSLATION'])
-
-    def test_audio_job(self):
-        ff_track = mpf.AudioTrack(0, 1, -1, dict(TEXT=SPANISH_SHORT_SAMPLE, LANGUAGE='ES'))
-        job = mpf.AudioJob('Test Audio', 'test.wav', 0, 1, dict(DEFAULT_SOURCE_LANGUAGE='ZH'), {}, ff_track)
-        comp = ArgosTranslationComponent()
-        result = comp.get_detections_from_audio(job)
-
-        self.assertEqual(1, len(result))
-        self.assertEqual('es', result[0].detection_properties['TRANSLATION_SOURCE_LANGUAGE'])
-        self.assertEqual(SHORT_OUTPUT, result[0].detection_properties['TRANSLATION'])
-
-    def test_image_job(self):
-        ff_loc = mpf.ImageLocation(0, 0, 10, 10, -1, dict(TEXT=SPANISH_SHORT_SAMPLE, LANGUAGE='ES'))
-        job = mpf.ImageJob('Test Image', 'test.jpg', dict(DEFAULT_SOURCE_LANGUAGE='ZH'), {}, ff_loc)
-        comp = ArgosTranslationComponent()
-        result = comp.get_detections_from_image(job)
-
-        self.assertEqual(1, len(result))
-        self.assertEqual('es', result[0].detection_properties['TRANSLATION_SOURCE_LANGUAGE'])
-        self.assertEqual(SHORT_OUTPUT, result[0].detection_properties['TRANSLATION'])
-
-    def test_video_job(self):
-        ff_track = mpf.VideoTrack(
-            0, 1, -1,
-            {
-                0: mpf.ImageLocation(0, 0, 10, 10, -1, dict(TEXT=SPANISH_SHORT_SAMPLE, LANGUAGE='ES')),
-                1: mpf.ImageLocation(0, 10, 10, 10, -1, dict(TEXT=RUSSIAN_SHORT_SAMPLE, LANGUAGE='RU'))
-            },
-            dict(TEXT=SPANISH_SHORT_SAMPLE, LANGUAGE='ES'))
-        job = mpf.VideoJob('Test Video', 'test.mp4', 0, 1, dict(DEFAULT_SOURCE_LANGUAGE=''), {}, ff_track)
-        comp = ArgosTranslationComponent()
-        result = comp.get_detections_from_video(job)
-
-        self.assertEqual(1, len(result))
-        self.assertEqual('es', result[0].detection_properties['TRANSLATION_SOURCE_LANGUAGE'])
-        self.assertEqual('es', result[0].frame_locations[0].detection_properties['TRANSLATION_SOURCE_LANGUAGE'])
-        self.assertEqual('ru', result[0].frame_locations[1].detection_properties['TRANSLATION_SOURCE_LANGUAGE'])
-        self.assertEqual(SHORT_OUTPUT, result[0].detection_properties['TRANSLATION'])
-        self.assertEqual(SHORT_OUTPUT, result[0].frame_locations[0].detection_properties['TRANSLATION'])
-        self.assertEqual(SHORT_OUTPUT, result[0].frame_locations[1].detection_properties['TRANSLATION'])
-
-    def test_language_behavior(self):
-        ff_track = mpf.VideoTrack(
-            0, 1, -1,
-            {
-                0: mpf.ImageLocation(0, 10, 10, 10, -1, dict(TEXT=RUSSIAN_SHORT_SAMPLE, LANGUAGE='RU')),
-                1: mpf.ImageLocation(0, 10, 10, 10, -1, dict(TEXT=SPANISH_SHORT_SAMPLE, LANGUAGE='ES')),
-                2: mpf.ImageLocation(0, 10, 10, 10, -1, dict(TEXT=CHINESE_SHORT_SAMPLE, LANGUAGE='ZH')),
-                3: mpf.ImageLocation(0, 0, 10, 10, -1, dict(TEXT=SHORT_OUTPUT, LANGUAGE='EN'))
-            },
-            dict(LANGUAGE='ES'))
-        job = mpf.VideoJob('Test Language', 'test.mp4', 0, 1, {}, {}, ff_track)
-        comp = ArgosTranslationComponent()
-        result = comp.get_detections_from_video(job)
-
-        self.assertEqual(1, len(result))
-
-        # Should skip English tracks
-        self.assertEqual('TRUE', result[0].frame_locations[3].detection_properties['SKIPPED_TRANSLATION'])
-
-        self.assertEqual('ru', result[0].frame_locations[0].detection_properties['TRANSLATION_SOURCE_LANGUAGE'])
-        self.assertEqual('es', result[0].frame_locations[1].detection_properties['TRANSLATION_SOURCE_LANGUAGE'])
-        self.assertEqual('zh', result[0].frame_locations[2].detection_properties['TRANSLATION_SOURCE_LANGUAGE'])
-        self.assertEqual(SHORT_OUTPUT, result[0].frame_locations[0].detection_properties['TRANSLATION'])
-        self.assertEqual(SHORT_OUTPUT, result[0].frame_locations[1].detection_properties['TRANSLATION'])
-        self.assertEqual(SHORT_OUTPUT_CHINESE, result[0].frame_locations[2].detection_properties['TRANSLATION'])
-
-<<<<<<< HEAD
-    def test_large_text(self):
-        comp = ArgosTranslationComponent()
-        job = mpf.GenericJob(
-            job_name='Test Sentence Length',
-            data_uri=str(TEST_DATA / 'spanish_long.txt'),
-            job_properties=dict(DEFAULT_SOURCE_LANGUAGE='ES'),
-            media_properties={},
-            feed_forward_track=None
-        )
-
-        result = comp.get_detections_from_generic(job)
-
-        self.assertEqual(1, len(result))
-        self.assertEqual('es', result[0].detection_properties['TRANSLATION_SOURCE_LANGUAGE'])
-
-        trans_result = result[0].detection_properties['TRANSLATION'].replace("nullify","nurture")
-        trans_result = trans_result.replace("founded on these principles","founded on those principles")
-        trans_result = trans_result.replace("That whenever a form of government", "Whenever a form of government")
-
-        # TODO: Identify why the 1.0 spanish model occasionally switches words.
-        # In this case,  words for nurture/nullify, and these/those are sometimes switched depending on build environment.
-        self.assertEqual(LONG_OUTPUT, trans_result)
-
-=======
->>>>>>> ec8aa6a4
-    def test_medium_text(self):
-        comp = ArgosTranslationComponent()
-        job = mpf.GenericJob(
-            job_name='Test Russian',
-            data_uri=str(TEST_DATA / 'russian_medium.txt'),
-            job_properties=dict(DEFAULT_SOURCE_LANGUAGE='RUS'),
-            media_properties={},
-            feed_forward_track=None
-        )
-
-        result = comp.get_detections_from_generic(job)
-
-        self.assertEqual(1, len(result))
-        self.assertEqual('ru', result[0].detection_properties['TRANSLATION_SOURCE_LANGUAGE'])
-        self.assertEqual(MED_OUTPUT, result[0].detection_properties['TRANSLATION'])
-
-    def test_no_feed_forward_location(self):
-        comp = ArgosTranslationComponent()
-        job = mpf.ImageJob('Test', 'test.jpg', {}, {})
-
-        with self.assertRaises(mpf.DetectionException) as cm:
-            list(comp.get_detections_from_image(job))
-        self.assertEqual(mpf.DetectionError.UNSUPPORTED_DATA_TYPE, cm.exception.error_code)
-
-    def test_no_feed_forward_track(self):
-        comp = ArgosTranslationComponent()
-        job = mpf.VideoJob('test', 'test.mp4', 0, 1, {}, {})
-
-        with self.assertRaises(mpf.DetectionException) as cm:
-            list(comp.get_detections_from_video(job))
-        self.assertEqual(mpf.DetectionError.UNSUPPORTED_DATA_TYPE, cm.exception.error_code)
-
-        job = mpf.AudioJob('Test Audio', 'test.wav', 0, 1, {}, {})
-        with self.assertRaises(mpf.DetectionException) as cm:
-            list(comp.get_detections_from_audio(job))
-        self.assertEqual(mpf.DetectionError.UNSUPPORTED_DATA_TYPE, cm.exception.error_code)
-
-    def test_unsupported_language(self):
-        ff_loc = mpf.ImageLocation(0, 0, 10, 10, -1, dict(TEXT=SPANISH_SHORT_SAMPLE, LANGUAGE='FAKE'))
-        job = mpf.ImageJob('Test Image', 'test.jpg', dict(DEFAULT_SOURCE_LANGUAGE='es'), {}, ff_loc)
-        comp = ArgosTranslationComponent()
-
-        with self.assertRaises(mpf.DetectionException) as cm:
-            list(comp.get_detections_from_image(job))
-        self.assertEqual(mpf.DetectionError.DETECTION_FAILED, cm.exception.error_code)
-
-
-        job = mpf.GenericJob('Test Plaintext', str(TEST_DATA / 'spanish_short.txt'),
-                             dict(DEFAULT_SOURCE_LANGUAGE='FAKE'), {})
-        with self.assertRaises(mpf.DetectionException) as cm:
-            list(comp.get_detections_from_generic(job))
-        self.assertEqual(mpf.DetectionError.DETECTION_FAILED, cm.exception.error_code)
-
-
-        ff_loc = mpf.ImageLocation(0, 0, 10, 10, -1, dict(TEXT=SPANISH_SHORT_SAMPLE, LANG='ES'))
-        job = mpf.ImageJob('Test Image', 'test.jpg', dict(DEFAULT_SOURCE_LANGUAGE='FAKE'), {}, ff_loc)
-        comp = ArgosTranslationComponent()
-
-        with self.assertRaises(mpf.DetectionException) as cm:
-            list(comp.get_detections_from_image(job))
-        self.assertEqual(mpf.DetectionError.DETECTION_FAILED, cm.exception.error_code)
-
-
-
-    def test_iso_map(self):
-        ff_loc = mpf.ImageLocation(0, 0, 10, 10, -1, dict(TEXT=SPANISH_SHORT_SAMPLE, LANGUAGE='SPA'))
-        job = mpf.ImageJob('Test Image', 'test.jpg', {}, {}, ff_loc)
-        comp = ArgosTranslationComponent()
-        result = comp.get_detections_from_image(job)
-
-        self.assertEqual(1, len(result))
-        self.assertEqual('es', result[0].detection_properties['TRANSLATION_SOURCE_LANGUAGE'])
-        self.assertEqual(SHORT_OUTPUT, result[0].detection_properties['TRANSLATION'])
-
-    def test_translation_cache(self):
-        ff_track = mpf.VideoTrack(
-            0, 1, -1,
-            {
-                0: mpf.ImageLocation(0, 0, 10, 10, -1, dict(TEXT=SPANISH_SHORT_SAMPLE, LANGUAGE='ES')),
-                1: mpf.ImageLocation(0, 10, 10, 10, -1, dict(TRANSCRIPT=SPANISH_SHORT_SAMPLE, LANGUAGE='SPA'))
-            },
-            dict(TEXT=SPANISH_SHORT_SAMPLE, LANGUAGE='ES'))
-
-        job = mpf.VideoJob('test', 'test.jpg', 0, 1, {}, {}, ff_track)
-
-        comp = ArgosTranslationComponent()
-        results = comp.get_detections_from_video(job)
-
-        self.assertEqual(1, len(results))
-        result = results[0]
-
-        self.assertEqual(SPANISH_SHORT_SAMPLE, result.detection_properties['TEXT'])
-        self.assertEqual(SHORT_OUTPUT, result.detection_properties['TRANSLATION'])
-        self.assertEqual('es', result.detection_properties['TRANSLATION_SOURCE_LANGUAGE'])
-
-        detection1 = result.frame_locations[0]
-        self.assertEqual(SPANISH_SHORT_SAMPLE, detection1.detection_properties['TEXT'])
-        self.assertEqual(SHORT_OUTPUT, detection1.detection_properties['TRANSLATION'])
-
-        detection2 = result.frame_locations[1]
-        self.assertEqual(SPANISH_SHORT_SAMPLE, detection2.detection_properties['TRANSCRIPT'])
-        self.assertEqual(SHORT_OUTPUT, detection2.detection_properties['TRANSLATION'])
-
-    def test_no_feed_forward_prop_no_default_lang(self):
-        ff_loc = mpf.ImageLocation(0, 0, 10, 10, -1, dict(TEXT=SPANISH_SHORT_SAMPLE, LANG='ES'))
-        job = mpf.ImageJob('Test Image', 'test.jpg', {}, {}, ff_loc)
-        comp = ArgosTranslationComponent()
-
-        with self.assertRaises(mpf.DetectionException) as cm:
-            comp.get_detections_from_image(job)
-        self.assertEqual(mpf.DetectionError.MISSING_PROPERTY, cm.exception.error_code)
-
-
-
-
-if __name__ == '__main__':
-    unittest.main()
+#############################################################################
+# NOTICE                                                                    #
+#                                                                           #
+# This software (or technical data) was produced for the U.S. Government    #
+# under contract, and is subject to the Rights in Data-General Clause       #
+# 52.227-14, Alt. IV (DEC 2007).                                            #
+#                                                                           #
+# Copyright 2024 The MITRE Corporation. All Rights Reserved.                #
+#############################################################################
+
+#############################################################################
+# Copyright 2024 The MITRE Corporation                                      #
+#                                                                           #
+# Licensed under the Apache License, Version 2.0 (the "License");           #
+# you may not use this file except in compliance with the License.          #
+# You may obtain a copy of the License at                                   #
+#                                                                           #
+#    http://www.apache.org/licenses/LICENSE-2.0                             #
+#                                                                           #
+# Unless required by applicable law or agreed to in writing, software       #
+# distributed under the License is distributed on an "AS IS" BASIS,         #
+# WITHOUT WARRANTIES OR CONDITIONS OF ANY KIND, either express or implied.  #
+# See the License for the specific language governing permissions and       #
+# limitations under the License.                                            #
+#############################################################################
+
+from pathlib import Path
+import sys
+import unittest
+
+import mpf_component_api as mpf
+
+from argos_translation_component import ArgosTranslationComponent
+
+LOCAL_PATH = Path(__file__).parent
+sys.path.insert(0, str(LOCAL_PATH.parent))
+TEST_DATA = LOCAL_PATH / 'data'
+
+SPANISH_SHORT_SAMPLE = '¿Dónde está la biblioteca?'
+RUSSIAN_SHORT_SAMPLE = "Где библиотека?"
+CHINESE_SHORT_SAMPLE = "你好，你叫什么名字？"
+SHORT_OUTPUT = "Where's the library?"
+
+SHORT_OUTPUT_CHINESE = "Hello. What's your name?"
+
+MED_OUTPUT = (
+    "Considering that the recognition of the inherent dignity and equal and "
+    "inalienable rights of all members of the human family is the foundation "
+    "of freedom, justice and peace for all; and"
+)
+
+class TestArgosTranslation(unittest.TestCase):
+
+    def test_generic_job(self):
+        ff_track = mpf.GenericTrack(-1, dict(TEXT=SPANISH_SHORT_SAMPLE, LANGUAGE='ES'))
+        job = mpf.GenericJob('Test Generic', 'test.pdf', dict(DEFAULT_SOURCE_LANGUAGE='ZH'), {}, ff_track)
+        comp = ArgosTranslationComponent()
+        result = comp.get_detections_from_generic(job)
+
+        self.assertEqual(1, len(result))
+        self.assertEqual('es', result[0].detection_properties['TRANSLATION_SOURCE_LANGUAGE'])
+        self.assertEqual(SHORT_OUTPUT, result[0].detection_properties['TRANSLATION'])
+
+    def test_plaintext_job(self):
+        job = mpf.GenericJob('Test Plaintext', str(TEST_DATA / 'spanish_short.txt'),
+                             dict(DEFAULT_SOURCE_LANGUAGE='ES'), {})
+        comp = ArgosTranslationComponent()
+        result = comp.get_detections_from_generic(job)
+
+        self.assertEqual(1, len(result))
+        self.assertEqual('es', result[0].detection_properties['TRANSLATION_SOURCE_LANGUAGE'])
+        self.assertEqual(SHORT_OUTPUT, result[0].detection_properties['TRANSLATION'])
+
+    def test_audio_job(self):
+        ff_track = mpf.AudioTrack(0, 1, -1, dict(TEXT=SPANISH_SHORT_SAMPLE, LANGUAGE='ES'))
+        job = mpf.AudioJob('Test Audio', 'test.wav', 0, 1, dict(DEFAULT_SOURCE_LANGUAGE='ZH'), {}, ff_track)
+        comp = ArgosTranslationComponent()
+        result = comp.get_detections_from_audio(job)
+
+        self.assertEqual(1, len(result))
+        self.assertEqual('es', result[0].detection_properties['TRANSLATION_SOURCE_LANGUAGE'])
+        self.assertEqual(SHORT_OUTPUT, result[0].detection_properties['TRANSLATION'])
+
+    def test_image_job(self):
+        ff_loc = mpf.ImageLocation(0, 0, 10, 10, -1, dict(TEXT=SPANISH_SHORT_SAMPLE, LANGUAGE='ES'))
+        job = mpf.ImageJob('Test Image', 'test.jpg', dict(DEFAULT_SOURCE_LANGUAGE='ZH'), {}, ff_loc)
+        comp = ArgosTranslationComponent()
+        result = comp.get_detections_from_image(job)
+
+        self.assertEqual(1, len(result))
+        self.assertEqual('es', result[0].detection_properties['TRANSLATION_SOURCE_LANGUAGE'])
+        self.assertEqual(SHORT_OUTPUT, result[0].detection_properties['TRANSLATION'])
+
+    def test_video_job(self):
+        ff_track = mpf.VideoTrack(
+            0, 1, -1,
+            {
+                0: mpf.ImageLocation(0, 0, 10, 10, -1, dict(TEXT=SPANISH_SHORT_SAMPLE, LANGUAGE='ES')),
+                1: mpf.ImageLocation(0, 10, 10, 10, -1, dict(TEXT=RUSSIAN_SHORT_SAMPLE, LANGUAGE='RU'))
+            },
+            dict(TEXT=SPANISH_SHORT_SAMPLE, LANGUAGE='ES'))
+        job = mpf.VideoJob('Test Video', 'test.mp4', 0, 1, dict(DEFAULT_SOURCE_LANGUAGE=''), {}, ff_track)
+        comp = ArgosTranslationComponent()
+        result = comp.get_detections_from_video(job)
+
+        self.assertEqual(1, len(result))
+        self.assertEqual('es', result[0].detection_properties['TRANSLATION_SOURCE_LANGUAGE'])
+        self.assertEqual('es', result[0].frame_locations[0].detection_properties['TRANSLATION_SOURCE_LANGUAGE'])
+        self.assertEqual('ru', result[0].frame_locations[1].detection_properties['TRANSLATION_SOURCE_LANGUAGE'])
+        self.assertEqual(SHORT_OUTPUT, result[0].detection_properties['TRANSLATION'])
+        self.assertEqual(SHORT_OUTPUT, result[0].frame_locations[0].detection_properties['TRANSLATION'])
+        self.assertEqual(SHORT_OUTPUT, result[0].frame_locations[1].detection_properties['TRANSLATION'])
+
+    def test_language_behavior(self):
+        ff_track = mpf.VideoTrack(
+            0, 1, -1,
+            {
+                0: mpf.ImageLocation(0, 10, 10, 10, -1, dict(TEXT=RUSSIAN_SHORT_SAMPLE, LANGUAGE='RU')),
+                1: mpf.ImageLocation(0, 10, 10, 10, -1, dict(TEXT=SPANISH_SHORT_SAMPLE, LANGUAGE='ES')),
+                2: mpf.ImageLocation(0, 10, 10, 10, -1, dict(TEXT=CHINESE_SHORT_SAMPLE, LANGUAGE='ZH')),
+                3: mpf.ImageLocation(0, 0, 10, 10, -1, dict(TEXT=SHORT_OUTPUT, LANGUAGE='EN'))
+            },
+            dict(LANGUAGE='ES'))
+        job = mpf.VideoJob('Test Language', 'test.mp4', 0, 1, {}, {}, ff_track)
+        comp = ArgosTranslationComponent()
+        result = comp.get_detections_from_video(job)
+
+        self.assertEqual(1, len(result))
+
+        # Should skip English tracks
+        self.assertEqual('TRUE', result[0].frame_locations[3].detection_properties['SKIPPED_TRANSLATION'])
+
+        self.assertEqual('ru', result[0].frame_locations[0].detection_properties['TRANSLATION_SOURCE_LANGUAGE'])
+        self.assertEqual('es', result[0].frame_locations[1].detection_properties['TRANSLATION_SOURCE_LANGUAGE'])
+        self.assertEqual('zh', result[0].frame_locations[2].detection_properties['TRANSLATION_SOURCE_LANGUAGE'])
+        self.assertEqual(SHORT_OUTPUT, result[0].frame_locations[0].detection_properties['TRANSLATION'])
+        self.assertEqual(SHORT_OUTPUT, result[0].frame_locations[1].detection_properties['TRANSLATION'])
+        self.assertEqual(SHORT_OUTPUT_CHINESE, result[0].frame_locations[2].detection_properties['TRANSLATION'])
+
+    def test_medium_text(self):
+        comp = ArgosTranslationComponent()
+        job = mpf.GenericJob(
+            job_name='Test Russian',
+            data_uri=str(TEST_DATA / 'russian_medium.txt'),
+            job_properties=dict(DEFAULT_SOURCE_LANGUAGE='RUS'),
+            media_properties={},
+            feed_forward_track=None
+        )
+
+        result = comp.get_detections_from_generic(job)
+
+        self.assertEqual(1, len(result))
+        self.assertEqual('ru', result[0].detection_properties['TRANSLATION_SOURCE_LANGUAGE'])
+        self.assertEqual(MED_OUTPUT, result[0].detection_properties['TRANSLATION'])
+
+    def test_no_feed_forward_location(self):
+        comp = ArgosTranslationComponent()
+        job = mpf.ImageJob('Test', 'test.jpg', {}, {})
+
+        with self.assertRaises(mpf.DetectionException) as cm:
+            list(comp.get_detections_from_image(job))
+        self.assertEqual(mpf.DetectionError.UNSUPPORTED_DATA_TYPE, cm.exception.error_code)
+
+    def test_no_feed_forward_track(self):
+        comp = ArgosTranslationComponent()
+        job = mpf.VideoJob('test', 'test.mp4', 0, 1, {}, {})
+
+        with self.assertRaises(mpf.DetectionException) as cm:
+            list(comp.get_detections_from_video(job))
+        self.assertEqual(mpf.DetectionError.UNSUPPORTED_DATA_TYPE, cm.exception.error_code)
+
+        job = mpf.AudioJob('Test Audio', 'test.wav', 0, 1, {}, {})
+        with self.assertRaises(mpf.DetectionException) as cm:
+            list(comp.get_detections_from_audio(job))
+        self.assertEqual(mpf.DetectionError.UNSUPPORTED_DATA_TYPE, cm.exception.error_code)
+
+    def test_unsupported_language(self):
+        ff_loc = mpf.ImageLocation(0, 0, 10, 10, -1, dict(TEXT=SPANISH_SHORT_SAMPLE, LANGUAGE='FAKE'))
+        job = mpf.ImageJob('Test Image', 'test.jpg', dict(DEFAULT_SOURCE_LANGUAGE='es'), {}, ff_loc)
+        comp = ArgosTranslationComponent()
+
+        with self.assertRaises(mpf.DetectionException) as cm:
+            list(comp.get_detections_from_image(job))
+        self.assertEqual(mpf.DetectionError.DETECTION_FAILED, cm.exception.error_code)
+
+
+        job = mpf.GenericJob('Test Plaintext', str(TEST_DATA / 'spanish_short.txt'),
+                             dict(DEFAULT_SOURCE_LANGUAGE='FAKE'), {})
+        with self.assertRaises(mpf.DetectionException) as cm:
+            list(comp.get_detections_from_generic(job))
+        self.assertEqual(mpf.DetectionError.DETECTION_FAILED, cm.exception.error_code)
+
+
+        ff_loc = mpf.ImageLocation(0, 0, 10, 10, -1, dict(TEXT=SPANISH_SHORT_SAMPLE, LANG='ES'))
+        job = mpf.ImageJob('Test Image', 'test.jpg', dict(DEFAULT_SOURCE_LANGUAGE='FAKE'), {}, ff_loc)
+        comp = ArgosTranslationComponent()
+
+        with self.assertRaises(mpf.DetectionException) as cm:
+            list(comp.get_detections_from_image(job))
+        self.assertEqual(mpf.DetectionError.DETECTION_FAILED, cm.exception.error_code)
+
+
+
+    def test_iso_map(self):
+        ff_loc = mpf.ImageLocation(0, 0, 10, 10, -1, dict(TEXT=SPANISH_SHORT_SAMPLE, LANGUAGE='SPA'))
+        job = mpf.ImageJob('Test Image', 'test.jpg', {}, {}, ff_loc)
+        comp = ArgosTranslationComponent()
+        result = comp.get_detections_from_image(job)
+
+        self.assertEqual(1, len(result))
+        self.assertEqual('es', result[0].detection_properties['TRANSLATION_SOURCE_LANGUAGE'])
+        self.assertEqual(SHORT_OUTPUT, result[0].detection_properties['TRANSLATION'])
+
+    def test_translation_cache(self):
+        ff_track = mpf.VideoTrack(
+            0, 1, -1,
+            {
+                0: mpf.ImageLocation(0, 0, 10, 10, -1, dict(TEXT=SPANISH_SHORT_SAMPLE, LANGUAGE='ES')),
+                1: mpf.ImageLocation(0, 10, 10, 10, -1, dict(TRANSCRIPT=SPANISH_SHORT_SAMPLE, LANGUAGE='SPA'))
+            },
+            dict(TEXT=SPANISH_SHORT_SAMPLE, LANGUAGE='ES'))
+
+        job = mpf.VideoJob('test', 'test.jpg', 0, 1, {}, {}, ff_track)
+
+        comp = ArgosTranslationComponent()
+        results = comp.get_detections_from_video(job)
+
+        self.assertEqual(1, len(results))
+        result = results[0]
+
+        self.assertEqual(SPANISH_SHORT_SAMPLE, result.detection_properties['TEXT'])
+        self.assertEqual(SHORT_OUTPUT, result.detection_properties['TRANSLATION'])
+        self.assertEqual('es', result.detection_properties['TRANSLATION_SOURCE_LANGUAGE'])
+
+        detection1 = result.frame_locations[0]
+        self.assertEqual(SPANISH_SHORT_SAMPLE, detection1.detection_properties['TEXT'])
+        self.assertEqual(SHORT_OUTPUT, detection1.detection_properties['TRANSLATION'])
+
+        detection2 = result.frame_locations[1]
+        self.assertEqual(SPANISH_SHORT_SAMPLE, detection2.detection_properties['TRANSCRIPT'])
+        self.assertEqual(SHORT_OUTPUT, detection2.detection_properties['TRANSLATION'])
+
+    def test_no_feed_forward_prop_no_default_lang(self):
+        ff_loc = mpf.ImageLocation(0, 0, 10, 10, -1, dict(TEXT=SPANISH_SHORT_SAMPLE, LANG='ES'))
+        job = mpf.ImageJob('Test Image', 'test.jpg', {}, {}, ff_loc)
+        comp = ArgosTranslationComponent()
+
+        with self.assertRaises(mpf.DetectionException) as cm:
+            comp.get_detections_from_image(job)
+        self.assertEqual(mpf.DetectionError.MISSING_PROPERTY, cm.exception.error_code)
+
+
+
+
+if __name__ == '__main__':
+    unittest.main()