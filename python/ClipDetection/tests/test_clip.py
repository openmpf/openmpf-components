#############################################################################
# NOTICE                                                                    #
#                                                                           #
# This software (or technical data) was produced for the U.S. Government    #
# under contract, and is subject to the Rights in Data-General Clause       #
# 52.227-14, Alt. IV (DEC 2007).                                            #
#                                                                           #
# Copyright 2023 The MITRE Corporation. All Rights Reserved.                #
#############################################################################

#############################################################################
# Copyright 2023 The MITRE Corporation                                      #
#                                                                           #
# Licensed under the Apache License, Version 2.0 (the "License");           #
# you may not use this file except in compliance with the License.          #
# You may obtain a copy of the License at                                   #
#                                                                           #
#    http://www.apache.org/licenses/LICENSE-2.0                             #
#                                                                           #
# Unless required by applicable law or agreed to in writing, software       #
# distributed under the License is distributed on an "AS IS" BASIS,         #
# WITHOUT WARRANTIES OR CONDITIONS OF ANY KIND, either express or implied.  #
# See the License for the specific language governing permissions and       #
# limitations under the License.                                            #
#############################################################################

import sys
import os
import logging

# Add clip_component to path.
sys.path.append(os.path.join(os.path.dirname(__file__), '..'))
from clip_component.clip_component import ClipComponent

import unittest
import mpf_component_api as mpf

logging.basicConfig(level=logging.DEBUG)

class TestClip(unittest.TestCase):

    def test_image_file(self):
        job = mpf.ImageJob(
            job_name='test-image',
            data_uri=self._get_test_file('dog.jpg'),
            job_properties=dict(
                NUMBER_OF_CLASSIFICATIONS = 3,
                NUMBER_OF_TEMPLATES = 1,
                ENABLE_CROPPING ='False',
                INCLUDE_FEATURES = 'True'
            ),
            media_properties={},
            feed_forward_location=None
        )
        component = ClipComponent()
        result = list(component.get_detections_from_image(job))[0]
        
        self.assertEqual(job.job_properties["NUMBER_OF_CLASSIFICATIONS"], len(self._output_to_list(result.detection_properties["CLASSIFICATION LIST"])))
        self.assertTrue("dog" in self._output_to_list(result.detection_properties["CLASSIFICATION LIST"]))
        self.assertEqual("dog", result.detection_properties["CLASSIFICATION"])
        self.assertTrue(result.detection_properties["FEATURE"] is not None)
    
    def test_image_file_custom(self):
        job = mpf.ImageJob(
            job_name='test-image-custom',
            data_uri=self._get_test_file('riot.jpg'),
            job_properties=dict(
                NUMBER_OF_CLASSIFICATIONS = 4,
                CLASSIFICATION_PATH = self._get_test_file("violence_classes.csv"),
                TEMPLATE_PATH = self._get_test_file("violence_templates.txt")
            ),
            media_properties={},
            feed_forward_location=None
        )
        component = ClipComponent()
        result = list(component.get_detections_from_image(job))[0]

        self.assertEqual(job.job_properties["NUMBER_OF_CLASSIFICATIONS"], len(self._output_to_list(result.detection_properties["CLASSIFICATION LIST"])))
        self.assertTrue("violent scene" in self._output_to_list(result.detection_properties["CLASSIFICATION LIST"]))
        self.assertEqual("violent scene", result.detection_properties["CLASSIFICATION"])
    
<<<<<<< HEAD
    def test_video_file(self):
        job = mpf.VideoJob(
            job_name='test-video',
            data_uri=self._get_test_file('test_video.mp4'),
            start_frame=0,
            stop_frame=14,
            job_properties=dict(
                NUMBER_OF_TEMPLATES = 1,
                CLASSIFICATION_LIST = 'imagenet',
                ENABLE_CROPPING = 'False'
            ),
            media_properties={},
            feed_forward_track=None
        )
        component = ClipComponent()
        results = list(component.get_detections_from_video(job))

        self.assertEqual(results[0].detection_properties['CLASSIFICATION'], "Border collie")
        self.assertEqual(results[0].start_frame, 0)
        self.assertEqual(results[0].stop_frame, 4)

        self.assertEqual(results[1].detection_properties['CLASSIFICATION'], "anemone fish")
        self.assertEqual(results[1].start_frame, 5)
        self.assertEqual(results[1].stop_frame, 9)

        self.assertEqual(results[2].detection_properties['CLASSIFICATION'], "Border collie")
        self.assertEqual(results[2].start_frame, 10)
        self.assertEqual(results[2].stop_frame, 14)
=======
    def test_image_file_rollup(self):
        job = mpf.ImageJob(
            job_name='test-image-rollup',
            data_uri=self._get_test_file('dog.jpg'),
            job_properties=dict(
                NUMBER_OF_CLASSIFICATIONS = 4,
                NUMBER_OF_TEMPLATES = 1,
                CLASSIFICATION_PATH = self._get_test_file("rollup.csv"),
                ENABLE_CROPPING='False'
            ),
            media_properties={},
            feed_forward_location=None
        )
        result = list(ClipComponent().get_detections_from_image(job))[0]
        self.assertEqual("indoor animal", result.detection_properties["CLASSIFICATION"])
>>>>>>> 48934488

    @staticmethod
    def _get_test_file(filename):
        return os.path.join(os.path.dirname(__file__), 'data', filename)
    
    @staticmethod
    def _output_to_list(output):
        return [elt.strip() for elt in output.split('; ')]


if __name__ == '__main__':
    unittest.main(verbosity=2)<|MERGE_RESOLUTION|>--- conflicted
+++ resolved
@@ -62,7 +62,7 @@
     
     def test_image_file_custom(self):
         job = mpf.ImageJob(
-            job_name='test-image-custom',
+            job_name='test-image-custom-custom',
             data_uri=self._get_test_file('riot.jpg'),
             job_properties=dict(
                 NUMBER_OF_CLASSIFICATIONS = 4,
@@ -78,8 +78,23 @@
         self.assertEqual(job.job_properties["NUMBER_OF_CLASSIFICATIONS"], len(self._output_to_list(result.detection_properties["CLASSIFICATION LIST"])))
         self.assertTrue("violent scene" in self._output_to_list(result.detection_properties["CLASSIFICATION LIST"]))
         self.assertEqual("violent scene", result.detection_properties["CLASSIFICATION"])
-    
-<<<<<<< HEAD
+        
+    def test_image_file_rollup(self):
+        job = mpf.ImageJob(
+            job_name='test-image-rollup',
+            data_uri=self._get_test_file('dog.jpg'),
+            job_properties=dict(
+                NUMBER_OF_CLASSIFICATIONS = 4,
+                NUMBER_OF_TEMPLATES = 1,
+                CLASSIFICATION_PATH = self._get_test_file("rollup.csv"),
+                ENABLE_CROPPING='False'
+            ),
+            media_properties={},
+            feed_forward_location=None
+        )
+        result = list(ClipComponent().get_detections_from_image(job))[0]
+        self.assertEqual("indoor animal", result.detection_properties["CLASSIFICATION"])
+
     def test_video_file(self):
         job = mpf.VideoJob(
             job_name='test-video',
@@ -108,23 +123,6 @@
         self.assertEqual(results[2].detection_properties['CLASSIFICATION'], "Border collie")
         self.assertEqual(results[2].start_frame, 10)
         self.assertEqual(results[2].stop_frame, 14)
-=======
-    def test_image_file_rollup(self):
-        job = mpf.ImageJob(
-            job_name='test-image-rollup',
-            data_uri=self._get_test_file('dog.jpg'),
-            job_properties=dict(
-                NUMBER_OF_CLASSIFICATIONS = 4,
-                NUMBER_OF_TEMPLATES = 1,
-                CLASSIFICATION_PATH = self._get_test_file("rollup.csv"),
-                ENABLE_CROPPING='False'
-            ),
-            media_properties={},
-            feed_forward_location=None
-        )
-        result = list(ClipComponent().get_detections_from_image(job))[0]
-        self.assertEqual("indoor animal", result.detection_properties["CLASSIFICATION"])
->>>>>>> 48934488
 
     @staticmethod
     def _get_test_file(filename):
