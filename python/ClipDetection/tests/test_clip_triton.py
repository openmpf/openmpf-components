--- conflicted
+++ resolved
@@ -1,73 +1,3 @@
-<<<<<<< HEAD
-#############################################################################
-# NOTICE                                                                    #
-#                                                                           #
-# This software (or technical data) was produced for the U.S. Government    #
-# under contract, and is subject to the Rights in Data-General Clause       #
-# 52.227-14, Alt. IV (DEC 2007).                                            #
-#                                                                           #
-# Copyright 2023 The MITRE Corporation. All Rights Reserved.                #
-#############################################################################
-
-#############################################################################
-# Copyright 2023 The MITRE Corporation                                      #
-#                                                                           #
-# Licensed under the Apache License, Version 2.0 (the "License");           #
-# you may not use this file except in compliance with the License.          #
-# You may obtain a copy of the License at                                   #
-#                                                                           #
-#    http://www.apache.org/licenses/LICENSE-2.0                             #
-#                                                                           #
-# Unless required by applicable law or agreed to in writing, software       #
-# distributed under the License is distributed on an "AS IS" BASIS,         #
-# WITHOUT WARRANTIES OR CONDITIONS OF ANY KIND, either express or implied.  #
-# See the License for the specific language governing permissions and       #
-# limitations under the License.                                            #
-#############################################################################
-
-import sys
-import os
-import logging
-
-# Add clip_component to path.
-sys.path.append(os.path.join(os.path.dirname(__file__), '..'))
-from clip_component.clip_component import ClipComponent
-
-import unittest
-import mpf_component_api as mpf
-
-logging.basicConfig(level=logging.DEBUG)
-
-class TestClipTriton(unittest.TestCase):
-
-    def test_image_file(self):
-        job = mpf.ImageJob(
-            job_name='test-image-triton',
-            data_uri=self._get_test_file('collie.jpg'),
-            job_properties=dict(
-                NUMBER_OF_CLASSIFICATIONS = 10,
-                TEMPLATE_TYPE = 'openai_80',
-                ENABLE_CROPPING = 'False', 
-                ENABLE_TRITON = 'True',
-                TRITON_SERVER = 'clip-detection-server:8001'
-            ),
-            media_properties={},
-            feed_forward_location=None
-        )      
-        result = list(ClipComponent().get_detections_from_image(job))[0]
-        self.assertTrue("dog" in self._output_to_list(result.detection_properties["CLASSIFICATION LIST"]))
-    
-    @staticmethod
-    def _get_test_file(filename):
-        return os.path.join(os.path.dirname(__file__), 'data', filename)
-    
-    @staticmethod
-    def _output_to_list(output):
-        return [elt.strip() for elt in output.split('; ')]
-
-
-if __name__ == '__main__':
-=======
 #############################################################################
 # NOTICE                                                                    #
 #                                                                           #
@@ -136,5 +66,4 @@
 
 
 if __name__ == '__main__':
->>>>>>> 1728e5eb
     unittest.main(verbosity=2)