#############################################################################
# NOTICE                                                                    #
#                                                                           #
# This software (or technical data) was produced for the U.S. Government    #
# under contract, and is subject to the Rights in Data-General Clause       #
# 52.227-14, Alt. IV (DEC 2007).                                            #
#                                                                           #
# Copyright 2024 The MITRE Corporation. All Rights Reserved.                #
#############################################################################

#############################################################################
# Copyright 2024 The MITRE Corporation                                      #
#                                                                           #
# Licensed under the Apache License, Version 2.0 (the "License");           #
# you may not use this file except in compliance with the License.          #
# You may obtain a copy of the License at                                   #
#                                                                           #
#    http://www.apache.org/licenses/LICENSE-2.0                             #
#                                                                           #
# Unless required by applicable law or agreed to in writing, software       #
# distributed under the License is distributed on an "AS IS" BASIS,         #
# WITHOUT WARRANTIES OR CONDITIONS OF ANY KIND, either express or implied.  #
# See the License for the specific language governing permissions and       #
# limitations under the License.                                            #
#############################################################################

import importlib.resources
import json
import logging
import os
import pickle
import socket
import subprocess
import re

from jsonschema import validate, ValidationError
from typing import Any, Iterable, List, Mapping, Tuple, Union

import mpf_component_api as mpf
import mpf_component_util as mpf_util

log = logging.getLogger('LlamaVideoSummarizationComponent')

class LlamaVideoSummarizationComponent:

    def __init__(self):
        self.child_process = ChildProcess(['/llama/venv/bin/python3', '/llama/summarize_video.py', str(log.getEffectiveLevel())])
        self.acceptable_timeline = None

    def get_detections_from_video(self, job: mpf.VideoJob) -> Iterable[mpf.VideoTrack]:
        try:
            log.info('Received video job.')

            if job.feed_forward_track:
                raise mpf.DetectionError.UNSUPPORTED_DATA_TYPE.exception(
                    'Component cannot process feed forward jobs.')
            
            if job.stop_frame < 0:
                raise mpf.DetectionError.UNSUPPORTED_DATA_TYPE.exception(
                    'Job stop frame must be >= 0.')
            
            segment_start_time = job.start_frame / float(job.media_properties['FPS'])
            segment_stop_time = (job.stop_frame + 1) / float(job.media_properties['FPS'])

            job_config = _parse_properties(job.job_properties, segment_start_time)

            if job_config['timeline_check_acceptable_threshold'] < job_config['timeline_check_target_threshold']:
                raise mpf.DetectionError.INVALID_PROPERTY.exception(
                    'TIMELINE_CHECK_ACCEPTABLE_THRESHOLD must be >= TIMELINE_CHECK_TARGET_THRESHOLD.')

            job_config['video_path'] = job.data_uri
            job_config['segment_start_time'] = segment_start_time
            job_config['segment_stop_time'] = segment_stop_time

            response_json = self._get_response_from_subprocess(job_config)

            log.info('Processing complete.')

            tracks = self._create_tracks(job, response_json)

            return tracks

        except Exception:
            log.exception('Failed to complete job due to the following exception:')
            raise


    def _get_response_from_subprocess(self, job_config: dict) -> dict:
        schema_str = job_config['generation_json_schema']
        schema_json = json.loads(schema_str)

        attempts = dict(
            base=0,
            timeline=0)

        max_attempts = job_config['generation_max_attempts']
        timeline_check_target_threshold = job_config['timeline_check_target_threshold']
        timeline_check_acceptable_threshold = job_config['timeline_check_acceptable_threshold']
        segment_start_time = job_config['segment_start_time']
        segment_stop_time = job_config['segment_stop_time']

        response_json = {}
        error = None
        while max(attempts.values()) < max_attempts:
            response = self.child_process.send_job_get_response(job_config)
            response_json, error = self._check_response(attempts, max_attempts, schema_json, response)
            if error is not None:
                continue

            if timeline_check_target_threshold != -1:
                error = self._check_timeline(
                    timeline_check_target_threshold, timeline_check_acceptable_threshold, attempts, max_attempts, segment_start_time, segment_stop_time, response_json)
                if error is not None:
                    continue

            break

        if error:
            acceptable_timeline = self._fetch_acceptable_response()
            if acceptable_timeline is not None:
                return acceptable_timeline
            else:
                raise mpf.DetectionError.DETECTION_FAILED.exception(f'Subprocess failed: {error}')

        # if no error, then response_json should be valid
        return response_json # type: ignore


    def _check_response(self, attempts: dict, max_attempts: int, schema_json: dict, response: str
                        ) -> Tuple[Union[dict, None], Union[str, None]]:
        error = None
        response_json = None

        if not response:
            error = 'Empty response.'

        if not error:
            try:
                response_json = json.loads(response)
            except ValueError as ve:
                error = f'Response is not valid JSON. {str(ve)}'

        if not error and response_json:
            try:
                validate(response_json, schema_json)
            except ValidationError as ve:
                error = f'Response JSON is not in the desired format. {str(ve)}'
        
        if not error and response_json:
            try:
                event_timeline = response_json['video_event_timeline']
                for event in event_timeline:
                    # update values for later use
                    event["timestamp_start"] = _get_timestamp_value(event["timestamp_start"])
                    event["timestamp_end"] = _get_timestamp_value(event["timestamp_end"])
            except ValueError as ve:
                error = f'Response JSON is not in the desired format. {str(ve)}'
    
        if error:
            log.warning(error)
            log.warning(f'Failed {attempts["base"] + 1} of {max_attempts} base attempts.')
            attempts['base'] += 1

        return response_json, error


    def _check_timeline(self, target_threshold: float, accept_threshold: float, attempts: dict, max_attempts: int,
                        segment_start_time: float, segment_stop_time: float, response_json: dict
                        ) -> Union[str, None]:

        event_timeline = response_json['video_event_timeline'] # type: ignore

        # start with passing checks, then fail as secondary checks are conducted
        acceptable_checks = dict(
            before_seg_start = True,
            after_seg_stop = True,
            after_seg_start = True,
            before_seg_stop = True)

        hard_error = None
        soft_error = None
        for event in event_timeline:
            timestamp_start = event["timestamp_start"]
            timestamp_end = event["timestamp_end"]

            if timestamp_start < 0:
                hard_error = (f'Timeline event start time of {timestamp_start} < 0.')
                break
            
            if timestamp_end < 0:
                hard_error = (f'Timeline event end time of {timestamp_end} < 0.')
                break

            if timestamp_end < timestamp_start:
                hard_error = (f'Timeline event end time is less than event start time. '
                         f'{timestamp_end} < {timestamp_start}.')
                break
            
<<<<<<< HEAD
            if (segment_start_time - timestamp_start) > target_threshold:
                soft_error = (f'Timeline event start time occurs too soon before segment start time. '
                         f'({segment_start_time} - {timestamp_start}) > {target_threshold}.')
                if (segment_start_time - timestamp_start) > accept_threshold:
                    acceptable_checks['before_seg_start'] = False
                    break

            if (timestamp_end - segment_stop_time) > target_threshold:
                soft_error = (f'Timeline event end time occurs too late after segment stop time. '
                         f'({timestamp_end} - {segment_stop_time}) > {target_threshold}.')
                if (timestamp_end - segment_stop_time) > accept_threshold:
                    acceptable_checks['after_seg_stop'] = False
                    break

        minmax_errors = []
        if not hard_error:
            min_event_start = min(list(map(lambda d: _get_timestamp_value(d.get('timestamp_start')),
=======
            if (segment_start_time - timestamp_start) > threshold:
                error = (f'Timeline event start time occurs too soon before segment start time. '
                         f'({segment_start_time} - {timestamp_start}) > {threshold}.')
                break

            if (timestamp_end - segment_stop_time) > threshold:
                error = (f'Timeline event end time occurs too late after segment stop time. '
                         f'({timestamp_end} - {segment_stop_time}) > {threshold}.')
                break
        
        if not error:
            min_event_start = min(list(map(lambda d: d.get('timestamp_start'),
>>>>>>> 9e5170b7
                                           filter(lambda d: 'timestamp_start' in d, event_timeline))))
            if abs(segment_start_time - min_event_start) > target_threshold:

                minmax_errors.append((f'Min timeline event start time not close enough to segment start time. '
                         f'abs({segment_start_time} - {min_event_start}) > {target_threshold}.'))
                if abs(segment_start_time - min_event_start) > accept_threshold:
                    acceptable_checks['after_seg_start'] = False

<<<<<<< HEAD
            max_event_end = max(list(map(lambda d: _get_timestamp_value(d.get('timestamp_end')),
=======
        if not error:
            max_event_end = max(list(map(lambda d: d.get('timestamp_end'),
>>>>>>> 9e5170b7
                                         filter(lambda d: 'timestamp_end' in d, event_timeline))))

            if abs(max_event_end - segment_stop_time) > target_threshold:
                minmax_errors.append((f'Max timeline event end time not close enough to segment stop time. '
                            f'abs({max_event_end} - {segment_stop_time}) > {target_threshold}.'))
                if abs(max_event_end - segment_stop_time) > accept_threshold:
                    acceptable_checks['before_seg_stop'] = False

        if not hard_error:
            if list({v for v in acceptable_checks.values()}) == [True]:
                self._store_acceptable_response(response_json)

        if len(minmax_errors) > 0:
            soft_error = minmax_errors.pop()

        error = None
        if hard_error:
            error = hard_error
        elif soft_error:
            error = soft_error

        if error:
            log.warning(error)
            log.warning(f'Failed {attempts["timeline"] + 1} of {max_attempts} timeline attempts.')
            attempts['timeline'] += 1
            return error

        return None

    def _store_acceptable_response(self, response_json: dict) -> None:
        self.acceptable_timeline = response_json

    def _fetch_acceptable_response(self) -> list:
        return self.acceptable_timeline

    def _create_segment_summary_track(self, job: mpf.VideoJob, response_json: dict) -> mpf.VideoTrack:
        start_frame = job.start_frame
        stop_frame = job.stop_frame
        
        segment_id = str(job.start_frame) + "-" + str(job.stop_frame)
        detection_properties={
            "SEGMENT ID": segment_id,
            "SEGMENT SUMMARY": "TRUE",
            "TEXT": response_json['video_summary']
        }
        frame_width = 0
        frame_height = 0
        if 'FRAME_WIDTH' in job.media_properties:
            frame_width = int(job.media_properties['FRAME_WIDTH'])
        if 'FRAME_HEIGHT' in job.media_properties:
            frame_height = int(job.media_properties['FRAME_HEIGHT'])
        middle_frame = int((stop_frame - start_frame) / 2) + start_frame

        track = mpf.VideoTrack(
            start_frame, 
            stop_frame, 
            1.0,
            # Add start and top frame locations to prevent the Workflow Manager from dropping / truncating track.
            # Add middle frame for artifact extraction.
            frame_locations = {
                start_frame:  mpf.ImageLocation(0, 0, frame_width, frame_height, 1.0),
                middle_frame: mpf.ImageLocation(0, 0, frame_width, frame_height, 1.0),
                stop_frame:   mpf.ImageLocation(0, 0, frame_width, frame_height, 1.0)
            },
            detection_properties = detection_properties
        )
        track.frame_locations[middle_frame].detection_properties["EXEMPLAR"] = "1"

        return track


    def _create_tracks(self, job: mpf.VideoJob, response_json: dict) -> Iterable[mpf.VideoTrack]:
        tracks = []
        frame_width = 0
        frame_height = 0
        if 'FRAME_WIDTH' in job.media_properties:
            frame_width = int(job.media_properties['FRAME_WIDTH'])
        if 'FRAME_HEIGHT' in job.media_properties:
            frame_height = int(job.media_properties['FRAME_HEIGHT'])

        if response_json['video_event_timeline']:
            summary_track = self._create_segment_summary_track(job, response_json)
            tracks.append(summary_track)
            
            segment_id = summary_track.detection_properties['SEGMENT ID']
            video_fps = float(job.media_properties['FPS'])

            for event in response_json['video_event_timeline']:
                # get offset start/stop times in milliseconds
                event_start_time = int(event['timestamp_start'] * 1000)
                event_stop_time = int(event['timestamp_end'] * 1000)

                offset_start_frame = int((event_start_time * video_fps) / 1000)
                offset_stop_frame = int((event_stop_time * video_fps) / 1000) - 1

                detection_properties={
                    "SEGMENT ID": segment_id,
                    "TEXT": event['description']
                }
                
                offset_middle_frame = int((offset_stop_frame - offset_start_frame) / 2) + offset_start_frame

                # check offset_stop_frame
                if offset_stop_frame > job.stop_frame:
                    log.debug(f'offset_stop_frame outside of acceptable range '
                              f'({offset_stop_frame} > {job.stop_frame}), setting offset_stop_frame to {job.stop_frame}')
                    offset_stop_frame = job.stop_frame
                elif offset_stop_frame < job.start_frame:
                    log.debug(f'offset_stop_frame outside of acceptable range '
                              f'({offset_stop_frame} < {job.start_frame}), setting offset_stop_frame to {job.start_frame}')
                    offset_stop_frame = job.start_frame

                # check offset_middle_frame
                if offset_middle_frame > job.stop_frame:
                    log.debug(f'offset_middle_frame outside of acceptable range '
                              f'({offset_middle_frame} > {job.stop_frame}), setting offset_middle_frame to {job.stop_frame}')
                    offset_middle_frame = job.stop_frame
                elif offset_middle_frame < job.start_frame:
                    log.debug(f'offset_middle_frame outside of acceptable range '
                              f'({offset_middle_frame} < {job.start_frame}), setting offset_middle_frame to {job.start_frame}')
                    offset_middle_frame = job.start_frame

                # check offset_start_frame
                if offset_start_frame > job.stop_frame:
                    log.debug(f'offset_start_frame outside of acceptable range '
                              f'({offset_start_frame} > {job.stop_frame}), setting offset_start_frame to {job.stop_frame}')
                    offset_start_frame = job.stop_frame
                elif offset_start_frame < job.start_frame:
                    log.debug(f'offset_start_frame outside of acceptable range '
                              f'({offset_start_frame} < {job.start_frame}), setting offset_start_frame to {job.start_frame}')
                    offset_start_frame = job.start_frame

                track = mpf.VideoTrack(
                    offset_start_frame, 
                    offset_stop_frame, 
                    1.0,
                    # Add start and top frame locations to prevent the Workflow Manager from dropping / truncating track.
                    # Add middle frame for artifact extraction.
                    frame_locations = {
                        offset_start_frame:  mpf.ImageLocation(0, 0, frame_width, frame_height, 1.0),
                        offset_middle_frame: mpf.ImageLocation(0, 0, frame_width, frame_height, 1.0),
                        offset_stop_frame:   mpf.ImageLocation(0, 0, frame_width, frame_height, 1.0)
                    },
                    detection_properties = detection_properties
                )
                track.frame_locations[offset_middle_frame].detection_properties["EXEMPLAR"] = "1"
                
                tracks.append(track)

        else: # no events timeline, create summary only
            summary_track = self._create_segment_summary_track(job, response_json)
            tracks.append(summary_track)
            segment_id = summary_track.detection_properties['SEGMENT ID']
            
        log.info('Processing complete. Video segment %s summarized in %d tracks.' % (segment_id, len(tracks)))
        return tracks

def _get_timestamp_value(seconds: Any) -> float:
    if isinstance(seconds, str):
        if re.match(r"\s*\d+(\.\d*)?\s*[Ss]", seconds):
            secval = float(re.sub('s', '', seconds, flags=re.IGNORECASE))
        else:
            raise mpf.DetectionError.DETECTION_FAILED.exception(f'Invalid timestamp: {seconds}')
    else:
        secval = float(seconds)
    return secval

def _parse_properties(props: Mapping[str, str], segment_start_time: float) -> dict:
    process_fps = mpf_util.get_property(
        props, 'PROCESS_FPS', 1)
    max_frames = mpf_util.get_property(
        props, 'MAX_FRAMES', 180)
    max_new_tokens = mpf_util.get_property(
        props, 'MAX_NEW_TOKENS', 1024)

    generation_prompt_path = mpf_util.get_property(
        props, 'GENERATION_PROMPT_PATH', 'default_prompt.txt')
    generation_json_schema_path = mpf_util.get_property(
        props, 'GENERATION_JSON_SCHEMA_PATH', 'default_schema.json')
    system_prompt_path = mpf_util.get_property(
        props, 'SYSTEM_PROMPT_PATH', '')
    generation_max_attempts = mpf_util.get_property(
        props, 'GENERATION_MAX_ATTEMPTS', 5)
    timeline_check_target_threshold = mpf_util.get_property(
        props, 'TIMELINE_CHECK_TARGET_THRESHOLD', 10)
    timeline_check_acceptable_threshold = mpf_util.get_property(
        props, 'TIMELINE_CHECK_ACCEPTABLE_THRESHOLD', 30)

    generation_prompt = _read_file(generation_prompt_path) % (segment_start_time)

    generation_json_schema = _read_file(generation_json_schema_path)

    system_prompt = generation_prompt
    if system_prompt_path:
        system_prompt = _read_file(system_prompt_path)

    return dict(
        process_fps = process_fps,
        max_frames = max_frames,
        max_new_tokens = max_new_tokens,
        generation_prompt = generation_prompt,
        generation_json_schema = generation_json_schema,
        system_prompt = system_prompt,
        generation_max_attempts = generation_max_attempts,
        timeline_check_target_threshold = timeline_check_target_threshold,
        timeline_check_acceptable_threshold = timeline_check_acceptable_threshold
    )


def _read_file(path: str) -> str:
    try:
        expanded_path = os.path.expandvars(path)
        if os.path.dirname(expanded_path):
            with open(expanded_path, "r") as f:
                return f.read()
        return importlib.resources.read_text(__name__, expanded_path).strip()
    except:
        raise mpf.DetectionError.COULD_NOT_READ_DATAFILE.exception(f"Could not read \"{path}\".")


class ChildProcess:

    def __init__(self, start_cmd: List[str]):
        parent_socket, child_socket = socket.socketpair()
        with parent_socket, child_socket:
            env = {**os.environ, 'MPF_SOCKET_FD': str(child_socket.fileno())}
            self._proc = subprocess.Popen(
                    start_cmd,
                    pass_fds=(child_socket.fileno(),),
                    env=env)
            self._socket = parent_socket.makefile('rwb')

    def __del__(self):
        print("Terminating subprocess...")
        self._socket.close()
        self._proc.terminate()
        self._proc.wait()
        print("Subprocess terminated")

    def send_job_get_response(self, config: dict):
        job_bytes = pickle.dumps(config)
        self._socket.write(len(job_bytes).to_bytes(4, 'little'))
        self._socket.write(job_bytes)
        self._socket.flush()

        response_length = int.from_bytes(self._socket.read(4), 'little')
        if response_length == 0:
            error_length = int.from_bytes(self._socket.read(4), 'little')
            error = pickle.loads(self._socket.read(error_length))
            raise mpf.DetectionError.DETECTION_FAILED.exception(f'Subprocess failed: {error}')

        return pickle.loads(self._socket.read(response_length))<|MERGE_RESOLUTION|>--- conflicted
+++ resolved
@@ -196,7 +196,6 @@
                          f'{timestamp_end} < {timestamp_start}.')
                 break
             
-<<<<<<< HEAD
             if (segment_start_time - timestamp_start) > target_threshold:
                 soft_error = (f'Timeline event start time occurs too soon before segment start time. '
                          f'({segment_start_time} - {timestamp_start}) > {target_threshold}.')
@@ -214,20 +213,6 @@
         minmax_errors = []
         if not hard_error:
             min_event_start = min(list(map(lambda d: _get_timestamp_value(d.get('timestamp_start')),
-=======
-            if (segment_start_time - timestamp_start) > threshold:
-                error = (f'Timeline event start time occurs too soon before segment start time. '
-                         f'({segment_start_time} - {timestamp_start}) > {threshold}.')
-                break
-
-            if (timestamp_end - segment_stop_time) > threshold:
-                error = (f'Timeline event end time occurs too late after segment stop time. '
-                         f'({timestamp_end} - {segment_stop_time}) > {threshold}.')
-                break
-        
-        if not error:
-            min_event_start = min(list(map(lambda d: d.get('timestamp_start'),
->>>>>>> 9e5170b7
                                            filter(lambda d: 'timestamp_start' in d, event_timeline))))
             if abs(segment_start_time - min_event_start) > target_threshold:
 
@@ -236,12 +221,7 @@
                 if abs(segment_start_time - min_event_start) > accept_threshold:
                     acceptable_checks['after_seg_start'] = False
 
-<<<<<<< HEAD
             max_event_end = max(list(map(lambda d: _get_timestamp_value(d.get('timestamp_end')),
-=======
-        if not error:
-            max_event_end = max(list(map(lambda d: d.get('timestamp_end'),
->>>>>>> 9e5170b7
                                          filter(lambda d: 'timestamp_end' in d, event_timeline))))
 
             if abs(max_event_end - segment_stop_time) > target_threshold:
