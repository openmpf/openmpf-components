#############################################################################
# NOTICE                                                                    #
#                                                                           #
# This software (or technical data) was produced for the U.S. Government    #
# under contract, and is subject to the Rights in Data-General Clause       #
# 52.227-14, Alt. IV (DEC 2007).                                            #
#                                                                           #
# Copyright 2021 The MITRE Corporation. All Rights Reserved.                #
#############################################################################

#############################################################################
# Copyright 2021 The MITRE Corporation                                      #
#                                                                           #
# Licensed under the Apache License, Version 2.0 (the "License");           #
# you may not use this file except in compliance with the License.          #
# You may obtain a copy of the License at                                   #
#                                                                           #
#    http://www.apache.org/licenses/LICENSE-2.0                             #
#                                                                           #
# Unless required by applicable law or agreed to in writing, software       #
# distributed under the License is distributed on an "AS IS" BASIS,         #
# WITHOUT WARRANTIES OR CONDITIONS OF ANY KIND, either express or implied.  #
# See the License for the specific language governing permissions and       #
# limitations under the License.                                            #
#############################################################################
from typing import Iterable

import mpf_component_api as mpf
import pkg_resources
from symspellpy import SymSpell
from typing import Mapping, Sequence
import nltk
import os

import logging

log = logging.getLogger('NlpCorrectionComponent')


class NlpCorrectionComponent(object):
    detection_type = 'TEXT'
    initialized = False
    wrapper = None

    def get_detections_from_image(self, image_job: mpf.ImageJob) -> Sequence[mpf.ImageLocation]:
        try:
            ff_track = image_job.feed_forward_location
            detection_properties = ff_track.detection_properties

            if ff_track is None:
                raise mpf.DetectionError.UNSUPPORTED_DATA_TYPE.exception(
                    f'Component can only process feed forward image jobs, '
                    'but no feed forward track provided. '
                )

            text = detection_properties.get("TEXT")
            custom_dictionary_path = image_job.job_properties.get('CUSTOM_DICTIONARY', "")

            if not self.initialized:
                self.wrapper = SymspellWrapper(image_job.job_properties, image_job.job_name)
                self.initialized = True
            else:
                if custom_dictionary_path != \
                        self.wrapper.get_custom_dictionary_path():
                    self.wrapper = SymspellWrapper(image_job.job_properties, image_job.job_name)

            self.wrapper.get_suggestions(text, detection_properties)

            log.info(f'[{image_job.job_name}] Processing complete.')
            return ff_track,

        except Exception:
            log.exception(
                f'[{image_job.job_name}] Failed to complete job due to the following exception:'
            )
            raise

    def get_detections_from_generic(self, job: mpf.GenericJob) -> Iterable[mpf.GenericTrack]:
        try:
            log.info(f'[{job.job_name}] Received generic job: {job}')
            ff_track = job.feed_forward_track

            custom_dictionary_path = job.job_properties.get('CUSTOM_DICTIONARY', "")

            if not self.initialized:
                self.wrapper = SymspellWrapper(job.job_properties, job.job_name)
                self.initialized = True
            else:
                if custom_dictionary_path != \
                        self.wrapper.get_custom_dictionary_path():
                    self.wrapper = SymspellWrapper(job.job_properties, job.job_name)

            if ff_track is not None:
                detection_properties = ff_track.detection_properties
                text = detection_properties.get("TEXT")

                self.wrapper.get_suggestions(text, detection_properties)

                return ff_track,

            else:
                with open(job.data_uri, "r") as f:
                    text = f.read()

                f.close()

                detection_properties = dict(TEXT=text)

                self.wrapper.get_suggestions(text, detection_properties)
                generic_track = mpf.GenericTrack(detection_properties=detection_properties)

                log.info(f'[{job.job_name}] Processing complete.')
                return generic_track,

        except Exception:
            log.exception(
                f'[{job.job_name}] Failed to complete job due to the following exception:')
            raise


class SymspellWrapper(object):

    def __init__(self, job_properties: Mapping[str, str], job_name):
        self._job_properties = job_properties

        self._sym_spell = SymSpell(max_dictionary_edit_distance=2, prefix_length=7)

        self._custom_dictionary_path = job_properties.get('CUSTOM_DICTIONARY', "")

        self._dictionary_path = pkg_resources.resource_filename("symspellpy", "frequency_dictionary_en_82_765.txt")
        self._bigram_path = pkg_resources.resource_filename(
                "symspellpy", "frequency_bigramdictionary_en_243_342.txt")

        self._sym_spell.load_dictionary(self._dictionary_path, term_index=0, count_index=1)
        self._sym_spell.load_bigram_dictionary(self._bigram_path, term_index=0, count_index=0)

        # load custom dictionary if one is specified in the job properties
<<<<<<< HEAD
        if self._custom_dictionary_path != "":
            if os.path.exists(self._custom_dictionary_path):
                self._sym_spell.load_dictionary(self._custom_dictionary_path, term_index=0,
                                                count_index=1)
            else:
                log.exception(f'[{job_name}] '
                              f'Failed to complete job due incorrect file path for the custom dictionary:')
                raise mpf.DetectionException(
                    'The custom dicitonary property must be provided as a full file path',
                    mpf.DetectionError.COULD_NOT_READ_DATAFILE)

    # Adds corrected text to detection_properties.
    # Detection_properties is modified in place.
    def get_suggestions(self, original_text, detection_properties):
        log.info(f'Attempting to correct text {original_text}')

        suggestions = ""
        punctuation = self.get_punctuation(original_text)

        split = original_text.rsplit("\n\n")
        split_cleaned = [x.rstrip("\n") for x in split if x != ""]

        # item for sublist in t for item in sublist
        tokenized_sentences = [nltk.sent_tokenize(x) for x in split_cleaned]
        tokenized_sentences = [x for sent in tokenized_sentences for x in sent]

        for sentence, punctuation in zip(tokenized_sentences, punctuation):
            corrected = self._sym_spell.lookup_compound(
                sentence, max_edit_distance=2, transfer_casing=True,
                ignore_non_words=True, ignore_term_with_digits=True)[0].term
            suggestions = suggestions + corrected + punctuation

        detection_properties["CORRECTED TEXT"] = suggestions
        log.info("Successfully corrected text")
        return True

    def get_custom_dictionary_path(self):
        return self._custom_dictionary_path

    def get_punctuation(self, original_text: str):
        split = original_text.rsplit("\n\n")

        punctuation = []
        newline_counter = 0

        first_block = True

        for block in reversed(split):
            first_sent = True
            newline = ""

            if block == '':
                newline_counter += 2
            else:
                newline_count = len(block) - len(block.rstrip("\n"))
                newline_string = "\n" * (newline_counter + newline_count)

                if first_block:
                    newline = newline_string
                    first_block = False
                else:
                    newline = "\n\n" + newline_string

                newline_counter = 0

            sentences = nltk.sent_tokenize(block)

            for sentence in reversed(sentences):
                if sentence[-1] not in "!?.":
                    if sentence[-1] in ")\"" and sentence[-2] in "!?.":
                        punc = sentence[-2]
                    else:
                        punc = " "
                else:
                    punc = sentence[-1]

                if first_sent:
                    punctuation.append(punc + newline)
                    first_sent = False
                else:
                    punctuation.append(punc + " ")

        return punctuation[::-1]
=======
        if custom_dictionary_path:
            full_custom_dict_path = os.path.join(curr_dir, "plugin-files/config/" + custom_dictionary_path)
            self._sym_spell.load_dictionary(full_custom_dict_path, term_index=0, count_index=1)

    # Adds corrected text to detection_properties.
    # Detection_properties is modified in place.
    def get_suggestions(self, original_text: str, detection_properties):
        log.debug(f'Attempting to correct text: \"{original_text}\"')
        suggestions = self._sym_spell.lookup_compound(
            original_text, max_edit_distance=2)

        detection_properties["CORRECTED TEXT"] = suggestions[0].term
        log.debug(f'Successfully corrected text to: \"{suggestions[0].term}\"')
        return suggestions[0].term
>>>>>>> 05ab02c7
<|MERGE_RESOLUTION|>--- conflicted
+++ resolved
@@ -135,7 +135,6 @@
         self._sym_spell.load_bigram_dictionary(self._bigram_path, term_index=0, count_index=0)
 
         # load custom dictionary if one is specified in the job properties
-<<<<<<< HEAD
         if self._custom_dictionary_path != "":
             if os.path.exists(self._custom_dictionary_path):
                 self._sym_spell.load_dictionary(self._custom_dictionary_path, term_index=0,
@@ -218,20 +217,4 @@
                 else:
                     punctuation.append(punc + " ")
 
-        return punctuation[::-1]
-=======
-        if custom_dictionary_path:
-            full_custom_dict_path = os.path.join(curr_dir, "plugin-files/config/" + custom_dictionary_path)
-            self._sym_spell.load_dictionary(full_custom_dict_path, term_index=0, count_index=1)
-
-    # Adds corrected text to detection_properties.
-    # Detection_properties is modified in place.
-    def get_suggestions(self, original_text: str, detection_properties):
-        log.debug(f'Attempting to correct text: \"{original_text}\"')
-        suggestions = self._sym_spell.lookup_compound(
-            original_text, max_edit_distance=2)
-
-        detection_properties["CORRECTED TEXT"] = suggestions[0].term
-        log.debug(f'Successfully corrected text to: \"{suggestions[0].term}\"')
-        return suggestions[0].term
->>>>>>> 05ab02c7
+        return punctuation[::-1]