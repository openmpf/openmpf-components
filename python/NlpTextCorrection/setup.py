--- conflicted
+++ resolved
@@ -33,10 +33,6 @@
     install_requires=(
         'mpf_component_api>=6.1',
         'mpf_component_util>=6.1',
-<<<<<<< HEAD
-=======
-        'numpy>=1.11',
->>>>>>> 05ab02c7
         'symspellpy>=6.7.0',
         'setuptools>=8.1'
     ),
