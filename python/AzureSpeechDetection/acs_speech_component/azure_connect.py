--- conflicted
+++ resolved
@@ -89,7 +89,7 @@
         }
         self.http_retry = server_info.http_retry
 
-        self.logger.info('Retrieving valid transcription locales')
+        logger.info('Retrieving valid transcription locales')
         req = request.Request(
             url=self.url + '/locales',
             headers=self.acs_headers,
@@ -98,23 +98,13 @@
         with self.http_retry.urlopen(req) as response:
             self.supported_locales = json.load(response)
 
-<<<<<<< HEAD
         if (self.blob_container_url != server_info.blob_container_url
                 or self.blob_service_key != server_info.blob_service_key
                 or self.http_max_attempts != server_info.http_max_attempts):
-            self.logger.debug('Updating ACS connection')
+            logger.debug('Updating ACS connection')
             self.blob_container_url = server_info.blob_container_url
             self.blob_service_key = server_info.blob_service_key
             self.http_max_attempts = server_info.http_max_attempts
-=======
-        if (self.blob_container_url != blob_container_url
-                or self.blob_service_key != blob_service_key
-                or self.http_max_attempts != http_max_attempts):
-            logger.debug('Updating ACS connection')
-            self.blob_container_url = blob_container_url
-            self.blob_service_key = blob_service_key
-            self.http_max_attempts = http_max_attempts
->>>>>>> 9adcaa7e
             self.container_client = ContainerClient.from_container_url(
                 server_info.blob_container_url,
                 server_info.blob_service_key,
@@ -162,16 +152,12 @@
 
     def submit_batch_transcription(self, recording_url, job_name,
                                    diarize, language, expiry):
-<<<<<<< HEAD
         if language not in self.supported_locales:
             raise ValueError(f"Provided language ({language}) not supported."
                              " Refer to component README for list of supported"
                              " locales for Azure Speech.")
 
-        self.logger.info('Submitting batch transcription...')
-=======
         logger.info('Submitting batch transcription...')
->>>>>>> 9adcaa7e
         data = dict(
             contentUrls=[recording_url],
             displayName=job_name,
