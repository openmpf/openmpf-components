#############################################################################
# NOTICE                                                                    #
#                                                                           #
# This software (or technical data) was produced for the U.S. Government    #
# under contract, and is subject to the Rights in Data-General Clause       #
# 52.227-14, Alt. IV (DEC 2007).                                            #
#                                                                           #
# Copyright 2021 The MITRE Corporation. All Rights Reserved.                #
#############################################################################

#############################################################################
# Copyright 2021 The MITRE Corporation                                      #
#                                                                           #
# Licensed under the Apache License, Version 2.0 (the "License");           #
# you may not use this file except in compliance with the License.          #
# You may obtain a copy of the License at                                   #
#                                                                           #
#    http://www.apache.org/licenses/LICENSE-2.0                             #
#                                                                           #
# Unless required by applicable law or agreed to in writing, software       #
# distributed under the License is distributed on an "AS IS" BASIS,         #
# WITHOUT WARRANTIES OR CONDITIONS OF ANY KIND, either express or implied.  #
# See the License for the specific language governing permissions and       #
# limitations under the License.                                            #
#############################################################################

import os
import uuid

import mpf_component_api as mpf

from .azure_connect import AzureConnection

class AcsSpeechDetectionProcessor(object):

    def __init__(self, logger):
        self.logger = logger
        self.acs = AzureConnection(logger)


    def process_audio(self, target_file, start_time, stop_time, job_name,
                      acs_url, acs_subscription_key, acs_blob_container_url,
                      acs_blob_service_key, lang, diarize, cleanup,
<<<<<<< HEAD
                      blob_access_time, expiry):
        self.update_acs(
            acs_url=acs_url,
            acs_subscription_key=acs_subscription_key,
            acs_blob_container_url=acs_blob_container_url,
            acs_blob_service_key=acs_blob_service_key
=======
                      blob_access_time, http_retry, http_max_attempts):
        self.acs.update_acs(
            url=acs_url,
            subscription_key=acs_subscription_key,
            blob_container_url=acs_blob_container_url,
            blob_service_key=acs_blob_service_key,
            http_retry=http_retry,
            http_max_attempts=http_max_attempts
>>>>>>> 16d37af6
        )

        try:
            self.logger.info('Uploading file to blob')
            recording_id = str(uuid.uuid4())
            recording_url = self.acs.upload_file_to_blob(
                filepath=target_file,
                recording_id=recording_id,
                blob_access_time=blob_access_time,
                start_time=start_time,
                stop_time=stop_time
            )
        except Exception as e:
            raise mpf.DetectionException(
                'Failed to upload file to blob: {}'.format(e),
                mpf.DetectionError.DETECTION_FAILED
            )

        output_loc = None
        while output_loc is None:
            try:
                self.logger.info('Submitting speech-to-text job to ACS')
                output_loc = self.acs.submit_batch_transcription(
                    recording_url=recording_url,
                    job_name=job_name,
                    diarize=diarize,
                    language=lang,
                    expiry=expiry
                )
            except Exception as e:
                if 'This locale does not support diarization' in str(e):
                    self.logger.warning(
                        f'Locale "{lang}" does not support diarization. '
                        'Completing job with diarization disabled.')
                    diarize = False
                else:
                    if cleanup:
                        self.logger.info('Marking file blob for deletion')
                        self.acs.delete_blob(recording_id)
                    raise

        try:
            self.logger.info('Retrieving transcription')
            result = self.acs.poll_for_result(output_loc)

            if result['status'] == 'Failed':
                raise mpf.DetectionException(
                    'Transcription failed: {}'.format(result['statusMessage']),
                    mpf.DetectionError.DETECTION_FAILED
                )

            transcription = self.acs.get_transcription(result)
            self.logger.info('Speech-to-text processing complete')
        finally:
            if cleanup:
                self.logger.info('Marking file blob for deletion')
                self.acs.delete_blob(recording_id)
            self.logger.info('Deleting transcript')
            self.acs.delete_transcription(output_loc)

        self.logger.info('Completed process audio')
        self.logger.info('Creating AudioTracks')
        audio_tracks = []
        for utt in transcription['recognizedPhrases']:
            speaker_id = utt['speaker'] if diarize else '0'
            display = utt['nBest'][0]['display']

            # Confidence information. Utterance confidence does not seem
            #  to be a simple aggregate of word confidences.
            utterance_confidence = utt['nBest'][0]['confidence']
            word_confidences = ', '.join([
                str(w['confidence'])
                for w in utt['nBest'][0]['words']
            ])

            # Timing information. Azure works in 100-nanosecond ticks,
            #  so multiply by 1e-4 to obtain milliseconds.
            utterance_start = utt['offsetInTicks'] * 1e-4
            utterance_duration = utt['durationInTicks'] * 1e-4
            utterance_stop = utterance_start + utterance_duration
            word_segments = ', '.join([
                f"{w['offsetInTicks'] * 1e-4:f}-"
                f"{(w['offsetInTicks'] + w['durationInTicks']) * 1e-4:f}"
                for w in utt['nBest'][0]['words']
            ])

            properties = dict(
                SPEAKER_ID=speaker_id,
                TRANSCRIPT=display,
                WORD_CONFIDENCES=word_confidences,
                WORD_SEGMENTS=word_segments,
                DECODED_LANGUAGE=lang,
            )
            track = mpf.AudioTrack(
                start_time=utterance_start,
                stop_time=utterance_stop,
                confidence=utterance_confidence,
                detection_properties=properties
            )
            audio_tracks.append(track)

        self.logger.info('Completed processing transcription results')
        return audio_tracks<|MERGE_RESOLUTION|>--- conflicted
+++ resolved
@@ -41,15 +41,7 @@
     def process_audio(self, target_file, start_time, stop_time, job_name,
                       acs_url, acs_subscription_key, acs_blob_container_url,
                       acs_blob_service_key, lang, diarize, cleanup,
-<<<<<<< HEAD
-                      blob_access_time, expiry):
-        self.update_acs(
-            acs_url=acs_url,
-            acs_subscription_key=acs_subscription_key,
-            acs_blob_container_url=acs_blob_container_url,
-            acs_blob_service_key=acs_blob_service_key
-=======
-                      blob_access_time, http_retry, http_max_attempts):
+                      blob_access_time, expiry, http_retry, http_max_attempts):
         self.acs.update_acs(
             url=acs_url,
             subscription_key=acs_subscription_key,
@@ -57,7 +49,6 @@
             blob_service_key=acs_blob_service_key,
             http_retry=http_retry,
             http_max_attempts=http_max_attempts
->>>>>>> 16d37af6
         )
 
         try:
