#############################################################################
# NOTICE                                                                    #
#                                                                           #
# This software (or technical data) was produced for the U.S. Government    #
# under contract, and is subject to the Rights in Data-General Clause       #
# 52.227-14, Alt. IV (DEC 2007).                                            #
#                                                                           #
# Copyright 2022 The MITRE Corporation. All Rights Reserved.                #
#############################################################################

#############################################################################
# Copyright 2022 The MITRE Corporation                                      #
#                                                                           #
# Licensed under the Apache License, Version 2.0 (the "License");           #
# you may not use this file except in compliance with the License.          #
# You may obtain a copy of the License at                                   #
#                                                                           #
#    http://www.apache.org/licenses/LICENSE-2.0                             #
#                                                                           #
# Unless required by applicable law or agreed to in writing, software       #
# distributed under the License is distributed on an "AS IS" BASIS,         #
# WITHOUT WARRANTIES OR CONDITIONS OF ANY KIND, either express or implied.  #
# See the License for the specific language governing permissions and       #
# limitations under the License.                                            #
#############################################################################

import logging
from math import floor, ceil
from typing import Union, List

import mpf_component_api as mpf
import mpf_component_util as mpf_util

from acs_speech_component.acs_speech_processor import AcsSpeechDetectionProcessor
from acs_speech_component.job_parsing import AzureJobConfig


<<<<<<< HEAD
class MPFJobNameLoggerAdapter(logging.LoggerAdapter):
    def process(self, msg, kwargs):
        if 'job_name' in kwargs:
            job_name = kwargs.pop('job_name')
        elif self.extra is not None and 'job_name' in self.extra:
            job_name = self.extra['job_name']
        else:
            return msg, kwargs
        return '[%s] %s' % (job_name, msg), kwargs


logger = MPFJobNameLoggerAdapter(
    logging.getLogger('AcsSpeechComponent'),
    extra={}
)
=======
logger = logging.getLogger('AcsSpeechComponent')
>>>>>>> 9adcaa7e

logging.getLogger('azure').setLevel('WARN')


class AcsSpeechComponent(object):
    detection_type = 'SPEECH'

    def __init__(self):
        logger.info('Creating instance of AcsSpeechDetectionProcessor')
        self.processor = AcsSpeechDetectionProcessor()
        logger.info('AcsSpeechDetection created')

<<<<<<< HEAD
    def get_detections_from_job(
                self,
                job: Union[mpf.AudioJob, mpf.VideoJob]
            ) -> List[mpf.AudioTrack]:
=======
    @staticmethod
    def _get_job_property_or_env_value(property_name, job_properties):
        property_value = job_properties.get(property_name)
        if property_value:
            return property_value

        env_value = os.getenv(property_name)
        if env_value:
            return env_value

        raise mpf.DetectionException(
            'The "{}" property must be provided as a job property or environment variable.'.format(property_name),
            mpf.DetectionError.MISSING_PROPERTY)

    @classmethod
    def _parse_properties(cls, job_properties):
        """
        :param job_properties: Properties object from AudioJob or VideoJob
        :return: Dictionary of properties, pass as **kwargs to process_audio
        """

        return dict(
            acs_url=cls._get_job_property_or_env_value(
                'ACS_URL',
                job_properties
            ),
            acs_subscription_key=cls._get_job_property_or_env_value(
                'ACS_SUBSCRIPTION_KEY',
                job_properties
            ),
            acs_blob_container_url=cls._get_job_property_or_env_value(
                'ACS_BLOB_CONTAINER_URL',
                job_properties
            ),
            acs_blob_service_key=cls._get_job_property_or_env_value(
                'ACS_BLOB_SERVICE_KEY',
                job_properties
            ),
            lang=job_properties.get('LANGUAGE', 'en-US'),
            diarize=mpf_util.get_property(job_properties, 'DIARIZE', True),
            cleanup=mpf_util.get_property(job_properties, 'CLEANUP', True),
            blob_access_time=int(job_properties.get('BLOB_ACCESS_TIME', '120')),
            expiry=int(job_properties.get('TRANSCRIPTION_EXPIRATION', '120')),
            http_retry=mpf_util.HttpRetry.from_properties(job_properties, logger.warning),
            http_max_attempts=mpf_util.get_property(
                job_properties, 'COMPONENT_HTTP_RETRY_MAX_ATTEMPTS', 10)
        )

    def get_detections_from_audio(self, audio_job):
        logger.info('Received audio job')

        start_time = audio_job.start_time
        stop_time = audio_job.stop_time

        if stop_time < 0:
            stop_time = None
>>>>>>> 9adcaa7e
        try:
            job_config = AzureJobConfig(job)
        except mpf_util.TriggerMismatch as e:
            logger.info(f"Feed-forward track does not meet trigger condition: {e}")
            raise
        except mpf_util.NoInBoundsSpeechSegments as e:
            logger.warning(f"Feed-forward track does not contain in-bounds segments: {e}")
            raise
        except Exception as e:
            logger.exception(f'Exception raised while parsing properties: {e}')
            raise

        try:
            logger.debug("Getting transcription tracks")
            audio_tracks = self.processor.process_audio(job_config)
        except Exception as e:
            logger.exception(f'Exception raised while processing audio: {e}')
            raise

        for track in audio_tracks:
            sid = track.detection_properties['SPEAKER_ID']
            track.detection_properties['LONG_SPEAKER_ID'] = job_config.speaker_id_prefix + sid
            if job_config.overwrite_ids:
                track.detection_properties['SPEAKER_ID'] = '0'

        logger.info('Processing complete. Found %d tracks.' % len(audio_tracks))
        return audio_tracks

<<<<<<< HEAD
    def get_detections_from_audio(self, job: mpf.AudioJob) -> List[mpf.AudioTrack]:
        logger.extra['job_name'] = job.job_name
        logger.info('Received audio job')
=======
    def get_detections_from_video(self, video_job):
        logger.info('Received video job')
>>>>>>> 9adcaa7e

        try:
            return self.get_detections_from_job(job)
        except mpf_util.TriggerMismatch:
            return [job.feed_forward_track]

    def get_detections_from_video(
                self,
                job: mpf.VideoJob
            ) -> List[mpf.VideoTrack]:
        logger.extra['job_name'] = job.job_name
        logger.info('Received video job')

        if 'FPS' not in job.media_properties:
            error_str = 'FPS must be included in video job media properties.'
            logger.error(error_str)
            raise mpf.DetectionException(
                error_str,
                mpf.DetectionError.MISSING_PROPERTY
            )
        fpms = float(job.media_properties['FPS']) / 1000.0

        try:
            audio_tracks = self.get_detections_from_job(job)
        except mpf_util.TriggerMismatch:
            return [job.feed_forward_track]

        try:
            # Convert audio tracks to video tracks with placeholder frame locs
            video_tracks = []
            for track in audio_tracks:
                # Convert timestamps back to frames
                track_start_frame = int(floor(fpms * track.start_time))
                track_stop_frame = int(ceil(fpms * track.stop_time))
                video_track = mpf.VideoTrack(
                    start_frame=track_start_frame,
                    stop_frame=track_stop_frame,
                    confidence=track.confidence,
                    detection_properties=track.detection_properties
                )

                # Placeholder frame location, contains full detection
                loc = mpf.ImageLocation(
                    x_left_upper=0,
                    y_left_upper=0,
                    width=0,
                    height=0,
                    confidence=track.confidence,
                    detection_properties=track.detection_properties
                )
                video_track.frame_locations[track_start_frame] = loc
                video_tracks.append(video_track)

        except Exception as e:
            logger.exception(f'Exception raised while converting to video track: {e}')
            raise

        return video_tracks<|MERGE_RESOLUTION|>--- conflicted
+++ resolved
@@ -35,25 +35,10 @@
 from acs_speech_component.job_parsing import AzureJobConfig
 
 
-<<<<<<< HEAD
-class MPFJobNameLoggerAdapter(logging.LoggerAdapter):
-    def process(self, msg, kwargs):
-        if 'job_name' in kwargs:
-            job_name = kwargs.pop('job_name')
-        elif self.extra is not None and 'job_name' in self.extra:
-            job_name = self.extra['job_name']
-        else:
-            return msg, kwargs
-        return '[%s] %s' % (job_name, msg), kwargs
 
 
-logger = MPFJobNameLoggerAdapter(
-    logging.getLogger('AcsSpeechComponent'),
-    extra={}
-)
-=======
+
 logger = logging.getLogger('AcsSpeechComponent')
->>>>>>> 9adcaa7e
 
 logging.getLogger('azure').setLevel('WARN')
 
@@ -66,69 +51,10 @@
         self.processor = AcsSpeechDetectionProcessor()
         logger.info('AcsSpeechDetection created')
 
-<<<<<<< HEAD
     def get_detections_from_job(
                 self,
                 job: Union[mpf.AudioJob, mpf.VideoJob]
             ) -> List[mpf.AudioTrack]:
-=======
-    @staticmethod
-    def _get_job_property_or_env_value(property_name, job_properties):
-        property_value = job_properties.get(property_name)
-        if property_value:
-            return property_value
-
-        env_value = os.getenv(property_name)
-        if env_value:
-            return env_value
-
-        raise mpf.DetectionException(
-            'The "{}" property must be provided as a job property or environment variable.'.format(property_name),
-            mpf.DetectionError.MISSING_PROPERTY)
-
-    @classmethod
-    def _parse_properties(cls, job_properties):
-        """
-        :param job_properties: Properties object from AudioJob or VideoJob
-        :return: Dictionary of properties, pass as **kwargs to process_audio
-        """
-
-        return dict(
-            acs_url=cls._get_job_property_or_env_value(
-                'ACS_URL',
-                job_properties
-            ),
-            acs_subscription_key=cls._get_job_property_or_env_value(
-                'ACS_SUBSCRIPTION_KEY',
-                job_properties
-            ),
-            acs_blob_container_url=cls._get_job_property_or_env_value(
-                'ACS_BLOB_CONTAINER_URL',
-                job_properties
-            ),
-            acs_blob_service_key=cls._get_job_property_or_env_value(
-                'ACS_BLOB_SERVICE_KEY',
-                job_properties
-            ),
-            lang=job_properties.get('LANGUAGE', 'en-US'),
-            diarize=mpf_util.get_property(job_properties, 'DIARIZE', True),
-            cleanup=mpf_util.get_property(job_properties, 'CLEANUP', True),
-            blob_access_time=int(job_properties.get('BLOB_ACCESS_TIME', '120')),
-            expiry=int(job_properties.get('TRANSCRIPTION_EXPIRATION', '120')),
-            http_retry=mpf_util.HttpRetry.from_properties(job_properties, logger.warning),
-            http_max_attempts=mpf_util.get_property(
-                job_properties, 'COMPONENT_HTTP_RETRY_MAX_ATTEMPTS', 10)
-        )
-
-    def get_detections_from_audio(self, audio_job):
-        logger.info('Received audio job')
-
-        start_time = audio_job.start_time
-        stop_time = audio_job.stop_time
-
-        if stop_time < 0:
-            stop_time = None
->>>>>>> 9adcaa7e
         try:
             job_config = AzureJobConfig(job)
         except mpf_util.TriggerMismatch as e:
@@ -157,14 +83,8 @@
         logger.info('Processing complete. Found %d tracks.' % len(audio_tracks))
         return audio_tracks
 
-<<<<<<< HEAD
     def get_detections_from_audio(self, job: mpf.AudioJob) -> List[mpf.AudioTrack]:
-        logger.extra['job_name'] = job.job_name
         logger.info('Received audio job')
-=======
-    def get_detections_from_video(self, video_job):
-        logger.info('Received video job')
->>>>>>> 9adcaa7e
 
         try:
             return self.get_detections_from_job(job)
@@ -175,7 +95,6 @@
                 self,
                 job: mpf.VideoJob
             ) -> List[mpf.VideoTrack]:
-        logger.extra['job_name'] = job.job_name
         logger.info('Received video job')
 
         if 'FPS' not in job.media_properties:
