--- conflicted
+++ resolved
@@ -613,10 +613,34 @@
     ASSERT_EQ(1, results.size());
     ASSERT_EQ(track.confidence, results.at(0).confidence);
 
-<<<<<<< HEAD
-        Properties props = results.at(0).detection_properties;
-        ASSERT_EQ(4, props.size());
-        ASSERT_EQ("feedforwardtag; financial", props["TAGS"]);
+    Properties props = results.at(0).detection_properties;
+    ASSERT_EQ(4, props.size());
+    ASSERT_EQ("feedforwardtag; financial", props["TAGS"]);
+}
+
+
+TEST(KEYWORDTAGGING, NewLines) {
+    KeywordTagging tagger;
+    std::vector<MPFGenericTrack> results;
+    std::map<std::string, std::string> custom_properties = {{}};
+
+    tagger.SetRunDirectory("../plugin");
+
+    ASSERT_TRUE(tagger.Init());
+
+    ASSERT_NO_FATAL_FAILURE(runKeywordTagging("data/test-newlines.txt", tagger, results, custom_properties));
+    assertInText("data/test-newlines.txt", "identity document", results, "TAGS");
+    assertInText("data/test-newlines.txt", "address", results, "TEXT IDENTITY DOCUMENT TRIGGER WORDS");
+    assertInText("data/test-newlines.txt", "37-43", results, "TEXT IDENTITY DOCUMENT TRIGGER WORDS OFFSET");
+    assertInText("data/test-newlines.txt", "personal", results, "TAGS");
+    assertInText("data/test-newlines.txt", "777-777-7777", results, "TEXT PERSONAL TRIGGER WORDS");
+    assertInText("data/test-newlines.txt", "83-94", results, "TEXT PERSONAL TRIGGER WORDS OFFSET");
+    assertInText("data/test-newlines.txt", "564-456-46", results, "TEXT PERSONAL TRIGGER WORDS");
+    assertInText("data/test-newlines.txt", "145-154", results, "TEXT PERSONAL TRIGGER WORDS OFFSET");
+    assertInText("data/test-newlines.txt", "Text", results, "TEXT PERSONAL TRIGGER WORDS");
+    assertInText("data/test-newlines.txt", "19-22", results, "TEXT PERSONAL TRIGGER WORDS OFFSET");
+
+    ASSERT_TRUE(tagger.Close());
 }
 
 TEST(KEYWORDTAGGING, PhoneNumberTest) {
@@ -914,34 +938,4 @@
     ASSERT_NO_FATAL_FAILURE(assertTextNotFound(tagger, "Post 123"));
     ASSERT_NO_FATAL_FAILURE(assertTextNotFound(tagger, "box @123"));
     ASSERT_NO_FATAL_FAILURE(assertTextNotFound(tagger, "number 123"));
-=======
-    Properties props = results.at(0).detection_properties;
-    ASSERT_EQ(4, props.size());
-    ASSERT_EQ("feedforwardtag; financial", props["TAGS"]);
-}
-
-
-TEST(KEYWORDTAGGING, NewLines) {
-    KeywordTagging tagger;
-    std::vector<MPFGenericTrack> results;
-    std::map<std::string, std::string> custom_properties = {{}};
-
-    tagger.SetRunDirectory("../plugin");
-
-    ASSERT_TRUE(tagger.Init());
-
-    ASSERT_NO_FATAL_FAILURE(runKeywordTagging("data/test-newlines.txt", tagger, results, custom_properties));
-    assertInText("data/test-newlines.txt", "identity document", results, "TAGS");
-    assertInText("data/test-newlines.txt", "address", results, "TEXT IDENTITY DOCUMENT TRIGGER WORDS");
-    assertInText("data/test-newlines.txt", "37-43", results, "TEXT IDENTITY DOCUMENT TRIGGER WORDS OFFSET");
-    assertInText("data/test-newlines.txt", "personal", results, "TAGS");
-    assertInText("data/test-newlines.txt", "777-777-7777", results, "TEXT PERSONAL TRIGGER WORDS");
-    assertInText("data/test-newlines.txt", "83-94", results, "TEXT PERSONAL TRIGGER WORDS OFFSET");
-    assertInText("data/test-newlines.txt", "564-456-46", results, "TEXT PERSONAL TRIGGER WORDS");
-    assertInText("data/test-newlines.txt", "145-154", results, "TEXT PERSONAL TRIGGER WORDS OFFSET");
-    assertInText("data/test-newlines.txt", "Text", results, "TEXT PERSONAL TRIGGER WORDS");
-    assertInText("data/test-newlines.txt", "19-22", results, "TEXT PERSONAL TRIGGER WORDS OFFSET");
-
-    ASSERT_TRUE(tagger.Close());
->>>>>>> 43d529ca
 }