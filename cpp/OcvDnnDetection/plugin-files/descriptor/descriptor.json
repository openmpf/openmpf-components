{
  "componentName": "OcvDnnDetection",
  "componentVersion": "5.1",
  "middlewareVersion": "5.1",
  "sourceLanguage": "c++",
  "batchLibrary": "${MPF_HOME}/plugins/OcvDnnDetection/lib/libmpfOcvDnnDetection.so",
  "environmentVariables": [
    {
      "name": "LD_LIBRARY_PATH",
      "value": "${MPF_HOME}/plugins/OcvDnnDetection/lib:${LD_LIBRARY_PATH}"
    }
  ],
  "algorithm": {
    "name": "DNNCV",
    "description": "Performs object classification using the OpenCV Deep Neural Networks module.",
    "actionType": "DETECTION",
    "requiresCollection": {
      "states": []
    },
    "providesCollection": {
      "states": [
        "DETECTION",
        "DETECTION_CLASS",
        "DETECTION_CLASS_OCV"
      ],
      "properties": [
        {
          "name": "MODEL_NAME",
          "description": "The model to be used with OpenCV. 'googlenet' is provided by default. Other models can be provided separately.",
          "type": "STRING",
          "defaultValue": "googlenet"
        },
        {
          "name": "MODELS_DIR_PATH",
          "description": "Path to models directory",
          "type": "STRING",
          "propertiesKey": "detection.models.dir.path"
        },
        {
          "name": "MODEL_INPUT_NAME",
          "description": "The label within the specified model which should be treated as input. The input name is specified in the config file (.prototxt, .pbtxt, .cfg, etc.) associated with the model.",
          "type": "STRING",
          "defaultValue": "data"
        },
        {
          "name": "MODEL_OUTPUT_LAYER",
          "description": "The name of the layer within the specified model for which output should be reported. The model layer names are defined in the config file (.prototxt, .pbtxt, .cfg, etc.) associated with the model.",
          "type": "STRING",
          "defaultValue": "prob"
        },
        {
          "name": "ACTIVATION_LAYER_LIST",
          "description": "The semicolon-delimited list of names of layers within the specified model for which activation values should be reported in the output. The model activation layer names are defined in the config file (.prototxt, .pbtxt, .cfg, etc.) associated with the model.",
          "type": "STRING",
          "defaultValue": ""
        },
        {
          "name": "SPECTRAL_HASH_FILE_LIST",
          "description": "A semicolon-delimited list of paths to files. Each file contains JSON formatted data to be used in computing the spectral hash of the activation values in one of the layers in the model. The list contains the following: the name of the model layer, the number of bits in the spectral hash, the max and min matrices, the modes matrix, and the principal components matrix.",
          "type": "STRING",
          "defaultValue": ""
        },
        {
          "name": "NUMBER_OF_CLASSIFICATIONS",
          "description": "The number of classifications, N, to be returned. The N highest confidence classifications found by the network will be returned with their associated confidence values. The value must be greater than 0, and less than the size of the model output layer.",
          "type": "INT",
          "defaultValue": "1"
        },
        {
          "name": "RESIZE_HEIGHT",
          "description": "The height, in pixels, to resize an input image before cropping it. The default value (224) is for the default model (googlenet).",
          "type": "INT",
          "defaultValue": "224"
        },
        {
          "name": "RESIZE_WIDTH",
          "description": "The width, in pixels, to resize an input image before cropping it. The default value (224) is for the default model (googlenet).",
          "type": "INT",
          "defaultValue": "224"
        },
        {
          "name": "TOP_AND_BOTTOM_CROP",
          "description": "The number of pixels to crop from the top and bottom of the image after it is resized to RESIZE_HEIGHT. For example, if set to 5 then 5 pixels are removed from the top and 5 pixels are removed from the bottom of the resized image. The default value (0) is for the default model (googlenet).",
          "type": "INT",
          "defaultValue": "0"
        },
        {
          "name": "LEFT_AND_RIGHT_CROP",
          "description": "The number of pixels to crop from the left and right of the image after it is resized to RESIZE_WIDTH. For example, if set to 5 then 5 pixels are removed from the left and 5 pixels are removed from the right of the resized image. The default value (0) is for the default model (googlenet).",
          "type": "INT",
          "defaultValue": "0"
        },
        {
          "name": "SUBTRACT_BLUE_VALUE",
          "description": "After the input image is resized and cropped, subtract this value from the blue color channel for all of the pixels. The range is [0.0, 255.0].",
          "type": "FLOAT",
          "defaultValue": "0.0"
        },
        {
          "name": "SUBTRACT_GREEN_VALUE",
          "description": "After the input image is resized and cropped, subtract this value from the green color channel for all of the pixels. The range is [0.0, 255.0].",
          "type": "FLOAT",
          "defaultValue": "0.0"
        },
        {
          "name": "SUBTRACT_RED_VALUE",
          "description": "After the input image is resized and cropped, subtract this value from the red color channel for all of the pixels. The range is [0.0, 255.0].",
          "type": "FLOAT",
          "defaultValue": "0.0"
        },
        {
<<<<<<< HEAD
          "name": "CUDA_DEVICE_ID",
          "description": "ID of CUDA device (typically 0) to be used. When less than 0 CUDA will be disabled.",
          "type": "INT",
          "propertiesKey": "detection.cuda.device.id"
        },
        {
          "name": "FALLBACK_TO_CPU_WHEN_GPU_PROBLEM",
          "description": "Indicates whether or not the CPU only version should run if there is an issue with the GPU. Only used when CUDA_DEVICE_ID >= 0.",
          "type": "BOOLEAN",
          "propertiesKey": "detection.use.cpu.when.gpu.problem"
=======
          "name": "CLASSIFICATION_TYPE",
          "description": "By default, each detection will have a CLASSIFICATION, CLASSIFICATION LIST, and CLASSIFICATION CONFIDENCE LIST property. Set this value to change the \"CLASSIFICATION\" part of each output property name to something else.",
          "type": "STRING",
          "defaultValue": "CLASSIFICATION"
        },
        {
          "name": "FEED_FORWARD_WHITELIST_FILE",
          "description": "When FEED_FORWARD_TYPE is provided and not set to NONE, only feed-forward detections with class names contained in the specified file will be processed. If no file is specified, all of the detections will be processed.",
          "type": "STRING",
          "defaultValue": ""
        },
        {
          "name": "FEED_FORWARD_EXCLUDE_BEHAVIOR",
          "description": "When FEED_FORWARD_TYPE is provided and not set to NONE, and FEED_FORWARD_WHITELIST_FILE is provided, this value determines what to do with feed-forward detections with class names not contained in the FEED_FORWARD_WHITELIST_FILE. Acceptable values are PASS_THROUGH and DROP.",
          "type": "STRING",
          "defaultValue": "PASS_THROUGH"
>>>>>>> 9a20cf91
        }
      ]
    }
  },
  "actions": [
    {
      "name": "CAFFE GOOGLENET DETECTION ACTION",
      "description": "Performs caffe detection using the 'googlenet' model.",
      "algorithm": "DNNCV",
      "properties": [
        {
          "name": "SUBTRACT_BLUE_VALUE",
          "value": "104.0"
        },
        {
          "name": "SUBTRACT_GREEN_VALUE",
          "value": "117.0"
        },
        {
          "name": "SUBTRACT_RED_VALUE",
          "value": "123.0"
        }
      ]
    },
    {
      "name": "CAFFE GOOGLENET DETECTION (WITH LOSS3/CLASSIFIER LAYER ACTIVATION VALUES AND SPECTRAL HASH) ACTION",
      "description": "Performs caffe detection using the 'googlenet' model, and returns the activation values and the spectral hash for the loss3/classifier layer.",
      "algorithm": "DNNCV",
      "properties": [
        {
          "name": "MODEL_NAME",
          "value": "googlenet"
        },
        {
          "name": "ACTIVATION_LAYER_LIST",
          "value": "loss3/classifier"
        },
        {
          "name": "SPECTRAL_HASH_FILE_LIST",
          "value": "${MPF_HOME}/plugins/OcvDnnDetection/models/bvlc_googlenet_spectral_hash.json"
        },
        {
          "name": "SUBTRACT_BLUE_VALUE",
          "value": "104.0"
        },
        {
          "name": "SUBTRACT_GREEN_VALUE",
          "value": "117.0"
        },
        {
          "name": "SUBTRACT_RED_VALUE",
          "value": "123.0"
        }
      ]
    },
    {
      "name": "CAFFE YAHOO NSFW DETECTION ACTION",
      "description": "Performs caffe detection using the 'yahoo_nsfw' model.",
      "algorithm": "DNNCV",
      "properties": [
        {
          "name": "MODEL_NAME",
          "value": "yahoo_nsfw"
        },
        {
          "name": "NUMBER_OF_CLASSIFICATIONS",
          "value": "2"
        },
        {
          "name": "RESIZE_HEIGHT",
          "value": "256"
        },
        {
          "name": "RESIZE_WIDTH",
          "value": "256"
        },
        {
          "name": "TOP_AND_BOTTOM_CROP",
          "value": "16"
        },
        {
          "name": "LEFT_AND_RIGHT_CROP",
          "value": "16"
        },
        {
          "name": "SUBTRACT_BLUE_VALUE",
          "value": "104.0"
        },
        {
          "name": "SUBTRACT_GREEN_VALUE",
          "value": "117.0"
        },
        {
          "name": "SUBTRACT_RED_VALUE",
          "value": "123.0"
        }
      ]
    },
    {
      "name": "TENSORFLOW VEHICLE COLOR DETECTION ACTION",
      "description": "Performs TensorFlow detection using the 'vehicle_color' model.",
      "algorithm": "DNNCV",
      "properties": [
        {
          "name": "MODEL_NAME",
          "value": "vehicle_color"
        },
        {
          "name": "MODEL_OUTPUT_LAYER",
          "value": "softmax_tensor"
        },
        {
          "name": "MODEL_INPUT_NAME",
          "value": "input_placeholder"
        },
        {
          "name": "RESIZE_HEIGHT",
          "value": "224"
        },
        {
          "name": "RESIZE_WIDTH",
          "value": "224"
        },
        {
          "name": "SUBTRACT_BLUE_VALUE",
          "value": "92.81"
        },
        {
          "name": "SUBTRACT_GREEN_VALUE",
          "value": "88.55"
        },
        {
          "name": "SUBTRACT_RED_VALUE",
          "value": "84.77"
        }
      ]
    },
    {
      "name": "TENSORFLOW VEHICLE COLOR DETECTION (WITH FF REGION) ACTION",
      "description": "Performs TensorFlow detection on regions using the 'vehicle_color' model.",
      "algorithm": "DNNCV",
      "properties": [
        {
          "name": "MODEL_NAME",
          "value": "vehicle_color"
        },
        {
          "name": "MODEL_OUTPUT_LAYER",
          "value": "softmax_tensor"
        },
        {
          "name": "MODEL_INPUT_NAME",
          "value": "input_placeholder"
        },
        {
          "name": "RESIZE_HEIGHT",
          "value": "224"
        },
        {
          "name": "RESIZE_WIDTH",
          "value": "224"
        },
        {
          "name": "SUBTRACT_BLUE_VALUE",
          "value": "92.81"
        },
        {
          "name": "SUBTRACT_GREEN_VALUE",
          "value": "88.55"
        },
        {
          "name": "SUBTRACT_RED_VALUE",
          "value": "84.77"
        },
        {
          "name": "FEED_FORWARD_TYPE",
          "value": "REGION"
        }
      ]
    }
  ],
  "tasks": [
    {
      "name": "CAFFE GOOGLENET DETECTION TASK",
      "description": "Performs caffe detection using the 'googlenet' model.",
      "actions": [
        "CAFFE GOOGLENET DETECTION ACTION"
      ]
    },
    {
      "name": "CAFFE GOOGLENET DETECTION (WITH LOSS3/CLASSIFIER LAYER ACTIVATION VALUES AND SPECTRAL HASH) TASK",
      "description": "Performs caffe detection using the 'googlenet' model, and returns the activation values and the spectral hash for the loss3/classifier layer.",
      "actions": [
        "CAFFE GOOGLENET DETECTION (WITH LOSS3/CLASSIFIER LAYER ACTIVATION VALUES AND SPECTRAL HASH) ACTION"
      ]
    },
    {
      "name": "CAFFE YAHOO NSFW DETECTION TASK",
      "description": "Performs caffe detection using the 'yahoo_nsfw' model.",
      "actions": [
        "CAFFE YAHOO NSFW DETECTION ACTION"
      ]
    },
    {
      "name": "TENSORFLOW VEHICLE COLOR DETECTION TASK",
      "description": "Performs TensorFlow detection using the 'vehicle_color' model.",
      "actions": [
        "TENSORFLOW VEHICLE COLOR DETECTION ACTION"
      ]
    },
    {
      "name": "TENSORFLOW VEHICLE COLOR DETECTION (WITH FF REGION) TASK",
      "description": "Performs TensorFlow detection on regions using the 'vehicle_color' model.",
      "actions": [
        "TENSORFLOW VEHICLE COLOR DETECTION (WITH FF REGION) ACTION"
      ]
    }
  ],
  "pipelines": [
    {
      "name": "CAFFE GOOGLENET DETECTION PIPELINE",
      "description": "Performs caffe detection using the 'googlenet' model.",
      "tasks": [
        "CAFFE GOOGLENET DETECTION TASK"
      ]
    },
    {
      "name": "CAFFE GOOGLENET DETECTION (WITH LOSS3/CLASSIFIER LAYER ACTIVATION VALUES AND SPECTRAL HASH) PIPELINE",
      "description": "Performs caffe detection using the 'googlenet' model, and returns the activation values and the spectral hash for the loss3/classifier layer.",
      "tasks": [
        "CAFFE GOOGLENET DETECTION (WITH LOSS3/CLASSIFIER LAYER ACTIVATION VALUES AND SPECTRAL HASH) TASK"
      ]
    },
    {
      "name": "CAFFE YAHOO NSFW DETECTION PIPELINE",
      "description": "Performs caffe detection using the 'yahoo_nsfw' model.",
      "tasks": [
        "CAFFE YAHOO NSFW DETECTION TASK"
      ]
    },
    {
      "name": "TENSORFLOW VEHICLE COLOR DETECTION PIPELINE",
      "description": "Performs TensorFlow detection using the 'vehicle_color' model.",
      "tasks": [
        "TENSORFLOW VEHICLE COLOR DETECTION TASK"
      ]
    },
    {
      "name": "TENSORFLOW VEHICLE COLOR DETECTION (WITH FF REGION FROM TINY YOLO VEHICLE DETECTOR) PIPELINE",
      "description": "Performs TensorFlow detection on feed forward regions for Tiny YOLO using the 'vehicle_color' model.",
      "tasks": [
        "TINY YOLO VEHICLE DETECTION TASK",
        "TENSORFLOW VEHICLE COLOR DETECTION (WITH FF REGION) TASK"
      ]
    },
    {
      "name": "TENSORFLOW VEHICLE COLOR DETECTION (WITH FF REGION FROM YOLO VEHICLE DETECTOR) PIPELINE",
      "description": "Performs TensorFlow detection on feed forward regions for YOLO using the 'vehicle_color' model.",
      "tasks": [
        "YOLO VEHICLE DETECTION TASK",
        "TENSORFLOW VEHICLE COLOR DETECTION (WITH FF REGION) TASK"
      ]
    }
  ]
}<|MERGE_RESOLUTION|>--- conflicted
+++ resolved
@@ -109,7 +109,24 @@
           "defaultValue": "0.0"
         },
         {
-<<<<<<< HEAD
+          "name": "CLASSIFICATION_TYPE",
+          "description": "By default, each detection will have a CLASSIFICATION, CLASSIFICATION LIST, and CLASSIFICATION CONFIDENCE LIST property. Set this value to change the \"CLASSIFICATION\" part of each output property name to something else.",
+          "type": "STRING",
+          "defaultValue": "CLASSIFICATION"
+        },
+        {
+          "name": "FEED_FORWARD_WHITELIST_FILE",
+          "description": "When FEED_FORWARD_TYPE is provided and not set to NONE, only feed-forward detections with class names contained in the specified file will be processed. If no file is specified, all of the detections will be processed.",
+          "type": "STRING",
+          "defaultValue": ""
+        },
+        {
+          "name": "FEED_FORWARD_EXCLUDE_BEHAVIOR",
+          "description": "When FEED_FORWARD_TYPE is provided and not set to NONE, and FEED_FORWARD_WHITELIST_FILE is provided, this value determines what to do with feed-forward detections with class names not contained in the FEED_FORWARD_WHITELIST_FILE. Acceptable values are PASS_THROUGH and DROP.",
+          "type": "STRING",
+          "defaultValue": "PASS_THROUGH"
+        },
+        {
           "name": "CUDA_DEVICE_ID",
           "description": "ID of CUDA device (typically 0) to be used. When less than 0 CUDA will be disabled.",
           "type": "INT",
@@ -120,24 +137,6 @@
           "description": "Indicates whether or not the CPU only version should run if there is an issue with the GPU. Only used when CUDA_DEVICE_ID >= 0.",
           "type": "BOOLEAN",
           "propertiesKey": "detection.use.cpu.when.gpu.problem"
-=======
-          "name": "CLASSIFICATION_TYPE",
-          "description": "By default, each detection will have a CLASSIFICATION, CLASSIFICATION LIST, and CLASSIFICATION CONFIDENCE LIST property. Set this value to change the \"CLASSIFICATION\" part of each output property name to something else.",
-          "type": "STRING",
-          "defaultValue": "CLASSIFICATION"
-        },
-        {
-          "name": "FEED_FORWARD_WHITELIST_FILE",
-          "description": "When FEED_FORWARD_TYPE is provided and not set to NONE, only feed-forward detections with class names contained in the specified file will be processed. If no file is specified, all of the detections will be processed.",
-          "type": "STRING",
-          "defaultValue": ""
-        },
-        {
-          "name": "FEED_FORWARD_EXCLUDE_BEHAVIOR",
-          "description": "When FEED_FORWARD_TYPE is provided and not set to NONE, and FEED_FORWARD_WHITELIST_FILE is provided, this value determines what to do with feed-forward detections with class names not contained in the FEED_FORWARD_WHITELIST_FILE. Acceptable values are PASS_THROUGH and DROP.",
-          "type": "STRING",
-          "defaultValue": "PASS_THROUGH"
->>>>>>> 9a20cf91
         }
       ]
     }
