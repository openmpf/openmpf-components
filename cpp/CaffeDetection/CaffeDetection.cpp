--- conflicted
+++ resolved
@@ -48,193 +48,6 @@
 using CONFIG4CPP_NAMESPACE::StringVector;
 using namespace MPF::COMPONENT;
 
-<<<<<<< HEAD
-void CaffeDetection::getLayerNameLists(const std::vector<cv::String> &names_to_search,
-                                       const std::string &model_name,
-                                       std::string &name_list,
-                                       std::vector<std::string> &good_names,
-                                       std::vector<std::string> &bad_names) {
-
-    if (!name_list.empty()) {
-        boost::trim(name_list);
-        std::vector<std::string> names;
-        boost::split(names, name_list,
-                     boost::is_any_of(" ;"),
-                     boost::token_compress_on);
-        for (const std::string &name : names) {
-            if (!name.empty()) {
-                if (std::find(names_to_search.begin(),
-                              names_to_search.end(), name) != names_to_search.end()) {
-                    good_names.push_back(name);
-                }
-                else {
-                    LOG4CXX_WARN(logger_, "Layer named \"" << name << "\" was not found in model named \"" << model_name << "\"");
-                    bad_names.push_back(name);
-                }
-            }
-        }
-    }
-}
-
-bool CaffeDetection::parseAndValidateHashInfo(const std::string filename,
-                                              cv::FileStorage &spParams,
-                                              SpectralHashInfo &hash_info) {
-    bool is_good_file_name = true;
-
-    if (spParams["nbits"].empty()) {
-        LOG4CXX_WARN(logger_, "The \"nbits\" field in file \"" << filename << "\" is missing.");
-        is_good_file_name = false;
-    }
-    else {
-        spParams["nbits"] >> hash_info.nbits;
-        if (hash_info.nbits <= 0) {
-            LOG4CXX_WARN(logger_, "The \"nbits\" value in file \"" << filename << "\" is less than or equal to zero.");
-            is_good_file_name = false;
-        }
-    }
-
-    if (spParams["mx"].empty()) {
-        LOG4CXX_WARN(logger_, "The \"mx\" field in file \"" << filename << "\" is missing.");
-        is_good_file_name = false;
-    }
-    else {
-        spParams["mx"]    >> hash_info.mx;
-        if (hash_info.mx.empty()) {
-            LOG4CXX_WARN(logger_, "The \"mx\" matrix in file \"" << filename << "\" is empty.");
-            is_good_file_name = false;
-        }
-    }
-    if (spParams["mn"].empty()) {
-        LOG4CXX_WARN(logger_, "The \"mn\" field in file \"" << filename << "\" is missing.");
-        is_good_file_name = false;
-    }
-    else {
-        spParams["mn"]    >> hash_info.mn;
-        if (hash_info.mn.empty()) {
-            LOG4CXX_WARN(logger_, "The \"mn\" matrix in file \"" << filename << "\" is empty.");
-            is_good_file_name = false;
-        }
-    }
-    if (spParams["modes"].empty()) {
-        LOG4CXX_WARN(logger_, "The \"modes\" field in file \"" << filename << "\" is missing.");
-        is_good_file_name = false;
-    }
-    else {
-        spParams["modes"] >> hash_info.modes;
-        if (hash_info.modes.empty()) {
-            LOG4CXX_WARN(logger_, "The \"modes\" matrix in file \"" << filename << "\" is empty.");
-            is_good_file_name = false;
-        }
-    }
-    if(spParams["pc"].empty()) {
-        LOG4CXX_WARN(logger_, "The \"pc\" field in file \"" << filename << "\" is missing.");
-        is_good_file_name = false;
-    }
-    else {
-        spParams["pc"]    >> hash_info.pc;
-        if (hash_info.pc.empty()) {
-            LOG4CXX_WARN(logger_, "The \"pc\" matrix in file \"" << filename << "\" is empty.");
-            is_good_file_name = false;
-        }
-    }
-    spParams.release();
-
-    return is_good_file_name;
-}
-
-
-MPFDetectionError 
-CaffeDetection::initHashInfoList(const std::vector<cv::String> &names_to_search,
-                                 const std::string &model_name,
-                                 std::string &hash_file_list,
-                                 std::vector<std::string> &good_hash_layer_names,
-                                 std::vector<std::string> &bad_hash_file_names) {
-
-    LOG4CXX_DEBUG(logger_, "Loading spectral hash parameters");
-    if (!hash_file_list.empty()) {
-        boost::trim(hash_file_list);
-        std::vector<std::string> files;
-        boost::split(files, hash_file_list,
-                     boost::is_any_of(" ;"),
-                     boost::token_compress_on);
-
-        for (const std::string &filename : files) {
-            LOG4CXX_DEBUG(logger_, "filename = " << filename);
-            std::string err_string;
-            std::string exp_filename;
-            err_string = Utils::expandFileName(filename, exp_filename);
-            if (!err_string.empty()) {
-                LOG4CXX_WARN(logger_, "Expansion of spectral hash input filename \"" << filename << "\" failed: error reported was \"" << err_string << "\"");
-                bad_hash_file_names.push_back(filename);
-            }
-            else {
-                SpectralHashInfo hash_info;
-                try{
-                    cv::FileStorage spParams(exp_filename, cv::FileStorage::READ);
-                    if (!spParams.isOpened()) {
-                        LOG4CXX_WARN(logger_, "Failed to open spectral hash file named \"" << exp_filename << "\"");
-                        bad_hash_file_names.push_back(filename);
-                    }
-                    else {
-                        if (spParams["layer_name"].empty()) {
-                            LOG4CXX_WARN(logger_, "The \"layer_name\" field in file \"" << exp_filename << "\" is missing.");
-                            bad_hash_file_names.push_back(filename);
-                        }
-                        else {
-                            spParams["layer_name"] >> hash_info.layer_name;
-                            LOG4CXX_DEBUG(logger_, "layer_name = " << hash_info.layer_name);
-                            if (std::find(names_to_search.begin(),
-                                          names_to_search.end(),
-                                          hash_info.layer_name) != names_to_search.end()) {
-                                bool is_good_file = parseAndValidateHashInfo(exp_filename,
-                                                                             spParams,
-                                                                             hash_info);
-                                if (is_good_file) {
-                                    // Everything checks out ok, so save the
-                                    // hash info and the layer
-                                    // name. Also save the original
-                                    // file name in case there is a
-                                    // subsequent error in the
-                                    // spectral hash calculation; we
-                                    // can then add the file to the
-                                    // list of bad files.
-                                    hash_info.file_name = filename;
-                                    hash_info.model_name = model_name;
-                                    hashInfoList_.push_back(hash_info);
-                                    good_hash_layer_names.push_back(hash_info.layer_name);
-                                }
-                                else {
-                                    bad_hash_file_names.push_back(exp_filename);
-                                }
-                            }
-                            else {
-                                LOG4CXX_WARN(logger_, "Layer named \"" << hash_info.layer_name << "\" from spectral hash file \"" << exp_filename << "\" was not found in the model named \"" << model_name << "\"");
-                                bad_hash_file_names.push_back(exp_filename);
-                            }
-                        }
-                    }
-                } catch(const cv::Exception &err){
-                    LOG4CXX_WARN(logger_, "Exception caught when processing spectral hash file named \"" << exp_filename << "\": " << err.what());
-                    bad_hash_file_names.push_back(exp_filename);
-                }
-            }
-        }
-    }
-    return MPF_DETECTION_SUCCESS;
-}
-
-
-//-----------------------------------------------------------------------------
-CaffeDetection::CaffeDetection() {
-
-}
-
-//-----------------------------------------------------------------------------
-CaffeDetection::~CaffeDetection() {
-
-}
-=======
->>>>>>> b4b3eeb7
 
 //-----------------------------------------------------------------------------
 std::string CaffeDetection::GetDetectionType() {
@@ -384,15 +197,7 @@
                 continue;
             }
 
-<<<<<<< HEAD
-        // Add spectral hash values to the detection properties
-        if (!hash_info.empty()) {
-            for (const std::pair<std::string,std::string> &hash : hash_info) {
-                if (!hash.second.empty()) det_prop[hash.first] = hash.second;
-            }
-=======
             tracker(*location, frame_index, tracks);
->>>>>>> b4b3eeb7
         }
 
         for (MPFVideoTrack &track : tracks) {
@@ -503,21 +308,6 @@
     }
 
 
-<<<<<<< HEAD
-    // Compute the spectral hash values
-    if (!out_mats.empty()) {
-        for (int i = 0; i < hashInfoList_.size(); i++) {
-            std::pair<std::string,std::string> tmp;
-            tmp = computeSpectralHash(out_mats.back(), hashInfoList_.back());
-            if (!tmp.second.empty()) {
-                spectral_hash_values.push_back(tmp);
-            }
-            else {
-                bad_hash_file_names.push_back(hashInfoList_.back().file_name);
-            }
-            out_mats.pop_back();
-            hashInfoList_.pop_back();
-=======
     location = std::unique_ptr<MPFImageLocation>(new MPFImageLocation(0, 0, input_frame.cols, input_frame.rows));
 
     if (!class_info.empty()) {
@@ -544,7 +334,6 @@
             LOG4CXX_DEBUG(logger_, "confidence: " << class_info[i].second);
             ss_ids << "; " << config.class_names.at(class_info[i].first);
             ss_conf << "; " << class_info[i].second;
->>>>>>> b4b3eeb7
         }
         location->detection_properties["CLASSIFICATION LIST"] = ss_ids.str();
         location->detection_properties["CLASSIFICATION CONFIDENCE LIST"] = ss_conf.str();
@@ -602,30 +391,36 @@
                                                                         const SpectralHashInfo &hash_info) const {
     cv::Mat omega0;
     cv::Mat omegas;
-    omega0 = CV_PI / (hash_info.mx - hash_info.mn);
-    omegas = cv::repeat(omega0, hash_info.modes.rows, 1);
-    omegas = omegas.mul(hash_info.modes);
-
-    cv::Mat x = cv::repeat( ((activations * hash_info.pc) - hash_info.mn), omegas.rows, 1).mul(omegas);
-    if (hash_info.nbits != x.rows) {
-        LOG4CXX_WARN(logger_, "Number of bits in the spectral hash for layer \"" << hash_info.layer_name
-                << "\" in model named \"" << hash_info.model_name
-                << "\" is not equal to the input nbits value: nbits = " << hash_info.nbits
-                << ", spectral hash size = " << x.rows);
-    }
-
     std::string bitset;
-    for(int r = 0; r < x.rows; r++){
-        int bit = 1;
-        for(int c = 0; c < x.cols; c++){
-            bit *= ((cos(x.at<float>(r, c)) > 0) ? 1 : -1);
-        }
-        if(bit > 0) {
-            bitset += "1";
-        } else {
-            bitset += "0";
-        }
-    }
+
+    try {
+        omega0 = CV_PI / (hash_info.mx - hash_info.mn);
+        omegas = cv::repeat(omega0, hash_info.modes.rows, 1);
+        omegas = omegas.mul(hash_info.modes);
+        cv::Mat x = cv::repeat( ((activations * hash_info.pc) - hash_info.mn), omegas.rows, 1).mul(omegas);
+        if (hash_info.nbits != x.rows) {
+            LOG4CXX_WARN(logger_, "Number of bits in the spectral hash for layer \"" << hash_info.layer_name
+                         << "\" in model named \"" << hash_info.model_name
+                         << "\" is not equal to the input nbits value: nbits = " << hash_info.nbits
+                         << ", spectral hash size = " << x.rows);
+        }
+
+        for(int r = 0; r < x.rows; r++){
+            int bit = 1;
+            for(int c = 0; c < x.cols; c++){
+                bit *= ((cos(x.at<float>(r, c)) > 0) ? 1 : -1);
+            }
+            if(bit > 0) {
+                bitset += "1";
+            } else {
+                bitset += "0";
+            }
+        }
+    } catch (const cv::Exception &err) {
+        // If this happens, then the output bitset will be an empty string.
+        LOG4CXX_ERROR(logger_, "OpenCV exception caught while calculating the spectral hash for layer \"" << hash_info.layer_name << "\" in model named \"" << hash_info.model_name << "\": " << err.what());
+    }
+
     std::string name(hash_info.layer_name);
     std::transform(name.begin(), name.end(), name.begin(), ::toupper);
     name += " SPECTRAL HASH VALUE";
@@ -814,33 +609,6 @@
 }
 
 
-<<<<<<< HEAD
-    cv::Mat omega0;
-    cv::Mat omegas;
-    std::string bitset;
-
-    try {
-        omega0 = CV_PI / (hash_info.mx - hash_info.mn);
-        omegas = cv::repeat(omega0, hash_info.modes.rows, 1);
-        omegas = omegas.mul(hash_info.modes);
-
-        cv::Mat x = cv::repeat( ((activations * hash_info.pc) - hash_info.mn) ,omegas.rows, 1).mul(omegas);
-
-        float* xPtr = (float*) x.data;
-        if (hash_info.nbits != x.rows) {
-            LOG4CXX_WARN(logger_, "Number of bits in the spectral hash for layer \"" << hash_info.layer_name << "\" in model named \"" << hash_info.model_name << "\" is not equal to the input nbits value: nbits = " << hash_info.nbits << ", spectral hash size = " << x.rows);
-        }
-        for(int r=0;r<x.rows;r++){
-            int bit=1;
-            for(int c=0;c<x.cols;c++){
-                bit *= ((cos(x.at<float>(r,c)) > 0) ? 1 : -1);
-            }
-            if(bit > 0) {
-                bitset += "1";
-            } else {
-                bitset += "0";
-            }
-=======
 bool CaffeDetection::CaffeJobConfig::parseAndValidateHashInfo(const std::string &file_name,
                                                               cv::FileStorage &sp_params,
                                                               SpectralHashInfo &hash_info,
@@ -879,19 +647,8 @@
         if (hash_info.mn.empty()) {
             LOG4CXX_WARN(logger, "The \"mn\" matrix in file \"" << file_name << "\" is empty.");
             is_good_file_name = false;
->>>>>>> b4b3eeb7
-        }
-    } catch (const cv::Exception &err) {
-        // If this happens, then the output bitset will be an empty string.
-        LOG4CXX_ERROR(logger_, "OpenCV exception caught while calculating the spectral hash for layer \"" << hash_info.layer_name << "\" in model named \"" << hash_info.model_name << "\": " << err.what());
-    }
-<<<<<<< HEAD
-
-    std::string name(hash_info.layer_name);
-    std::transform(name.begin(), name.end(), name.begin(), ::toupper);
-    name += " SPECTRAL HASH VALUE";
-    return(std::make_pair(name, bitset));
-=======
+        }
+    }
     if (sp_params["modes"].empty()) {
         LOG4CXX_WARN(logger, "The \"modes\" field in file \"" << file_name << "\" is missing.");
         is_good_file_name = false;
@@ -917,7 +674,6 @@
     sp_params.release();
 
     return is_good_file_name;
->>>>>>> b4b3eeb7
 }
 
 
@@ -934,51 +690,67 @@
                      boost::token_compress_on);
 
         for (const std::string &file_name : files) {
-            LOG4CXX_DEBUG(logger, "filename = " << file_name);
-            SpectralHashInfo hash_info;
-            try{
-                cv::FileStorage sp_params(file_name, cv::FileStorage::READ);
-                if (!sp_params.isOpened()) {
-                    LOG4CXX_WARN(logger, "Failed to open spectral hash file named \"" << file_name << "\"");
-                    bad_hash_file_names.push_back(file_name);
-                }
-                else {
-                    if (sp_params["layer_name"].empty()) {
-                        LOG4CXX_WARN(logger, "The \"layer_name\" field in file \"" << file_name << "\" is missing.");
+            LOG4CXX_DEBUG(logger, "file_name = " << file_name);
+            std::string err_string;
+            std::string exp_filename;
+            err_string = Utils::expandFileName(file_name, exp_filename);
+            if (!err_string.empty()) {
+                LOG4CXX_WARN(logger, "Expansion of spectral hash input filename \"" << file_name << "\" failed: error reported was \"" << err_string << "\"");
+                bad_hash_file_names.push_back(file_name);
+            }
+            else {
+                SpectralHashInfo hash_info;
+                try {
+                    cv::FileStorage sp_params(exp_filename, cv::FileStorage::READ);
+                    if (!sp_params.isOpened()) {
+                        LOG4CXX_WARN(logger, "Failed to open spectral hash file named \"" << exp_filename << "\"");
                         bad_hash_file_names.push_back(file_name);
                     }
                     else {
-                        sp_params["layer_name"] >> hash_info.layer_name;
-                        LOG4CXX_DEBUG(logger, "layer_name = " << hash_info.layer_name);
-                        if (std::find(net_layers.begin(),
-                                      net_layers.end(),
-                                      hash_info.layer_name) != net_layers.end()) {
-                            bool is_good_file = parseAndValidateHashInfo(file_name,
-                                                                         sp_params,
-                                                                         hash_info,
-                                                                         logger);
-                            if (is_good_file) {
-                                // Everything checks out ok, so save the
-                                // hash info and the layer name.
-                                hash_info.model_name = model_name;
-                                spectral_hash_info.push_back(hash_info);
+                        if (sp_params["layer_name"].empty()) {
+                            LOG4CXX_WARN(logger, "The \"layer_name\" field in file \"" << exp_filename << "\" is missing.");
+                            bad_hash_file_names.push_back(file_name);
+                        }
+                        else {
+                            sp_params["layer_name"] >> hash_info.layer_name;
+                            LOG4CXX_DEBUG(logger, "layer_name = " << hash_info.layer_name);
+                            if (std::find(net_layers.begin(),
+                                          net_layers.end(),
+                                          hash_info.layer_name) != net_layers.end()) {
+                                bool is_good_file = parseAndValidateHashInfo(exp_filename,
+                                                                             sp_params,
+                                                                             hash_info,
+                                                                             logger);
+                                if (is_good_file) {
+                                    // Everything checks out ok, so
+                                    // save the hash info and the
+                                    // layer name. Also save the
+                                    // original file name in case
+                                    // there is a subsequent error in
+                                    // the spectral hash calculation;
+                                    // we can then add the file to the
+                                    // list of bad files.
+                                    hash_info.file_name = file_name;
+                                    hash_info.model_name = model_name;
+                                    spectral_hash_info.push_back(hash_info);
+                                }
+                                else {
+                                    bad_hash_file_names.push_back(file_name);
+                                }
                             }
                             else {
+                                LOG4CXX_WARN(logger, "Layer named \"" << hash_info.layer_name
+                                             << "\" from spectral hash file \"" << file_name
+                                             << "\" was not found in the model named \"" << model_name << "\"");
                                 bad_hash_file_names.push_back(file_name);
                             }
                         }
-                        else {
-                            LOG4CXX_WARN(logger, "Layer named \"" << hash_info.layer_name
-                                                  << "\" from spectral hash file \"" << file_name
-                                                  << "\" was not found in the model named \"" << model_name << "\"");
-                            bad_hash_file_names.push_back(file_name);
-                        }
                     }
+                } catch(const cv::Exception &err){
+                    LOG4CXX_WARN(logger, "Exception caught when processing spectral hash file named \""
+                                 << file_name << "\": " << err.what());
+                    bad_hash_file_names.push_back(file_name);
                 }
-            } catch(const cv::Exception &err){
-                LOG4CXX_WARN(logger, "Exception caught when processing spectral hash file named \""
-                        << file_name << "\": " << err.what());
-                bad_hash_file_names.push_back(file_name);
             }
         }
     }
