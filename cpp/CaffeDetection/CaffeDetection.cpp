--- conflicted
+++ resolved
@@ -274,30 +274,7 @@
     float sub_green = DetectionComponentUtils::GetProperty<float>(job.job_properties, "SUBTRACT_GREEN_VALUE", 0);
     float sub_red = DetectionComponentUtils::GetProperty<float>(job.job_properties, "SUBTRACT_RED_VALUE", 0);
 
-<<<<<<< HEAD
-    if (transpose) {
-        cv::Mat transposed =  cv::Mat(frame.cols, frame.rows, frame.type());
-        cv::transpose(frame, transposed);
-        frame = transposed;
-    }
-
-    float sub_blue = DetectionComponentUtils::GetProperty<float>(job.job_properties, "SUBTRACT_BLUE_VALUE", 0.0);
-    float sub_green = DetectionComponentUtils::GetProperty<float>(job.job_properties, "SUBTRACT_GREEN_VALUE", 0.0);
-    float sub_red = DetectionComponentUtils::GetProperty<float>(job.job_properties, "SUBTRACT_RED_VALUE", 0.0);
-
-    // cv::Mat float_frame;
-    // frame.convertTo(float_frame,CV_32F);
-
-    // cv::Scalar sub_colors(sub_blue, sub_green, sub_red);
-    // float_frame -= sub_colors;
-
-    float_frame -= cv::Scalar(104.0, 117.0, 123.0);
-
-    // convert Mat to batch of images
-    cv::Mat input_blob = cv::dnn::blobFromImage(float_frame, 1.0, false); // swapRB = false
-=======
     cv::Scalar sub_colors(sub_blue, sub_green, sub_red); // BGR
->>>>>>> 97b5efdd
 
     // convert Mat to batch of images (BGR)
     cv::Mat input_blob = cv::dnn::blobFromImage(frame, 1.0, cv::Size(), sub_colors, false); // swapRB = false
