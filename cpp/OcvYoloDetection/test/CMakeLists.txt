#############################################################################
# NOTICE                                                                    #
#                                                                           #
# This software (or technical data) was produced for the U.S. Government    #
# under contract, and is subject to the Rights in Data-General Clause       #
# 52.227-14, Alt. IV (DEC 2007).                                            #
#                                                                           #
# Copyright 2021 The MITRE Corporation. All Rights Reserved.                #
#############################################################################

#############################################################################
# Copyright 2021 The MITRE Corporation                                      #
#                                                                           #
# Licensed under the Apache License, Version 2.0 (the "License");           #
# you may not use this file except in compliance with the License.          #
# You may obtain a copy of the License at                                   #
#                                                                           #
#    http://www.apache.org/licenses/LICENSE-2.0                             #
#                                                                           #
# Unless required by applicable law or agreed to in writing, software       #
# distributed under the License is distributed on an "AS IS" BASIS,         #
# WITHOUT WARRANTIES OR CONDITIONS OF ANY KIND, either express or implied.  #
# See the License for the specific language governing permissions and       #
# limitations under the License.                                            #
#############################################################################

cmake_minimum_required(VERSION 3.6)
project(ocv-yolo-detection-tests)

set(CMAKE_CXX_STANDARD 11)
find_package(GTest)
if (${GTEST_FOUND})
    enable_testing()
<<<<<<< HEAD
    find_package(mpfComponentTestUtils REQUIRED)

    include_directories(..)
    add_executable(OcvYoloDetectionTest test_ocv_yolo_detection.cpp)
    target_link_libraries(OcvYoloDetectionTest    mpfOcvYoloDetection
                                                  mpfComponentTestUtils
                                                  GTest::GTest
                                                  GTest::Main)
=======
    find_package(Qt4 REQUIRED)

    include_directories(..)
>>>>>>> ff699ea2

    add_executable(OcvLocalYoloDetectionTest
            test_ocv_local_yolo_detection.cpp
            TestUtils.cpp TestUtils.h)

    target_link_libraries(OcvLocalYoloDetectionTest
            mpfOcvYoloDetection
            GTest::GTest
            GTest::Main)

    add_test(NAME OcvLocalYoloDetectionTest COMMAND OcvLocalYoloDetectionTest)

    if ($ENV{TRITON_SUPPORT})
        add_executable(OcvTritonYoloDetectionTest
                test_ocv_triton_yolo_detection.cpp
                TestUtils.cpp TestUtils.h)

        target_link_libraries(OcvTritonYoloDetectionTest
                mpfOcvYoloDetection
                GTest::GTest
                GTest::Main)
    endif()

    # Create directory for test output files
    file(MAKE_DIRECTORY ${CMAKE_CURRENT_BINARY_DIR}/test/test_output/)

    # Install test images, videos, and other files
    file(COPY data/ DESTINATION data)
    file(COPY log4cxx.properties DESTINATION .)

endif()<|MERGE_RESOLUTION|>--- conflicted
+++ resolved
@@ -31,20 +31,9 @@
 find_package(GTest)
 if (${GTEST_FOUND})
     enable_testing()
-<<<<<<< HEAD
     find_package(mpfComponentTestUtils REQUIRED)
 
     include_directories(..)
-    add_executable(OcvYoloDetectionTest test_ocv_yolo_detection.cpp)
-    target_link_libraries(OcvYoloDetectionTest    mpfOcvYoloDetection
-                                                  mpfComponentTestUtils
-                                                  GTest::GTest
-                                                  GTest::Main)
-=======
-    find_package(Qt4 REQUIRED)
-
-    include_directories(..)
->>>>>>> ff699ea2
 
     add_executable(OcvLocalYoloDetectionTest
             test_ocv_local_yolo_detection.cpp
