/******************************************************************************
 * NOTICE                                                                     *
 *                                                                            *
 * This software (or technical data) was produced for the U.S. Government     *
 * under contract, and is subject to the Rights in Data-General Clause        *
 * 52.227-14, Alt. IV (DEC 2007).                                             *
 *                                                                            *
 * Copyright 2021 The MITRE Corporation. All Rights Reserved.                 *
 ******************************************************************************/

/******************************************************************************
 * Copyright 2021 The MITRE Corporation                                       *
 *                                                                            *
 * Licensed under the Apache License, Version 2.0 (the "License");            *
 * you may not use this file except in compliance with the License.           *
 * You may obtain a copy of the License at                                    *
 *                                                                            *
 *    http://www.apache.org/licenses/LICENSE-2.0                              *
 *                                                                            *
 * Unless required by applicable law or agreed to in writing, software        *
 * distributed under the License is distributed on an "AS IS" BASIS,          *
 * WITHOUT WARRANTIES OR CONDITIONS OF ANY KIND, either express or implied.   *
 * See the License for the specific language governing permissions and        *
 * limitations under the License.                                             *
 ******************************************************************************/


#include <functional>
#include <list>
#include <stdexcept>
#include <vector>
#include <utility>
#include <tuple>

#include <opencv2/core.hpp>

// MPF-SDK header files
#include <MPFAsyncVideoCapture.h>
#include <MPFImageReader.h>
#include <Utils.h>

#include "Cluster.h"
#include "Config.h"
#include "DetectionLocation.h"
#include "Track.h"
#include "grpc_client.h"
#include "TritonTensorMeta.h"
#include "TritonClient.h"
#include "TritonInferencer.h"
#include "OcvYoloDetection.h"


using namespace MPF::COMPONENT;
using DetectionComponentUtils::GetProperty;

namespace {
    std::vector<Frame> GetVideoFrames(MPFAsyncVideoCapture &videoCapture, int numFrames) {
        double fps = videoCapture.GetFrameRate();
        std::vector<Frame> frames;
        frames.reserve(numFrames);
        for (int i = 0; i < numFrames; i++) {
            if (MPFFrame mpfFrame = videoCapture.Read()) {
                double time = mpfFrame.index / fps;
                frames.emplace_back(mpfFrame.index, time, 1 / fps,
                                    std::move(mpfFrame.data));
            }
            else {
                break;
            }
        }
        return frames;
    }


    std::vector<Track> AssignDetections(
            std::vector<Cluster<Track>> &trackClusters,
            std::vector<Cluster<DetectionLocation>> &detectionClusters,
            const Config &config) {

        // tracks that were assigned a detection in the current frame
        std::vector<Track> assignedTracks;
        if (config.maxIOUDist > 0) {
            // intersection over union tracking and assignment
            Track::assignDetections(trackClusters,
                                    detectionClusters,
                                    assignedTracks,
                                    config.maxIOUDist,
                                    config.maxClassDist,
                                    config.maxKFResidual,
                                    config.edgeSnapDist,
                                    std::mem_fn(&DetectionLocation::iouDist),
                                    "IoU",
                                    config.enableDebug);
            LOG_TRACE("IOU assignment complete");
        }

        if (config.maxFeatureDist > 0) {
            // feature-based tracking tracking and assignment
            Track::assignDetections(trackClusters,
                                    detectionClusters,
                                    assignedTracks,
                                    config.maxFeatureDist,
                                    config.maxClassDist,
                                    config.maxKFResidual,
                                    config.edgeSnapDist,
                                    std::mem_fn(&DetectionLocation::featureDist),
                                    "DFT",
                                    config.enableDebug);
            LOG_TRACE("Feature assignment complete");
        }

        if (config.maxCenterDist > 0) {
            // center-to-center distance tracking and assignment
            Track::assignDetections(trackClusters,
                                    detectionClusters,
                                    assignedTracks,
                                    config.maxCenterDist,
                                    config.maxClassDist,
                                    config.maxKFResidual,
                                    config.edgeSnapDist,
                                    std::mem_fn(&DetectionLocation::center2CenterDist),
                                    "C2C",
                                    config.enableDebug);
            LOG_TRACE("Center2Center assignment complete");
        }
        return assignedTracks;
    }


    void ExtendWithOcvTracker(const Config& config, const Frame &frame,
                              Cluster<Track> &trackCluster) {
        if (config.mosseTrackerDisabled) {
            return;
        }
        // tracks leftover have no detections in current frame, try tracking
        for (auto &track : trackCluster.members) {
            cv::Rect2i predictedRect;
            bool ocvTrackingSuccessful = track.ocvTrackerPredict(frame, config.maxFrameGap,
                                                                 predictedRect);
            if (!ocvTrackingSuccessful ||
                    track.testResidual(predictedRect, config.edgeSnapDist) > config.maxKFResidual) {
                continue;
            }

            float previousConfidence = track.back().confidence;
            auto previousProps = track.back().detection_properties;
            constexpr float gapFillPenalty = 0.00001;
            track.add({
                  config, frame, predictedRect,
                  // Slightly lower confidence to make sure this detection is never chosen as the exemplar.
                  previousConfidence - gapFillPenalty,
                  track.back().getClassFeature(),
                  track.back().getDFTFeature()});
            track.back().detection_properties = std::move(previousProps);
            track.back().detection_properties.emplace("FILLED_GAP", "TRUE");
            track.kalmanCorrect(config.edgeSnapDist);
        }
    }


    void ProcessFrameDetections(
            const Config &config,
            const Frame &frame,
            std::vector<DetectionLocation> &&detections,
            std::vector<Track> &inProgressTracks,
            std::vector<MPFVideoTrack> &completedTracks) {

        LOG_TRACE(detections.size() << " detections to be matched to " << inProgressTracks.size()
                    << " tracks");

        // group detections according to class features
        std::vector<Cluster<DetectionLocation>> detectionClusterList
                = clusterItems(std::move(detections), config.maxClassDist);

        //group tracks according to class features
        std::vector<Cluster<Track>> trackClusterList
                = clusterItems(std::move(inProgressTracks), config.maxClassDist);
        inProgressTracks.clear();

        // tracks that were assigned a detection in the current frame
        std::vector<Track> assignedTracks
                = AssignDetections(trackClusterList, detectionClusterList, config);

        // LOG_TRACE( detectionsVec[i].size() <<" detections left for new tracks");
        // any detection not assigned up to this point becomes a new track
        for (auto &detectionCluster : detectionClusterList) {
            // make any unassigned detections into new tracks
            for (auto& detection : detectionCluster.members) {
                // TODO: Ask why this isn't assigned to anything
                // start of tracks always get feature calculated
                detection.getDFTFeature();
                // create new track
                assignedTracks.emplace_back();
                if (!config.kfDisabled) {
                    // initialize Kalman tracker
                    assignedTracks.back().kalmanInit(detection.frame.time,
                                                     detection.frame.timeStep,
                                                     detection.getRect(),
                                                     detection.frame.getRect(),
                                                     config.RN, config.QN);
                }
                // add 1st detection to track
                assignedTracks.back().add(std::move(detection));
                LOG_TRACE("created new track " << assignedTracks.back());

            }
        }

        for (auto &trackCluster : trackClusterList) {
            // check any tracks that didn't get a detection and use tracker to continue them if possible
            ExtendWithOcvTracker(config, frame, trackCluster);
            // move tracks with no new detections to assigned tracks
            assignedTracks.insert(assignedTracks.end(),
                                  std::make_move_iterator(trackCluster.members.begin()),
                                  std::make_move_iterator(trackCluster.members.end()));
        }

        for (auto& track : assignedTracks) {
            auto gapSize = frame.idx - track.back().frame.idx;
            if (gapSize > config.maxFrameGap) {
                // remove and convert any tracks too far in the past from the active list
                completedTracks.push_back(Track::toMpfTrack(std::move(track)));
            }
            else {
                inProgressTracks.push_back(std::move(track));
            }
        }

        // advance Kalman predictions
        if (!config.kfDisabled) {
            for (auto &track : inProgressTracks) {
                track.kalmanPredict(frame.time, config.edgeSnapDist);
            }
        }
    }
} // end anonymous namespace


bool OcvYoloDetection::Init() {
    logger_ = log4cxx::Logger::getLogger("OcvYoloDetection");
    LOG_DEBUG("Initializing OcvYoloDetector");

    auto pluginPath = GetRunDirectory() + "/OcvYoloDetection";
    modelsParser_.Init(pluginPath + "/models")
            .RegisterPathField("network_config", &ModelSettings::networkConfigFile)
            .RegisterPathField("names", &ModelSettings::namesFile)
            .RegisterPathField("weights", &ModelSettings::weightsFile)
            .RegisterOptionalPathField("confusion_matrix", &ModelSettings::confusionMatrixFile);

    LOG4CXX_INFO(logger_, "Initialized OcvYoloDetection component.");
    return true;
}

bool OcvYoloDetection::Close() {
    return true;
}


std::string OcvYoloDetection::GetDetectionType() {
   return "CLASS";
}


YoloNetwork& OcvYoloDetection::GetYoloNetwork(const Properties &jobProperties,
                                              const Config &config) {
    auto modelName = GetProperty(jobProperties, "MODEL_NAME", "tiny yolo");
    auto modelsDirPath = GetProperty(jobProperties, "MODELS_DIR_PATH", ".");
    auto modelSettings = modelsParser_.ParseIni(modelName, modelsDirPath + "/OcvYoloDetection");

    if (cachedYoloNetwork_) {
        if (cachedYoloNetwork_->IsCompatible(modelSettings, config)) {
            LOG4CXX_INFO(logger_, "Reusing cached model.");
            return *cachedYoloNetwork_;
        }
        else {
            // Reset to remove current network from memory before loading the new one.
            cachedYoloNetwork_.reset();
        }
    }
    cachedYoloNetwork_.reset(new YoloNetwork(std::move(modelSettings), config));
    return *cachedYoloNetwork_;
}

/** ****************************************************************************
* Read an image and get object detections and features
*
* \param          job     MPF Image job
*
* \returns  locations collection to which detections have been added
*
***************************************************************************** */
std::vector<MPFImageLocation> OcvYoloDetection::GetDetections(const MPFImageJob &job) {
    try {
        LOG4CXX_INFO(logger_, "[" << job.job_name << "] Starting job");
        Config config(job.job_properties);
        auto& yoloNetwork = GetYoloNetwork(job.job_properties, config);

        MPFImageReader imageReader(job);
        // std::vector<std::vector<DetectionLocation>> detections = yoloNetwork.GetDetections(
        //         { Frame(imageReader.GetImage()) }, config);
        //
        // std::vector<MPFImageLocation> results;
        // for (std::vector<DetectionLocation> &locationList : detections) {
        //     for (DetectionLocation &location : locationList) {
        //         results.emplace_back(
        //                 location.x_left_upper,
        //                 location.y_left_upper,
        //                 location.width,
        //                 location.height,
        //                 location.confidence,
        //                 std::move(location.detection_properties));
        //         imageReader.ReverseTransform(results.back());
        //     }
        // }
      std::vector<MPFImageLocation> results;
      std::vector<Frame> frameBatch = { Frame(imageReader.GetImage()) };
       yoloNetwork.GetDetections(
         frameBatch,
         [&imageReader, &results]
         (std::vector<std::vector<DetectionLocation>> detectionsVec,
          std::vector<Frame>::const_iterator begin,
          std::vector<Frame>::const_iterator end){
            for (std::vector<DetectionLocation> &locationList : detectionsVec) {
                for (DetectionLocation &location : locationList) {
                    results.emplace_back(
                            location.x_left_upper,
                            location.y_left_upper,
                            location.width,
                            location.height,
                            location.confidence,
                            std::move(location.detection_properties));
                    imageReader.ReverseTransform(results.back());
                }
            }
         },
         config);


        LOG4CXX_INFO(logger_, "[" << job.job_name << "] Found " << results.size()
                                << " detections.");
        return results;
    }
    catch (...) {
        Utils::LogAndReThrowException(job, logger_);
    }
}


/** ****************************************************************************
* Read frames from a video, get object detections and make tracks
*
* \param          job     MPF Video job
*
* \returns   Tracks collection to which detections have been added
*
***************************************************************************** */
std::vector<MPFVideoTrack> OcvYoloDetection::GetDetections(const MPFVideoJob &job) {
    try {
        LOG4CXX_INFO(logger_, "[" << job.job_name << "] Starting job");
        std::vector<MPFVideoTrack> completedTracks;
        std::vector<Track> inProgressTracks;

        Config config(job.job_properties);
        auto& yoloNetwork = GetYoloNetwork(job.job_properties, config);

        MPFAsyncVideoCapture videoCapture(job);

       //place to hold frames till callbacks are done
       std::unordered_map<int,std::vector<Frame>> frameBatches;

        while (true) {
            auto tmp = GetVideoFrames(videoCapture, config.frameBatchSize);
            if (tmp.empty()) {
                yoloNetwork.tritonInferencer.waitTillAllClientsReleased();
                break;
            }
            int frameBatchKey = tmp.back().idx;
            frameBatches.insert(std::make_pair(frameBatchKey,std::move(tmp)));

            LOG_TRACE("processing frames [" << frameBatches.at(frameBatchKey).front().idx << "..."
                                            << frameBatches.at(frameBatchKey).back().idx << "]");
            yoloNetwork.GetDetections(
              frameBatches.at(frameBatchKey),

              // this callback gets called MULTIPE times
              [&config, &frameBatches, &inProgressTracks, &completedTracks, frameBatchKey]
              (std::vector<std::vector<DetectionLocation>>&& detectionsVec,
               std::vector<Frame>::const_iterator begin,
               std::vector<Frame>::const_iterator end) {

                int backFrameIdx = (end - 1)->idx;
                int i = 0;
                for(std::vector<Frame>::const_iterator it = begin; it != end; ++it,++i){
                  ProcessFrameDetections(config, *it,
                                         std::move(detectionsVec.at(i)),
                                         inProgressTracks,
                                         completedTracks);
                }

                // last frame in batch, release frame batch
                if(frameBatchKey == backFrameIdx){
                  frameBatches.erase(frameBatchKey);
                }
              },

              config);
        }

<<<<<<< HEAD
        assert(("all frame batches should have been processed", frameBatches.empty()));

        LOG_TRACE("Converting remaining active tracks to MPF tracks");
        // convert any remaining active tracks to MPFVideoTracks
=======
        // Convert any remaining active tracks to MPFVideoTracks. Remove any detections
        // that are below the confidence threshold, and drop empty tracks, if any.
>>>>>>> 1f3964f9
        for (Track &track : inProgressTracks) {
            completedTracks.push_back(Track::toMpfTrack(std::move(track)));
        }

<<<<<<< HEAD
        LOG_TRACE("Reverse transforming MPF tracks");
        for (MPFVideoTrack &mpfTrack : completedTracks) {
            videoCapture.ReverseTransform(mpfTrack);
=======
        std::vector<std::vector<MPFVideoTrack>::iterator> tracks_to_erase;
        for (std::vector<MPFVideoTrack>::iterator it = completedTracks.begin();
             it != completedTracks.end();
             it++) {
            MPFVideoTrack &mpfTrack = *it;
            // Remove detections below the confidence threshold.
            std::vector<int> detections_to_erase;
            for (const auto &loc : mpfTrack.frame_locations) {
                if (loc.second.confidence < config.confidenceThreshold) {
                    detections_to_erase.push_back(loc.first);
                }
            }
            for (int idx : detections_to_erase) {
                mpfTrack.frame_locations.erase(idx);
            }

            if (!mpfTrack.frame_locations.empty()) {
                // Adjust start and stop frames in case detections were removed at
                // the beginning or end of the track.
                mpfTrack.start_frame = mpfTrack.frame_locations.begin()->first;
                mpfTrack.stop_frame = mpfTrack.frame_locations.rbegin()->first;
                videoCapture.ReverseTransform(mpfTrack);
            }
            else {
                // The frame locations map is empty, so discard this track.
                // This is unlikely to happen, but we need to handle it just in case.
                tracks_to_erase.push_back(it);
            }
>>>>>>> 1f3964f9
        }
        for (auto it : tracks_to_erase) {
            completedTracks.erase(it);
        }


        LOG4CXX_INFO(logger_, "[" << job.job_name << "] Found " << completedTracks.size()
                     << " tracks.");

        return completedTracks;
    }
    catch (...) {
        Utils::LogAndReThrowException(job, logger_);
    }
}


MPF_COMPONENT_CREATOR(OcvYoloDetection);
MPF_COMPONENT_DELETER();<|MERGE_RESOLUTION|>--- conflicted
+++ resolved
@@ -406,24 +406,15 @@
               config);
         }
 
-<<<<<<< HEAD
         assert(("all frame batches should have been processed", frameBatches.empty()));
 
         LOG_TRACE("Converting remaining active tracks to MPF tracks");
-        // convert any remaining active tracks to MPFVideoTracks
-=======
         // Convert any remaining active tracks to MPFVideoTracks. Remove any detections
         // that are below the confidence threshold, and drop empty tracks, if any.
->>>>>>> 1f3964f9
         for (Track &track : inProgressTracks) {
             completedTracks.push_back(Track::toMpfTrack(std::move(track)));
         }
 
-<<<<<<< HEAD
-        LOG_TRACE("Reverse transforming MPF tracks");
-        for (MPFVideoTrack &mpfTrack : completedTracks) {
-            videoCapture.ReverseTransform(mpfTrack);
-=======
         std::vector<std::vector<MPFVideoTrack>::iterator> tracks_to_erase;
         for (std::vector<MPFVideoTrack>::iterator it = completedTracks.begin();
              it != completedTracks.end();
@@ -452,7 +443,6 @@
                 // This is unlikely to happen, but we need to handle it just in case.
                 tracks_to_erase.push_back(it);
             }
->>>>>>> 1f3964f9
         }
         for (auto it : tracks_to_erase) {
             completedTracks.erase(it);
