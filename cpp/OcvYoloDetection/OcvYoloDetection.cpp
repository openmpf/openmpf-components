--- conflicted
+++ resolved
@@ -359,7 +359,6 @@
         // Convert any remaining active tracks to MPFVideoTracks. Remove any detections
         // that are below the confidence threshold, and drop empty tracks, if any.
         for (Track &track : inProgressTracks) {
-<<<<<<< HEAD
             completedTracks.push_back(Track::toMpfTrack(std::move(track)));
         }
 
@@ -369,9 +368,6 @@
              it++) {
             MPFVideoTrack &mpfTrack = *it;
             // Remove detections below the confidence threshold.
-=======
-            MPFVideoTrack mpfTrack = Track::toMpfTrack(std::move(track));
->>>>>>> 5ca4e6ff
             std::vector<int> detections_to_erase;
             for (const auto &loc : mpfTrack.frame_locations) {
                 if (loc.second.confidence < config.confidenceThreshold) {
@@ -381,13 +377,13 @@
             for (int idx : detections_to_erase) {
                 mpfTrack.frame_locations.erase(idx);
             }
+
             if (!mpfTrack.frame_locations.empty()) {
                 // Adjust start and stop frames in case detections were removed at
                 // the beginning or end of the track.
                 mpfTrack.start_frame = mpfTrack.frame_locations.begin()->first;
                 mpfTrack.stop_frame = mpfTrack.frame_locations.rbegin()->first;
                 videoCapture.ReverseTransform(mpfTrack);
-<<<<<<< HEAD
             }
             else {
                 // The frame locations map is empty, so discard this track.
@@ -397,10 +393,6 @@
         }
         for (auto it : tracks_to_erase) {
             completedTracks.erase(it);
-=======
-                completedTracks.push_back(mpfTrack);
-            }
->>>>>>> 5ca4e6ff
         }
 
 
