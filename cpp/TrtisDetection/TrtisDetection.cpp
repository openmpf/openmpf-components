--- conflicted
+++ resolved
@@ -778,12 +778,8 @@
 std::vector<MPF::COMPONENT::MPFVideoTrack> TrtisDetection::GetDetections(const MPFVideoJob &job) {
   LOG4CXX_INFO(_log, "[" << job.job_name << "] Starting job");
 
-<<<<<<< HEAD
  // if (job.has_feed_forward_track) { do something different ?!}
   std::vector<MPF::COMPONENT::MPFVideoTrack> tracks;
-=======
-  // if (job.has_feed_forward_track) { do something different ?!}
->>>>>>> 00540bbd
   try{
     if(job.data_uri.empty()){
       LOG4CXX_ERROR(_log, "[" << job.job_name << "] Input video file path is empty");
@@ -806,13 +802,9 @@
       if(!video_cap.Read(frame)) return tracks;
       TrtisIpIrv2CocoJobConfig cfg(job, frame.cols,frame.rows);
 
-<<<<<<< HEAD
       // Assuming tracks passed in come from somewhere that used base64 encoded
       // feature vectors, if not should remove this decode step
       mutex poolMtx, tracksMtx, nextRxFrameMtx, errorMsgMtx;                    LOG4CXX_TRACE(_log, "Main thread_id:" << std::this_thread::get_id());
-=======
-      mutex poolMtx, tracksMtx, nextRxFrameMtx;                                 LOG4CXX_TRACE(_log, "Main thread_id:" << std::this_thread::get_id());
->>>>>>> 00540bbd
       condition_variable cv, cvf;
       auto timeout = chrono::seconds(cfg.contextWaitTimeoutSec);
       vector<uPtrInferCtx*> ctxPool = _niGetInferContexts(cfg);                 LOG4CXX_TRACE(_log,"Retrieved inferencing context pool of size " << ctxPool.size() << " for model '" << cfg.model_name << "' from server " << cfg.trtis_server);
