--- conflicted
+++ resolved
@@ -25,102 +25,21 @@
  ******************************************************************************/
 
 #include <string>
-<<<<<<< HEAD
-#include <fstream>
-
-#include <aws/core/Aws.h>
-#include <aws/s3/S3Client.h>
-
-=======
->>>>>>> 59e482d0
 #include <MPFDetectionComponent.h>
 
 #include <gtest/gtest.h>
 
-<<<<<<< HEAD
-#define private public
-
-#include "TrtisDetection.hpp"
-=======
 #include "TrtisDetection.h"
->>>>>>> 59e482d0
 
 using namespace MPF::COMPONENT;
 using namespace std;
 
-/** ***************************************************************************
-*   macros for "pretty" gtest messages
-**************************************************************************** */
-#define ANSI_TXT_GRN "\033[0;32m"
-#define ANSI_TXT_MGT "\033[0;35m" //Magenta
-#define ANSI_TXT_DFT "\033[0;0m" //Console default
-#define GTEST_BOX "[          ] "
-#define GOUT(MSG){                                                            \
-  std::cout << GTEST_BOX << MSG << std::endl;                                 \
-}
-#define GOUT_MGT(MSG){                                                        \
-  std::cout << ANSI_TXT_MGT << GTEST_BOX << MSG << ANSI_TXT_DFT << std::endl; \
-}
-#define GOUT_GRN(MSG){                                                        \
-  std::cout << ANSI_TXT_GRN << GTEST_BOX << MSG << ANSI_TXT_DFT << std::endl; \
-}
+//------------------------------------------------------------------------------
+Properties getProperties_ip_irv2_coco() {
 
-//------------------------------------------------------------------------------
-TEST(TRTIS, S3Test) {
-
-    TrtisDetection trtisDet;
-    trtisDet.SetRunDirectory("../plugin");
-    ASSERT_TRUE(trtisDet.Init());
-    TrtisJobConfig cfg(trtisDet._log, MPFImageJob("Test", "foo.jpg",
-                                       {{"S3_RESULTS_BUCKET","http://minio:9000/trtis-test/"}},
-                                        {}));
-
-    Aws::S3::S3Client s3_client = cfg.s3_client;
-    string bucket = cfg.s3_bucket;
-    ASSERT_EQ(bucket,"trtis-test");
-
-<<<<<<< HEAD
-    ASSERT_TRUE(trtisDet._awsEmptyS3Bucket(cfg));
-    ASSERT_TRUE(trtisDet._awsDeleteS3Bucket(cfg,bucket));
-    ASSERT_FALSE(trtisDet._awsExistsS3Bucket(cfg));
-    ASSERT_TRUE(trtisDet._awsCreateS3Bucket(cfg));
-    ASSERT_TRUE(trtisDet._awsExistsS3Bucket(cfg));
-    ASSERT_TRUE(trtisDet._awsCreateS3Bucket(cfg));
-
-    map<string,string> metaData;
-    metaData["mfoo"] = "mbar";
-    ASSERT_TRUE(trtisDet._awsPutS3Object(cfg,"foo-bar","hello",metaData));
-
-    ASSERT_TRUE(trtisDet._awsExistsS3Object(cfg,"foo-bar"));
-    ASSERT_TRUE(trtisDet._awsDeleteS3Object(cfg,"foo-bar"));
-    ASSERT_FALSE(trtisDet._awsExistsS3Object(cfg,"foo-bar"));
-    ASSERT_TRUE(trtisDet._awsDeleteS3Bucket(cfg));
-    ASSERT_FALSE(trtisDet._awsExistsS3Bucket(cfg));
-    ASSERT_TRUE(trtisDet._awsCreateS3Bucket(cfg));
-    ASSERT_TRUE(trtisDet._awsPutS3Object(cfg,"foo-bar","hello",metaData));
-
-    string buffer;
-    map<string,string> metaData2;
-    ASSERT_TRUE(trtisDet._awsGetS3Object(cfg,"foo-bar",buffer,metaData2));
-    ASSERT_EQ(buffer,"hello");
-    ASSERT_EQ(metaData2,metaData);
-    ASSERT_TRUE(trtisDet.Close());
-}
-
-//------------------------------------------------------------------------------
-void createS3Bucket(TrtisDetection& trtisDet, string bucketURL){
-
-    TrtisJobConfig cfg(trtisDet._log,
-                       MPFImageJob("", "", {{"S3_RESULTS_BUCKET",bucketURL}}, {}));
-
-    Aws::S3::S3Client s3_client = cfg.s3_client;
-    trtisDet._awsDeleteS3Bucket(cfg, cfg.s3_bucket);
-    ASSERT_TRUE(trtisDet._awsCreateS3Bucket(cfg));
-=======
   return {
           {"MODEL_NAME", "ip_irv2_coco"}
   };
->>>>>>> 59e482d0
 }
 
 //------------------------------------------------------------------------------
@@ -140,21 +59,10 @@
 }
 
 //------------------------------------------------------------------------------
-<<<<<<< HEAD
-void assertObjectDetectedInImage(const string   &expected_object,
-                                 const string   &image_path,
-                                 TrtisDetection &trtisDet           ){
-
-    string bucketURL = "http://minio:9000/trtis-image-test/";
-    createS3Bucket(trtisDet, bucketURL);
-
-    MPFImageJob job("Test", image_path, {{"S3_RESULTS_BUCKET",bucketURL}}, {});
-=======
 void assertObjectDetectedInImage(const string &expected_object,
                                  const string &image_path,
                                  TrtisDetection &trtisDet) {
   MPFImageJob job("Test", image_path, getProperties_ip_irv2_coco(), {});
->>>>>>> 59e482d0
 
   MPFImageLocationVec image_locations = trtisDet.GetDetections(job);
 
@@ -188,30 +96,7 @@
 }
 
 //------------------------------------------------------------------------------
-<<<<<<< HEAD
- TEST(TRTIS, ImageTimeoutTest) {
-
-    MPFImageLocationVec image_locations;
-    TrtisDetection trtisDet;
-    trtisDet.SetRunDirectory("../plugin");
-    ASSERT_TRUE(trtisDet.Init());
-
-    for(int t : {1, 2, 5}){
-      MPFImageJob job("Test", "test/traffic.jpg",{{"CONTEXT_WAIT_TIMEOUT_SEC",to_string(t)}},{});
-      try {
-        GOUT("Testing context timeout value " << to_string(t) << " [sec].");
-        image_locations = trtisDet.GetDetections(job);
-      }catch (const MPFDetectionException &ex) {
-        GOUT("Got exception:" << ex.what());
-      }
-    }
- }
-
-//------------------------------------------------------------------------------
-bool containsObject(const string           &object_name,
-=======
 bool containsObject(const string &object_name,
->>>>>>> 59e482d0
                     const MPFVideoTrackVec &tracks) {
   return any_of(tracks.begin(), tracks.end(),
                 [&](const MPFVideoTrack &track) {
@@ -225,16 +110,7 @@
                                  TrtisDetection &trtisDet) {
   MPFVideoJob job("TEST", "test/ff-region-object-motion.avi", 11, 12, job_props, {});
 
-<<<<<<< HEAD
-    MPFVideoTrackVec tracks;
-    try {
-        tracks = trtisDet.GetDetections(job);
-    } catch (const MPFDetectionException &ex) {
-        FAIL() << " GetDetections failed to process test video.";
-    }
-=======
   MPFVideoTrackVec tracks = trtisDet.GetDetections(job);
->>>>>>> 59e482d0
 
   ASSERT_FALSE(tracks.empty());
   ASSERT_TRUE(containsObject(object_name, tracks));
@@ -247,51 +123,9 @@
 
   ASSERT_TRUE(trtisDet.Init());
 
-<<<<<<< HEAD
-    string bucketURL = "http://minio:9000/trtis-video-test/";
-    createS3Bucket(trtisDet, bucketURL);
-
-    assertObjectDetectedInVideo("clock",
-                                {{"USER_FEATURE_ENABLE","true"},
-                                 {"S3_RESULTS_BUCKET",bucketURL}},
-                                trtisDet);
-    ASSERT_TRUE(trtisDet.Close());
-}
-
-//------------------------------------------------------------------------------
-TEST(TRTIS, VideoTimeoutTest) {
-    MPFImageLocationVec image_locations;
-    TrtisDetection trtisDet;
-    trtisDet.SetRunDirectory("../plugin");
-    ASSERT_TRUE(trtisDet.Init());
-
-    for(int t : {1, 2, 5}){
-      MPFVideoJob job("TEST", "test/ff-region-object-motion.avi", 0, 12,
-       {{"CONTEXT_WAIT_TIMEOUT_SEC",to_string(t)},
-        {"USER_FEATURE_ENABLE","true"}}, {});
-      MPFVideoTrackVec tracks;
-      try {
-        GOUT("Testing with " << to_string(t) << " [sec] timeout.");
-        tracks = trtisDet.GetDetections(job);
-      } catch (const MPFDetectionException &ex) {
-         GOUT("Got exception:" << ex.what());
-      }
-    }
-}
-//------------------------------------------------------------------------------
-TEST(TRTIS, Sha256Test) {
-
-    TrtisDetection trtisDet;
-    trtisDet.SetRunDirectory("../plugin");
-
-    ASSERT_TRUE(trtisDet.Init());
-    ASSERT_EQ(trtisDet._sha256("hello"), "2cf24dba5fb0a30e26e83b2ac5b9e29e1b161e5c1fa7425e73043362938b9824");
-    ASSERT_TRUE(trtisDet.Close());
-=======
   Properties job_props = getProperties_ip_irv2_coco();
   job_props["USER_FEATURE_ENABLE"] = "true";
   assertObjectDetectedInVideo("clock", job_props, trtisDet);
 
   ASSERT_TRUE(trtisDet.Close());
->>>>>>> 59e482d0
 }