--- conflicted
+++ resolved
@@ -35,7 +35,6 @@
 using namespace MPF::COMPONENT;
 using namespace std;
 
-<<<<<<< HEAD
 /** ***************************************************************************
 *   macros for "pretty" gtest messages
 **************************************************************************** */
@@ -51,14 +50,6 @@
 }
 #define GOUT_GRN(MSG){                                                        \
   std::cout << ANSI_TXT_GRN << GTEST_BOX << MSG << ANSI_TXT_DFT << std::endl; \
-=======
-//------------------------------------------------------------------------------
-Properties getProperties_ip_irv2_coco() {
-
-    return {
-            { "MODEL_NAME", "ip_irv2_coco" },
-    };
->>>>>>> 00540bbd
 }
 
 //------------------------------------------------------------------------------
@@ -151,16 +142,12 @@
                                  TrtisDetection   &trtisDet) {
     MPFVideoJob job("TEST", "test/ff-region-object-motion.avi", 11, 12, job_props, {});
 
-<<<<<<< HEAD
     MPFVideoTrackVec tracks;
     try {
         tracks = trtisDet.GetDetections(job);
     } catch (const MPFDetectionException &ex) {
         FAIL() << " GetDetections failed to process test video.";
     }
-=======
-    MPFVideoTrackVec tracks = trtisDet.GetDetections(job);
->>>>>>> 00540bbd
 
     ASSERT_FALSE(tracks.empty());
     ASSERT_TRUE(containsObject(object_name, tracks));
