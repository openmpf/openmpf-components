#############################################################################
# NOTICE                                                                    #
#                                                                           #
# This software (or technical data) was produced for the U.S. Government    #
# under contract, and is subject to the Rights in Data-General Clause       #
# 52.227-14, Alt. IV (DEC 2007).                                            #
#                                                                           #
# Copyright 2020 The MITRE Corporation. All Rights Reserved.                #
#############################################################################

#############################################################################
# Copyright 2020 The MITRE Corporation                                      #
#                                                                           #
# Licensed under the Apache License, Version 2.0 (the "License");           #
# you may not use this file except in compliance with the License.          #
# You may obtain a copy of the License at                                   #
#                                                                           #
#    http://www.apache.org/licenses/LICENSE-2.0                             #
#                                                                           #
# Unless required by applicable law or agreed to in writing, software       #
# distributed under the License is distributed on an "AS IS" BASIS,         #
# WITHOUT WARRANTIES OR CONDITIONS OF ANY KIND, either express or implied.  #
# See the License for the specific language governing permissions and       #
# limitations under the License.                                            #
#############################################################################

ARG BUILD_REGISTRY
ARG BUILD_TAG=latest
FROM ${BUILD_REGISTRY}openmpf_cpp_component_build:${BUILD_TAG} as build_component

RUN yum -y install vim mlocate git openssl-devel wget curl-devel \
&& mkdir -p /home/mpf/component_build/plugin/TrtisDetection/models/ip_irv2_coco/1 \
&& wget --load-cookies /tmp/cookies.txt \
"https://docs.google.com/uc?export=download&confirm=$(\
wget --quiet --save-cookies /tmp/cookies.txt --keep-session-cookies --no-check-certificate \
'https://docs.google.com/uc?export=download&id=1EVYe2RHs7g2A8E2KLjVUXp-TV_ndjdtn' -O- \
| sed -rn 's/.*confirm=([0-9A-Za-z_]+).*/\1\n/p')&id=1EVYe2RHs7g2A8E2KLjVUXp-TV_ndjdtn" \
-O /home/mpf/component_build/plugin/TrtisDetection/models/ip_irv2_coco/1/model.graphdef \
&& rm -rf /tmp/cookies.txt

# Install cares, protobuf, zlib, gRPC
WORKDIR /tmp

RUN git clone -b v1.20.0 https://github.com/grpc/grpc  && cd grpc && git submodule update --init --recursive \
&& mkdir -p /tmp/grpc/third_party/protobuf/cmake/build \
&& cd /tmp/grpc/third_party/protobuf/cmake/build \
&& cmake3 -DCMAKE_POSITION_INDEPENDENT_CODE=ON -Dprotobuf_BUILD_TESTS=OFF -DCMAKE_BUILD_TYPE=Release .. \
&& make -j`nproc` \
&& make install \
&& cd /tmp/ \
&& rm -rf /tmp/grpc/third_party/protobuf \
&& mkdir -p /tmp/grpc/third_party/cares/cares/cmake/build \
&& cd /tmp/grpc/third_party/cares/cares/cmake/build \
&& cmake3 -DCMAKE_BUILD_TYPE=Release ../.. \
&& make -j`nproc` \
&& make install \
&& cd /tmp/ \
&& rm -rf /tmp/grpc/third_party/cares/cares \
&& rm -rf /tmp/grpc/third_party/zlib \
&& rm -rf /tmp/grpc/third_party/protobuf \
# build and install gRPC
&& mkdir -p /tmp/grpc/cmake/build \
&& cd /tmp/grpc/cmake/build \
&& cmake3 -DgRPC_INSTALL=ON \
          -DgRPC_BUILD_TESTS=OFF \
          -DgRPC_PROTOBUF_PROVIDER=package \
          -DgRPC_ZLIB_PROVIDER=package \
          -DgRPC_CARES_PROVIDER=package \
          -DgRPC_SSL_PROVIDER=package \
          -DCMAKE_BUILD_TYPE=Release ../.. \
&& make -j`nproc` \
&& make install \
&& cd /tmp/ \
&& rm -rf /tmp/grpc \
&& ldconfig

<<<<<<< HEAD
#Install AWS SDK for C++ so we can use S3 storage
# needs to happen before adding newer curl
=======
# Install AWS SDK for C++ so we can use S3 storage.
# Do this before installing newer curl.
>>>>>>> 59e482d0
RUN cd /tmp/ \
&& git clone https://github.com/aws/aws-sdk-cpp.git aws-sdk-cpp \
&& mkdir -p /tmp/aws-sdk-cpp/build \
&& cd /tmp/aws-sdk-cpp/build \
<<<<<<< HEAD
&& cmake3 -D CMAKE_BUILD_TYPE=Release \
         -D BUILD_ONLY="s3" \
=======
&& cmake3 -DCMAKE_BUILD_TYPE=Release \
         -DBUILD_ONLY="s3" \
>>>>>>> 59e482d0
         -DCURL_DIR=/usr/lib64/ \
         -DCMAKE_C_FLAGS="-Wno-unused-variable -Wno-unused-parameter" \
         -DCMAKE_CXX_FLAGS="-Wno-unused-variable -Wno-unused-parameter" .. \
&& make -j`nproc` \
&& make install \
&& cd /tmp/ \
&& rm -fr /tmp/aws-sdk-cpp

# Install curl
<<<<<<< HEAD
# Updated version needed for trtis.
=======
# Newer version needed for TRTIS.
>>>>>>> 59e482d0
RUN cd /tmp/ \
&& git clone -b curl-7_67_0 https://github.com/curl/curl.git \
&& cd curl \
&& mkdir build && cd build \
&& cmake3 -DCMAKE_INSTALL_PREFIX:PATH=/usr/local -DBUILD_SHARED_LIBS=ON .. \
&& make install \
&& cp /usr/local/lib64/libcurl.so /usr/local/lib/libcurl.so \
&& ldconfig

# Install TensorRT-Inference-Server client libs.
RUN cd /tmp/ \
<<<<<<< HEAD
&& git clone -b v1.7.0 https://github.com/NVIDIA/tensorrt-inference-server.git tensorrt-inference-server

=======
&& git clone -b v1.7.0 https://github.com/NVIDIA/tensorrt-inference-server.git tensorrt-inference-server \
>>>>>>> 59e482d0
# Disable building TRTIS python client.
RUN sed -i '/add_subdirectory(\.\.\/\.\.\/src\/clients\/python src\/clients\/python)/d' /tmp/tensorrt-inference-server/build/trtis-clients/CMakeLists.txt
# Set version number.
RUN sed -i 's/project (trtis-clients)/project(trtis-clients VERSION "0.0.0")/g' /tmp/tensorrt-inference-server/build/trtis-clients/CMakeLists.txt

RUN mkdir -p /tmp/tensorrt-inference-server/build/trtis-clients/build \
&& cd /tmp/tensorrt-inference-server/build/trtis-clients/build \
&& cmake3 -DCMAKE_INSTALL_PREFIX=/root/trtis -DCMAKE_PREFIX_PATH=/usr/lib64/ -DCURL_DIR=/usr/local/ .. \
&& make -j`nproc` \
&& make install \
&& cp /tmp/tensorrt-inference-server/src/core/constants.h /root/trtis/include/constants.h \
&& chmod 644 /root/trtis/include/constants.h \
&& echo '/root/trtis/lib/' > /etc/ld.so.conf.d/trtis.conf \
&& echo '/usr/local/lib'   > /etc/ld.so.conf.d/locallib.conf \
&& ldconfig \
# Fix bad header include references to 'src'.
&& find /root/trtis/include/ -type f -exec sed -i 's/#include "src\/clients\/c++\//#include "/g' {} \; \
&& find /root/trtis/include/ -type f -exec sed -i 's/#include "src\/core\//#include "/g' {} \; \
&& mkdir -p /root/trtis/cmake/ \
&& echo 'add_library(request SHARED IMPORTED) # or STATIC instead of SHARED'                  > /root/trtis/cmake/request-config.cmake \
&& echo 'set_target_properties(request PROPERTIES'                                           >> /root/trtis/cmake/request-config.cmake \
&& echo '                              IMPORTED_LOCATION "/root/trtis/lib/librequest.so"'    >> /root/trtis/cmake/request-config.cmake \
&& echo '                              INTERFACE_INCLUDE_DIRECTORIES "/root/trtis/include")' >> /root/trtis/cmake/request-config.cmake

ENV request_DIR=/root/trtis

WORKDIR /home/mpf/component_src

COPY . .

RUN build-component.sh

FROM nvcr.io/nvidia/tensorrtserver:19.04-py3 as openmpf_trtis_test_server

COPY --from=build_component /usr/lib64/libssl3.so /usr/lib64/libnspr4.so /usr/lib64/libnss3.so \
    /usr/lib64/libgtest*.so.0.0.0 /home/mpf/mpf-sdk-install/lib/ /usr/local/lib/
COPY --from=build_component /opt/opencv-3.4.7/lib64 /apps/install/opencv3.4.7/lib64/
COPY --from=build_component /home/mpf/component_build /Testing_MPF_FILES/
COPY --from=build_component /home/mpf/component_src/test/run_docker_tests.sh /Testing_MPF_FILES/test

ARG RUN_TESTS=false

RUN if [ "${RUN_TESTS,,}" == true ]; \
    then cd /Testing_MPF_FILES/test/ \
    && LD_LIBRARY_PATH=$LD_LIBRARY_PATH:/Testing_MPF_FILES/plugin/TrtisDetection/lib/:/apps/install/opencv3.4.7/lib64/ \
    && ./run_docker_tests.sh \
; fi

FROM ${BUILD_REGISTRY}openmpf_cpp_executor:${BUILD_TAG} as install_component

ENV COMPONENT_LOG_NAME trtis-detection.log

# Must copy from openmpf_trtis_test_server so that Docker BuildKit does not skip test stage.
COPY --from=openmpf_trtis_test_server /Testing_MPF_FILES/plugin/TrtisDetection \
                                      $PLUGINS_DIR/TrtisDetection
COPY --from=openmpf_trtis_test_server /Testing_MPF_FILES/libmpfTrtisDetection.so \
                                      $PLUGINS_DIR/TrtisDetection/lib/

RUN cp $PLUGINS_DIR/TrtisDetection/lib/librequest.so /usr/local/lib/ && ldconfig

LABEL org.label-schema.license="Apache 2.0" \
      org.label-schema.name="OpenMPF TRTIS Client Detection" \
      org.label-schema.schema-version="1.0" \
      org.label-schema.url="https://openmpf.github.io" \
      org.label-schema.vcs-url="https://github.com/openmpf/openmpf-components" \
      org.label-schema.vendor="MITRE"<|MERGE_RESOLUTION|>--- conflicted
+++ resolved
@@ -74,24 +74,14 @@
 && rm -rf /tmp/grpc \
 && ldconfig
 
-<<<<<<< HEAD
-#Install AWS SDK for C++ so we can use S3 storage
-# needs to happen before adding newer curl
-=======
 # Install AWS SDK for C++ so we can use S3 storage.
 # Do this before installing newer curl.
->>>>>>> 59e482d0
 RUN cd /tmp/ \
 && git clone https://github.com/aws/aws-sdk-cpp.git aws-sdk-cpp \
 && mkdir -p /tmp/aws-sdk-cpp/build \
 && cd /tmp/aws-sdk-cpp/build \
-<<<<<<< HEAD
-&& cmake3 -D CMAKE_BUILD_TYPE=Release \
-         -D BUILD_ONLY="s3" \
-=======
 && cmake3 -DCMAKE_BUILD_TYPE=Release \
          -DBUILD_ONLY="s3" \
->>>>>>> 59e482d0
          -DCURL_DIR=/usr/lib64/ \
          -DCMAKE_C_FLAGS="-Wno-unused-variable -Wno-unused-parameter" \
          -DCMAKE_CXX_FLAGS="-Wno-unused-variable -Wno-unused-parameter" .. \
@@ -101,34 +91,22 @@
 && rm -fr /tmp/aws-sdk-cpp
 
 # Install curl
-<<<<<<< HEAD
-# Updated version needed for trtis.
-=======
 # Newer version needed for TRTIS.
->>>>>>> 59e482d0
 RUN cd /tmp/ \
 && git clone -b curl-7_67_0 https://github.com/curl/curl.git \
 && cd curl \
-&& mkdir build && cd build \
-&& cmake3 -DCMAKE_INSTALL_PREFIX:PATH=/usr/local -DBUILD_SHARED_LIBS=ON .. \
-&& make install \
+&& mkdir build && cd build && cmake3 -DCMAKE_INSTALL_PREFIX:PATH=/usr/local -DBUILD_SHARED_LIBS=ON .. && make install \
 && cp /usr/local/lib64/libcurl.so /usr/local/lib/libcurl.so \
 && ldconfig
 
 # Install TensorRT-Inference-Server client libs.
 RUN cd /tmp/ \
-<<<<<<< HEAD
-&& git clone -b v1.7.0 https://github.com/NVIDIA/tensorrt-inference-server.git tensorrt-inference-server
-
-=======
 && git clone -b v1.7.0 https://github.com/NVIDIA/tensorrt-inference-server.git tensorrt-inference-server \
->>>>>>> 59e482d0
 # Disable building TRTIS python client.
-RUN sed -i '/add_subdirectory(\.\.\/\.\.\/src\/clients\/python src\/clients\/python)/d' /tmp/tensorrt-inference-server/build/trtis-clients/CMakeLists.txt
+&& sed -i '/add_subdirectory(\.\.\/\.\.\/src\/clients\/python src\/clients\/python)/d' /tmp/tensorrt-inference-server/build/trtis-clients/CMakeLists.txt \
 # Set version number.
-RUN sed -i 's/project (trtis-clients)/project(trtis-clients VERSION "0.0.0")/g' /tmp/tensorrt-inference-server/build/trtis-clients/CMakeLists.txt
-
-RUN mkdir -p /tmp/tensorrt-inference-server/build/trtis-clients/build \
+&& sed -i 's/project (trtis-clients)/project(trtis-clients VERSION "0.0.0")/g' /tmp/tensorrt-inference-server/build/trtis-clients/CMakeLists.txt \
+&& mkdir -p /tmp/tensorrt-inference-server/build/trtis-clients/build \
 && cd /tmp/tensorrt-inference-server/build/trtis-clients/build \
 && cmake3 -DCMAKE_INSTALL_PREFIX=/root/trtis -DCMAKE_PREFIX_PATH=/usr/lib64/ -DCURL_DIR=/usr/local/ .. \
 && make -j`nproc` \
