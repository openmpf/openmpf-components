/******************************************************************************
 * NOTICE                                                                     *
 *                                                                            *
 * This software (or technical data) was produced for the U.S. Government     *
 * under contract, and is subject to the Rights in Data-General Clause        *
 * 52.227-14, Alt. IV (DEC 2007).                                             *
 *                                                                            *
 * Copyright 2017 The MITRE Corporation. All Rights Reserved.                 *
 ******************************************************************************/

/******************************************************************************
 * Copyright 2017 The MITRE Corporation                                       *
 *                                                                            *
 * Licensed under the Apache License, Version 2.0 (the "License");            *
 * you may not use this file except in compliance with the License.           *
 * You may obtain a copy of the License at                                    *
 *                                                                            *
 *    http://www.apache.org/licenses/LICENSE-2.0                              *
 *                                                                            *
 * Unless required by applicable law or agreed to in writing, software        *
 * distributed under the License is distributed on an "AS IS" BASIS,          *
 * WITHOUT WARRANTIES OR CONDITIONS OF ANY KIND, either express or implied.   *
 * See the License for the specific language governing permissions and        *
 * limitations under the License.                                             *
 ******************************************************************************/

#include "OcvFaceDetection.h"

#include <algorithm>
#include <stdexcept>

#include <opencv2/imgproc/imgproc.hpp>
#include <opencv2/video/tracking.hpp>

#include <log4cxx/xml/domconfigurator.h>

#include <QFile>
#include <QFileInfo>

#include "Utils.h"
#include "detectionComponentUtils.h"
#include "MPFSimpleConfigLoader.h"
#include "MPFImageReader.h"


using std::string;
using std::vector;
using std::map;
using std::pair;
using std::runtime_error;

using cv::Point;
using cv::Point2f;
using cv::Mat;
using cv::Rect;
using cv::Scalar;
using cv::Size;
using cv::RotatedRect;
using cv::Size2f;
using cv::namedWindow;
using cv::destroyAllWindows;
using cv::waitKey;
using cv::KeyPoint;
using cv::resize;
using cv::rectangle;

using log4cxx::Logger;
using log4cxx::xml::DOMConfigurator;

using namespace MPF;
using namespace COMPONENT;



string OcvFaceDetection::GetDetectionType() {
    return "FACE";
}

void OcvFaceDetection::SetModes(bool display_window, bool print_debug_info) {
    imshow_on = display_window;

    if (print_debug_info && OpenFaceDetectionLogger != NULL) {
        OpenFaceDetectionLogger->setLevel(log4cxx::Level::getDebug());
    }
}

bool OcvFaceDetection::Init() {
    string run_dir = GetRunDirectory();
    string plugin_path = run_dir + "/OcvFaceDetection";
    string config_path = plugin_path + "/config";
    string logconfig_file = config_path + "/Log4cxxConfig.xml";
    //must initialize opencv face detection

    // Load XML configuration file using DOMConfigurator
    log4cxx::xml::DOMConfigurator::configure(logconfig_file);
    OpenFaceDetectionLogger = log4cxx::Logger::getLogger("OcvFaceDetection");

    /* LOG LEVELS
     *
     *   TRACE,
         DEBUG,
         INFO,
         WARN,
         ERROR and
         FATAL */

    if (!ocv_detection.Init(plugin_path)) {
        LOG4CXX_ERROR(OpenFaceDetectionLogger, "Failed to initialize OpenCV Detection");
        return false;
    }

    SetDefaultParameters();

    //once this is done - parameters will be set and SetReadConfigParameters() can be called again to revert back
    //to the params read at intialization
    string config_params_path = config_path + "/mpfOcvFaceDetection.ini";
    int rc = LoadConfig(config_params_path, parameters);
    if (rc) {
        LOG4CXX_ERROR(OpenFaceDetectionLogger, "Failed to load the OcvFaceDetection config from: " << config_params_path);
        return (false);
    }

    SetReadConfigParameters();

    return true;
}

bool OcvFaceDetection::Close() {
    CloseWindows();
    return true;
}

void OcvFaceDetection::SetDefaultParameters() {
    max_features = 250;

    //limiting the number of corners to 250 by default
    feature_detector = cv::GFTTDetector::create(max_features);

    min_face_size = 48;

    //this should be adjusted based on type of detector
    min_init_point_count = 45;

    //point at which the track should be considered lost
    min_point_percent = 0.70;

    //the point at which points will be redetected
    min_redetect_point_perecent = 0.88;

    min_initial_confidence = 10.0f;

    //not currently used - but could be used to help stops tracks earlier when there is a lot
    //of error when detecting the next points using calcopticalflow
    max_optical_flow_error = 4.7;;
}

void OcvFaceDetection::SetReadConfigParameters() {
    //make sure none of the parameters are missed in the config file - double check
    imshow_on = parameters["IMSHOW_ON"].toInt();

    min_init_point_count = parameters["MIN_INIT_POINT_COUNT"].toInt();

    min_point_percent = parameters["MIN_POINT_PERCENT"].toFloat();
    min_initial_confidence = parameters["MIN_INITIAL_CONFIDENCE"].toFloat();

    min_face_size = parameters["MIN_FACE_SIZE"].toInt();

    //right now only accepting a verbosity of 1 and just checking for > 0, may need to adjust later
    //if verbosity 1 set the log level to DEBUG
    //if verbosity set to 2, think about using TRACE
    verbosity = parameters["VERBOSE"].toInt();
    if (verbosity > 0) {
        OpenFaceDetectionLogger->setLevel(log4cxx::Level::getDebug());
    }
}

/* This function reads a property value map and adjusts the settings for this component. */
void OcvFaceDetection::GetPropertySettings(const map <string, string> &algorithm_properties) {
    string property;
    string str_value;
    int ivalue;
    float fvalue;
    for (map<string, string>::const_iterator imap = algorithm_properties.begin();
         imap != algorithm_properties.end(); imap++) {
        property = imap->first;
        str_value = imap->second;

        //TODO: could restrict some of the parameter ranges here and log like PP!
        if (property == "MIN_FACE_SIZE") { //INT
            min_face_size = atoi(str_value.c_str());
        }
        else if (property == "MAX_FEATURE") { //INT
            max_features = atoi(str_value.c_str());
        }
        if (property == "MIN_INIT_POINT_COUNT") { //INT
            min_init_point_count = atoi(str_value.c_str());
        }
        else if (property == "MIN_POINT_PERCENT") { //FLOAT
            min_point_percent = atof(str_value.c_str());
        }
        else if (property == "MIN_INITIAL_CONFIDENCE") { //FLOAT
            min_initial_confidence = atof(str_value.c_str());
        }
        else if (property == "MAX_OPTICAL_FLOW_ERROR") { //FLOAT
            max_optical_flow_error = atof(str_value.c_str());
        }
        else if (property == "VERBOSE") { //INT
            verbosity = atoi(str_value.c_str());
        }
    }
    return;
}

void OcvFaceDetection::Display(const string title, const Mat &img) {
    if (imshow_on) {
        imshow(title, img);
        waitKey(5);
    }
}

Rect OcvFaceDetection::GetMatch(const Mat &frame_rgb_display, const Mat &frame_gray, const Mat &templ) {
    //no clue what method is best - default of the opencv demo
    int match_method = CV_TM_CCOEFF_NORMED;

    Mat img_display = frame_rgb_display.clone();

    /// Create the result matrix - equals the size of the search window using the
    //left corner of the template mat
    int result_cols = frame_gray.cols - templ.cols + 1;
    int result_rows = frame_gray.rows - templ.rows + 1;

    Mat result(result_cols, result_rows, CV_32FC1);

    /// Do the Matching and Normalize
    matchTemplate(frame_gray, templ, result, match_method);
    normalize(result, result, 0, 1, cv::NORM_MINMAX, -1, Mat());

    /// Localizing the best match with minMaxLoc
    double minVal;
    double maxVal;
    Point minLoc;
    Point maxLoc;
    Point matchLoc;

    minMaxLoc(result, &minVal, &maxVal, &minLoc, &maxLoc, Mat());

    /// For SQDIFF and SQDIFF_NORMED, the best matches are lower values. For all the other methods, the higher the better
    if (match_method == CV_TM_SQDIFF || match_method == CV_TM_SQDIFF_NORMED) { matchLoc = minLoc; }
    else { matchLoc = maxLoc; }

    Rect match_rect(matchLoc.x, matchLoc.y, templ.cols, templ.rows);

    ///show the location of the detected template with the highest match
    //rectangle(img_display, match_rect, Scalar::all(0), 2, 8, 0 );
    //imshow( "img_display", img_display );

    return match_rect;
}

bool OcvFaceDetection::IsExistingTrackIntersection(const Rect new_rect, int &intersection_index) {
    intersection_index = -1;

    for (vector<Track>::iterator track = current_tracks.begin(); track != current_tracks.end(); ++track) {
        ++intersection_index;

        //if the track is new then there should still be a face detection
        MPFImageLocation last_face_detection = MPFImageLocation(track->face_track.frame_locations.rbegin()->second); // last element in map

        Rect existing_rect = Utils::ImageLocationToCvRect(last_face_detection);

        Rect intersection = existing_rect & new_rect; // (rectangle intersection)

        //important: just returning the index with any sort of intersection will cause issues
        //if there are faces in close proximity and there is more than one intersection
        //need to loop through all intersecting rects and choose the one with the most intersection
        //and that will be the correct intersection index
        //important: should allow for a small intersection for faces in close proximity - like 10 - 20%
        if (intersection.area() > ceil(static_cast<float>(existing_rect.area()) * 0.15)) {
            return true;
        }
    }
    return false;
}

Rect OcvFaceDetection::GetUpscaledFaceRect(const Rect &face_rect) {
    return Rect(
            face_rect.x + static_cast<int>( -0.214 * static_cast<float>(face_rect.width)),
            face_rect.y + static_cast<int>( -0.055 * static_cast<float>(face_rect.height)),
            static_cast<int>( 1.4286 * static_cast<float>(face_rect.width)),
            static_cast<int>( 1.11 * static_cast<float>(face_rect.height)));
}

Mat OcvFaceDetection::GetMask(const Mat &frame, const Rect &face_rect, bool copy_face_rect) {
    //create a single channel zero matrix the size of the frame
    Mat image_mask;
    image_mask = Mat::zeros(frame.size(), CV_8UC1);

    //Downsize the bounding box so that only the 'face' is shown
    Rect rescaled_face = Rect(
            face_rect.x + static_cast<int>( 0.15 * static_cast<float>(face_rect.width)),
            face_rect.y + static_cast<int>( 0.05 * static_cast<float>(face_rect.height)),
            static_cast<int>( 0.7 * static_cast<float>(face_rect.width)),
            static_cast<int>( 0.9 * static_cast<float>(face_rect.height)));

    //crop the frame to the face, resize and display
    Mat face_roi = Mat(frame, rescaled_face);
    Mat face_roi_resize;
    resize(face_roi, face_roi_resize, Size(256, 256));

    //using a best fit ellipse in an attempt to remove any "non-face" image parts from the face bounding box
    //find the center of the rescaled face
    Point2f center(static_cast<float>( rescaled_face.x + 0.5 * static_cast<float>(rescaled_face.width)),
                   static_cast<float>( rescaled_face.y + 0.5 * static_cast<float>(rescaled_face.height)));
    RotatedRect rotated_rect;
    rotated_rect.center = center;
    rotated_rect.size = Size2f(static_cast<float>(rescaled_face.width), static_cast<float>(rescaled_face.height));
    //finding the face angle would greatly improve the results of the initial point detection
    //would allow for using a rotated rect!! - possible future improvement
    rotated_rect.angle = 0.0f;
    //draw the ellipse on the black frame to create the mask
    ellipse(image_mask, rotated_rect, Scalar(255), CV_FILLED);

    if (copy_face_rect) {
        //Copy face to masked image
        frame.copyTo(image_mask, image_mask);
    }

    return image_mask;
}

bool OcvFaceDetection::IsBadFaceRatio(const Rect &face_rect) {
    //trying to find a way to kill tracks when points grab onto something outside of the face and the face
    //bounding box ratio becomes odd
    //if bounding rect width is much more than the height there is an issue or if the area of the enclosing circle
    //is much greater than the bounding rect area

    float face_ratio = static_cast<float>(face_rect.width) / static_cast<float>(face_rect.height);
    float target_face_ratio = 0.75;
    //the threshold for greater than should be bigger than the threshold for less than - face rects could be very thin if equal
    float max_increase_face_ratio_deviation = 0.35;
    float max_decrease_face_ratio_deviation = -0.25;
    float face_ratio_diff = face_ratio - target_face_ratio;
    //should check this ratio at track creation..

    if ((face_ratio_diff > max_increase_face_ratio_deviation ||
         face_ratio_diff < max_decrease_face_ratio_deviation)) {
        return true;
    }

    return false;
}

<<<<<<< HEAD
void OcvFaceDetection::CloseAnyOpenTracks(int frame_index,int segment_end) {
=======
void OCVFaceDetection::CloseAnyOpenTracks(int frame_index) {
>>>>>>> e88297a8
    if (!current_tracks.empty()) {
        //need to stop all current tracks!
        for (vector<Track>::iterator it = current_tracks.begin(); it != current_tracks.end(); it++) {
            //grab last track
            Track track(*it);
            //should never happen - but ignoring the track
            if (track.face_track.stop_frame != -1) {
                continue;
            }

            //track is still going at end index
            //set the stopFrame for this track!!!
            track.face_track.stop_frame = frame_index;

            //now the track can be saved
            saved_tracks.push_back(track);
        }
    }
}

void OcvFaceDetection::AdjustRectToEdges(Rect &rect, const Mat &src) {
    if (!src.empty()) {
        //check corners and edges and resize appropriately!

        //modifying the referenced rect
        //subtracting 1 since indexes are 0 based, if image is 256x256 there is will be 256 rows and cols,
        //but the values will range from 0 to 255
        int x_max = (src.cols - 1);
        int y_max = (src.rows - 1);

        //x
        int x_adj = 0;
        if (rect.x < 0) {
            //subtract the negative value
            x_adj = 0 - rect.x;
            rect.x = 0;
        }
            //rect.x should never be greater than image bounds, the bounding box would start outside of the image
        else if ((rect.x + rect.width) > x_max) {
            x_adj = (rect.x + rect.width) - x_max;;
        }

        //y
        int y_adj = 0;
        if (rect.y < 0) {
            //subtract the negative value
            y_adj = 0 - rect.y;
            rect.y = 0;
        }
            //rect.y should never be greater than image bounds, the bounding box would start outside of the image
        else if ((rect.y + rect.height) > y_max) {
            y_adj = (rect.y + rect.height) - y_max;
        }

        //now adjust width and height
        //adjustment values shouldn't be negative
        if (x_adj > 0) {
            rect.width = rect.width - x_adj;
        }

        if (y_adj > 0) {
            rect.height = rect.height - y_adj;
        }

        //the rect may still have a width and/or height greater than src and that must be adjusted
        if (rect.height > src.rows) {
            rect.height = src.rows;
        }

        if (rect.width > src.cols) {
            rect.width = src.cols;
        }
    }
}

MPFDetectionError
OcvFaceDetection::GetDetections(const MPFVideoJob &job, vector<MPFVideoTrack> &tracks) {
    try {
        SetDefaultParameters();
        SetReadConfigParameters();
        GetPropertySettings(job.job_properties);


        if (job.data_uri.empty()) {
            LOG4CXX_ERROR(OpenFaceDetectionLogger, "[" << job.job_name << "] Input video file path is empty");
            return MPF_INVALID_DATAFILE_URI;
        }

        MPFVideoCapture video_capture(job, true, true);

        if( !video_capture.IsOpened() )
        {
            LOG4CXX_ERROR(OpenFaceDetectionLogger, "[" << job.job_name << "] Could not initialize capturing");
            return MPF_COULD_NOT_OPEN_DATAFILE;
        }

        MPFDetectionError detections_result = GetDetectionsFromVideoCapture(job, video_capture, tracks);

        for (auto &track : tracks) {
            video_capture.ReverseTransform(track);
        }
        return detections_result;
    }
    catch (...) {
        return Utils::HandleDetectionException(job, OpenFaceDetectionLogger);
    }
}



MPFDetectionError OcvFaceDetection::GetDetectionsFromVideoCapture(
        const MPFVideoJob &job,
        MPFVideoCapture &video_capture,
        vector<MPFVideoTrack> &tracks) {


    long total_frames = video_capture.GetFrameCount();
    LOG4CXX_DEBUG(OpenFaceDetectionLogger, "[" << job.job_name << "] Total video frames: " << total_frames);

    int frame_index = 0;

    if (imshow_on) {
        namedWindow("Open Tracker", 0);
    }

    Mat frame, frame_draw, frame_draw_pre_verified;
    //need to store the previous frame
    Mat gray, prev_gray;

    while (video_capture.Read(frame)) {

        if (imshow_on) {
            //create copy of frame to draw on for display
            frame_draw = frame.clone();
        }

        //Convert to grayscale
        gray = Utils::ConvertToGray(frame);

        //look for new faces
        vector <pair<Rect, int>> faces = ocv_detection.DetectFaces(gray, min_face_size);
        //draw all new face bounding boxes on the screen for debugging
        if (imshow_on) {
            for (vector <pair<Rect, int>>::iterator face_rect = faces.begin(); face_rect != faces.end(); ++face_rect) {
                rectangle(frame_draw, ((*face_rect).first), Scalar(204, 0, 204), 2, 4);
            }
        }

        int track_index = -1;
        for (vector<Track>::iterator track = current_tracks.begin(); track != current_tracks.end(); ++track) {
            ++track_index;
            //assume track lost at start
            track->track_lost = true;

            if (track->previous_points.empty()) {
                //should never get here!! - current points of first detection will be swapped to previous!!
                //kill the track if this case does occur
                LOG4CXX_TRACE(OpenFaceDetectionLogger, "[" << job.job_name
                                                           << "] Track contains no previous points - killing tracks");
                continue;
            }

            vector <Point2f> new_points;
            vector <uchar> status;
            vector <float> err;
            //get new points
            calcOpticalFlowPyrLK(prev_gray, gray, track->previous_points,
                                 new_points, status, err); //, win_size, 3, term_criteria, 0, 0.001);

            //stores the detected rect properly matched up to the current track
            //if certain requirements are met
            pair<Rect, int> correct_detected_rect_pair;
            correct_detected_rect_pair.first = Rect(0, 0, 0, 0);

            //set to true if template matching is used to keep the track going
            //this will be used to determine if points can be redetected
            bool track_recovered = false;

            if (new_points.empty()) {
                //no new points - this track will be killed
                LOG4CXX_TRACE(OpenFaceDetectionLogger, "[" << job.job_name
                                                           << "] Optical flow could not find any new points - killing track");
                continue;
            }
            else {
                //don't want to display any of the drawn points or bounding boxes of tracks that aren't kept
                frame_draw_pre_verified = frame_draw.clone();

                //store the correct bounding box here
                //Rect final_bounding_box(0,0,0,0);

                //GOAL: try to find the current detection with the most contained points
                //the goal is to use the opencv bounding box rather than estimate one using
                //an enclosed circle and a bounding rect
                //it will also be good to remove points not in this bounding box to improve the continued tracking
                //Rect correct_detected_rect(0,0,0,0);

                int points_within_detected_rect = 0;
                //store the percentage of intersection for each detected face
                map <int, float> rect_point_percentage_map;
                int face_rect_index = 0;
                for (vector <pair<Rect, int>>::iterator face_rect = faces.begin(); face_rect != faces.end(); ++face_rect) {
                    points_within_detected_rect = 0;

                    for (unsigned i = 0; i < new_points.size(); i++) { //TODO: could also use the err vector (from calcOpticalFlowPyrLK) with a float threshold
                        if (face_rect->first.contains(new_points[i])) {
                            ++points_within_detected_rect;
                        }
                    }

                    //if points were found inside one of the rects then it needs to be stored in the map
                    if (points_within_detected_rect > 0) {
                        rect_point_percentage_map[face_rect_index] = (static_cast<float>(points_within_detected_rect) /
                                                                      static_cast<float>(new_points.size()));
                    }

                    ++face_rect_index;
                }

                //TODO: could combine this with the loop above
                //also probably want the best intersection percentage to be > 75 or 80 percent
                // - if only a few points are intersecting then there is clearly an issue
                //float best_intersection_percentage = 0.0;
                //must be greater than 0.75
                float best_intersection_percentage = 0.75;
                for (map<int, float>::iterator map_iter = rect_point_percentage_map.begin();
                     map_iter != rect_point_percentage_map.end(); ++map_iter) {
                    float intersection_percentage(map_iter->second);
                    if (intersection_percentage > best_intersection_percentage) {
                        best_intersection_percentage = intersection_percentage;
                        correct_detected_rect_pair = faces[map_iter->first];
                    }
                }

                //if enters here means there is good point intersection with a detected rect
                if (correct_detected_rect_pair.first.area() > 0) {
                    //have to clear the old points first!
                    track->current_points.clear();
                    //only add new points if they are a '1' in the status vector and within the correctly detected rect!!
                    //TODO: could also use the err vector with a float threshold
                    for (unsigned i = 0; i < status.size(); i++) {
                        if (static_cast<int>(status[i])) {
                            //TODO: keep track of how many missed detections per track - think about stopping the track if not
                            //detecting the face for a few frames in a row
                            //only keep if within the correct detected face rect
                            if (correct_detected_rect_pair.first.contains(new_points[i])) {
                                track->current_points.push_back(new_points[i]);
                                circle(frame_draw_pre_verified, new_points[i], 2, Scalar(255, 255, 255), CV_FILLED);
                            }
                            else {
                                circle(frame_draw_pre_verified, new_points[i], 2, Scalar(0, 0, 255), CV_FILLED);
                            }
                        }
                    }
                }
                else {
                    //if turning the additional three displays on then make sure they are killed when finished tracking or detecting!
                    //Display("current frame at lost face", frame);

                    //have to clear the old points first! - points are still in the new points vector
                    track->current_points.clear();

                    //add all of the points
                    for (unsigned i = 0; i < new_points.size(); i++) {
                        track->current_points.push_back(new_points[i]);
                        //draw the points as red
                        circle(frame_draw_pre_verified, new_points[i], 2, Scalar(0, 0, 255), CV_FILLED);
                    }

                    //draw a circle around the points
                    Point2f center;
                    float radius;
                    minEnclosingCircle(track->current_points, center, radius);
                    //radius is increased
                    circle(frame_draw_pre_verified, center, radius * 1.2, Scalar(255, 255, 255), 1, 8);

                    //get a bound rect using the current points
                    Rect face_rect = boundingRect(track->current_points);
                    //check to see how small the bounding rect is
                    if (face_rect.height < 32) //face_rect.width < 32 ||
                    {
                        //if face smaller than 32 pixels then we don't want to keep it
                        LOG4CXX_TRACE(OpenFaceDetectionLogger, "[" << job.job_name
                                                                   << "] Face too small to track - killing track");
                        continue;
                    }

                    //increase size since the size was decreased when detecting the points
                    Rect upscaled_face = GetUpscaledFaceRect(face_rect);
                    rectangle(frame_draw_pre_verified, face_rect, Scalar(255, 255, 0));

                    LOG4CXX_TRACE(OpenFaceDetectionLogger, "[" << job.job_name << "] Getting template match");

                    //try template matching
                    //make sure the template is not out of bounds
                    AdjustRectToEdges(upscaled_face, gray);

                    //get first face - TODO: might not be the best face - should use the quality tool if available
                    //or could use the last face
                    Rect last_face_rect = Utils::ImageLocationToCvRect(track->face_track.frame_locations.rbegin()->second); // last element in map
                    Mat templ = prev_gray(last_face_rect);

                    //Display("last face", templ);

                    Rect match_rect = GetMatch(frame, gray, templ);
                    Mat new_frame_copy = frame.clone();

                    rectangle(new_frame_copy, match_rect, Scalar(255, 255, 255), 2);
                    //draw the previous face even though it was from the previous frame
                    rectangle(new_frame_copy, last_face_rect, Scalar(0, 255, 0), 2);

                    LOG4CXX_TRACE(OpenFaceDetectionLogger, "[" << job.job_name << "] Match rect area: "
                                                               << match_rect.area());

                    Rect match_intersection = match_rect & last_face_rect; //opencv allows for this operation
                    rectangle(new_frame_copy, match_intersection, Scalar(255, 0, 0), 2);

                    //Display("intersection", new_frame_copy);

                    LOG4CXX_TRACE(OpenFaceDetectionLogger, "[" << job.job_name << "] Finished getting match");

                    //look for a certain percentage of intersection
                    if (match_intersection.area() > 0) {
                        float intersection_rate = static_cast<float>(match_intersection.area()) /
                                                  static_cast<float>(last_face_rect.area());

                        LOG4CXX_TRACE(OpenFaceDetectionLogger, "[" << job.job_name << "] Intersection rate: "
                                                                   << intersection_rate);

                        //was at 0.5 - should be much higher - don't want to be very permissive here - the template
                        //matching is not that good - TODO: need some sort of score could use openbr to do matching
                        if (intersection_rate < 0.7) {
                            continue;
                        }
                    }
                    else {
                        continue;
                    }

                    //NEED TO TRIM THE POINTS TO THE TEMPLATE MATCH RECT!!!
                    //some of the calc optical flow next points will start to get away!!
                    //TODO: make sure to set the actual rect to the template rect

                    //set the rescaled face that is used for the object detection to the template match
                    correct_detected_rect_pair.first = match_rect;

                    //set to true to make sure we don't redetect points in this case
                    track_recovered = true;

                    int points_within_template_match_rect = 0;
                    vector <Point2f> temp_points_copy(track->current_points);
                    //have to be cleared once again
                    track->current_points.clear();

                    //for(unsigned i=0; i < track->current_points.size(); i++)
                    for (unsigned i = 0; i < temp_points_copy.size(); i++) {
                        //USING the match intersection rect - might fix some issues with there is a transition in the video
                        //- might want to use the intserection for the actual face rect as well
                        if (match_rect.contains(temp_points_copy[i])) {
                            //TODO: need to check the count of these points - also need to kill the track if a bounding
                            //rect of these new points gets to be too small!!!
                            track->current_points.push_back(temp_points_copy[i]);
                            ++points_within_template_match_rect;

                        }
                    }
                }


                //TODO: does it seem necessary to do this again?
                //check corrected rect area again to check point percent
                if (correct_detected_rect_pair.first.area() > 0) {
                    //now can check the point percentage!
                    float current_point_percent = static_cast<float>(track->current_points.size()) /
                                                  static_cast<float>(track->init_point_count);

                    //TODO: probably need an intersection rate specific to the track continuation
                    //update current track info
                    track->current_point_count = static_cast<int>(track->current_points.size());
                    track->current_point_percent = current_point_percent;

                    if (current_point_percent < min_point_percent) {
                        //lost too many of original points - kill track
                        //set something to continue onto the feature matching portion - no reason to kill the track here
                        LOG4CXX_TRACE(OpenFaceDetectionLogger, "[" << job.job_name
                                                                   << "] Lost too many points, current percent: " << current_point_percent);
                        continue;
                    }
                }
            }

            bool redetect_feature_points = true;

            //if a face bounding box is now set and we can redetect feature points
            //if track is not recovered
            if(correct_detected_rect_pair.first.area() > 0 && redetect_feature_points &&
               !track_recovered && track->current_point_percent < min_redetect_point_perecent) {
                LOG4CXX_TRACE(OpenFaceDetectionLogger, "[" << job.job_name
                                                           << "] Attempting to redetect feature points");
                vector <KeyPoint> keypoints;
                Mat mask = GetMask(gray, correct_detected_rect_pair.first);
                //search for keypoints in the frame using a mask
                feature_detector->detect(gray, keypoints, mask);

                //calcOpticalFlowPyrLK uses float points - no need to store the KeyPoint vector - convert
                track->current_points.clear(); //why not clear before
                KeyPoint::convert(keypoints, track->current_points);

                //min init point count should be different for each detector!
                //TODO: not sure if I want to kill the track here - just don't update the init point count and continue
                if(keypoints.size() < min_init_point_count)
                {
                    LOG4CXX_TRACE(OpenFaceDetectionLogger, "[" << job.job_name << "] Not enough initial points: " <<
                                                               static_cast<int>(track->current_points.size()));

                    //set the init to min init point count because we are now below that
                    track->init_point_count = min_init_point_count;
                    track->current_point_count = static_cast<int>(track->current_points.size());

                    //now need to re-check the percentage - TODO: put this in a member function
                    float current_point_percent = static_cast<float>(track->current_points.size()) /
                                                  static_cast<float>(track->init_point_count);
                    //set track info for display
                    track->current_point_count = static_cast<int>(track->current_points.size());
                    track->current_point_percent = current_point_percent;

                    if (current_point_percent < min_point_percent) {
                        //lost too many of original points - kill track
                        LOG4CXX_TRACE(OpenFaceDetectionLogger, "[" << job.job_name
                                                                   << "] Lost too many points below min point percent, "
                                                                   << "current percent: " << current_point_percent);
                        continue;
                    }

                    LOG4CXX_TRACE(OpenFaceDetectionLogger, "[" << job.job_name
                                                               << "] Keeping track below min_init_point_count with current percent: "
                                                               << current_point_percent);
                }
                else {
                    //reset the init and current point count also!
                    track->init_point_count = static_cast<int>(track->current_points.size());
                    track->current_point_count = track->init_point_count;
                }

                //must update the last detection index!
                track->last_face_detected_index = frame_index;
            }

            //at this point if the correct detected rect has an area we can keep the track
            if (correct_detected_rect_pair.first.area() > 0) {
                rectangle(frame_draw_pre_verified, correct_detected_rect_pair.first, Scalar(0, 255, 0), 2);

                //don't want to store a face that isn't within the bounds of the image
                AdjustRectToEdges(correct_detected_rect_pair.first, gray);
                MPFImageLocation fd = Utils::CvRectToImageLocation(correct_detected_rect_pair.first);

                fd.confidence = static_cast<float>(correct_detected_rect_pair.second);
                //can finally store the MPFImageLocation
                track->face_track.frame_locations.insert(pair<int, MPFImageLocation>(frame_index, fd));
            }
            else {
                continue;
            }

            //if makes it here then we want to keep the track!!
            track->track_lost = false;
            //can also set the frame_draw to frame_draw_pre_verified Mat - TODO: should think of showing the pre verified Mat if the
            //track is lost
            frame_draw = frame_draw_pre_verified.clone();
        }

        //draw before killing bad tracks and adding new tracks!
        if (imshow_on) {
            vector <MPFVideoTrack> temp_tracks;
            //TODO: annoying to have to do this conversion - also losing point count info
            //TODO: need to store tracker point info in a different way to keep from having to do this conversion so many times!!
            for (vector<Track>::iterator cur_track = current_tracks.begin(); cur_track != current_tracks.end(); ++cur_track) {
                temp_tracks.push_back(cur_track->face_track);
            }
            vector <MPFImageLocation> empty_locations;
            Utils::DrawTracks(frame_draw, temp_tracks, empty_locations, static_cast<int>(saved_tracks.size()));
            Utils::DrawText(frame_draw, frame_index);

            //might not be a bad idea to update the display twice
            Display("Open Tracker", frame_draw);
        }

        //check if there is intersection between new objects and existing tracks
        //if not then add the new tracks
        for (unsigned i = 0; i < faces.size(); ++i) {
            int intersection_index = -1;
            if (!IsExistingTrackIntersection(faces[i].first, intersection_index)) {
                Track track_new;

                //set face detection
                Rect face(faces[i].first);
                AdjustRectToEdges(face, gray);

                float first_face_confidence = static_cast<float>(faces[i].second);

                bool use_face = false;
                if (first_face_confidence > min_initial_confidence) {
                    use_face = true;
                }
                else {
                    if(imshow_on) {
                        //draw the track detection red for bad quality
                        rectangle(frame_draw, face, Scalar(0, 0, 255), 3);

                        Display("Open Tracker", frame_draw);
                    }

                    LOG4CXX_TRACE(OpenFaceDetectionLogger, "[" << job.job_name
                                                               << "] Detected face does not meet initial quality: " << first_face_confidence);
                }

                if (use_face) {
                    //if the face meets quality or we don't care about quality
                    //the keypoints can now be detected

                    vector <KeyPoint> keypoints;
                    Mat mask = GetMask(gray, faces[i].first);
                    //search for keypoints in the frame using a mask
                    feature_detector->detect(gray, keypoints, mask);

                    //min init point count should be different for each detector!
                    if(keypoints.size() < min_init_point_count)
                    {
                        LOG4CXX_TRACE(OpenFaceDetectionLogger, "[" << job.job_name << "] Not enough initial points: "
                                                                   << static_cast<int>(keypoints.size()));

                        if(imshow_on) {
                            //draw the track detection red for bad point count
                            rectangle(frame_draw, face, Scalar(0, 0, 255), 3);

                            Display("Open Tracker", frame_draw);
                        }

                        continue;
                    }

                    //set first keypoints and mat
                    track_new.first_detected_keypoints = keypoints;
                    track_new.first_gray_frame = gray.clone();

                    //calcOpticalFlowPyrLK uses float points - no need to store the KeyPoint vector - convert
                    KeyPoint::convert(keypoints, track_new.current_points);

                    //drawing new points and detection rectangle
                    //image will already contain previously drawn objects
                    if(imshow_on) {
                        for(unsigned k=0; k<track_new.current_points.size(); k++) //TODO: could also use the err vector (from calcOpticalFlowPyrLK) with a float threshold
                        {
                            circle(frame_draw, track_new.current_points[k], 2, Scalar(0, 255, 255), CV_FILLED);
                        }

                        Display("Open Tracker", frame_draw);
                    }

                    //set start frame and initial point count
                    track_new.face_track.start_frame = frame_index;
                    //set first face detection index
                    track_new.last_face_detected_index = frame_index;
                    track_new.init_point_count = static_cast<int>(track_new.current_points.size());

                    //set face detection
                    Rect face(faces[i].first);
                    AdjustRectToEdges(face, gray);
                    MPFImageLocation first_face_detection(face.x, face.y, face.width, face.height);
                    //first_face_confidence is already a float value
                    first_face_detection.confidence = first_face_confidence;

                    //add the first detection
                    track_new.face_track.frame_locations.insert(pair<int, MPFImageLocation>(frame_index, first_face_detection));
                    //add the new track
                    current_tracks.push_back(track_new);

                    LOG4CXX_TRACE(OpenFaceDetectionLogger, "[" << job.job_name << "] Creating new track");
                }


            }

        }

        vector <Track> tracks_to_keep;
        for(vector<Track>::iterator track = current_tracks.begin(); track != current_tracks.end(); ++track)
        {
            if(track->track_lost)
            {
                LOG4CXX_TRACE(OpenFaceDetectionLogger, "[" << job.job_name << "] Killing track");

                //did not pass the rules to continue this frame_index, it ended on the previous index
                track->face_track.stop_frame = frame_index - 1;

                //only saving tracks lasting more than 1 frame to eliminate badly started tracks
                if (track->face_track.stop_frame - track->face_track.start_frame > 1) {
                    saved_tracks.push_back(*track);
                }
            }
            else {
                tracks_to_keep.push_back(*track);
            }
        }

        //now clear the current tracks and add the tracks to keep
        current_tracks.clear();
        for (vector<Track>::iterator track = tracks_to_keep.begin(); track != tracks_to_keep.end(); track++) {
            current_tracks.push_back(*track);
        }

        //set previous frame
        prev_gray = gray.clone();
        //swap points
        for (vector<Track>::iterator it = current_tracks.begin(); it != current_tracks.end(); it++) {
            swap(it->current_points, it->previous_points);
        }

        ++frame_index;
    }

    CloseAnyOpenTracks(video_capture.GetFrameCount() - 1);

    //set tracks reference!
    for (unsigned int i = 0; i < saved_tracks.size(); i++) {
        tracks.push_back(saved_tracks[i].face_track);
    }

    //clear any internal structures that could carry over before the destructor is called
    //these can be cleared - the data has been moved to tracks
    current_tracks.clear();
    saved_tracks.clear();

    LOG4CXX_INFO(OpenFaceDetectionLogger, "[" << job.job_name << "] Processing complete. Found "
                                              << static_cast<int>(tracks.size()) << " detections.");
    CloseWindows();

    if (verbosity > 0) {
        //now print tracks if available
        if(!tracks.empty())
        {
            for(unsigned int i=0; i<tracks.size(); i++)
            {
                LOG4CXX_DEBUG(OpenFaceDetectionLogger, "[" << job.job_name << "] Track index: " << i);
                LOG4CXX_DEBUG(OpenFaceDetectionLogger, "[" << job.job_name << "] Track start index: " << tracks[i] .start_frame);
                LOG4CXX_DEBUG(OpenFaceDetectionLogger, "[" << job.job_name << "] Track end index: " << tracks[i] .stop_frame);

                for (map<int, MPFImageLocation>::const_iterator it = tracks[i].frame_locations.begin(); it != tracks[i].frame_locations.end(); ++it)
                {
                    LOG4CXX_DEBUG(OpenFaceDetectionLogger, "[" << job.job_name << "] Frame num: " << it->first);
                    LOG4CXX_DEBUG(OpenFaceDetectionLogger, "[" << job.job_name << "] Bounding rect: (" << it->second .x_left_upper << ","
                                                               <<  it->second.y_left_upper << "," << it->second.width << "," << it->second.height << ")");
                    LOG4CXX_DEBUG(OpenFaceDetectionLogger, "[" << job.job_name << "] Confidence: " << it->second.confidence);
                }
            }
        }
        else
        {
            LOG4CXX_DEBUG(OpenFaceDetectionLogger, "[" << job.job_name << "] No tracks found");
        }
    }

    return MPF_DETECTION_SUCCESS;
}


MPFDetectionError OcvFaceDetection::GetDetections(
        const MPFImageJob &job,
        vector<MPFImageLocation> &locations) {
    try {
        SetDefaultParameters();
        SetReadConfigParameters();
        GetPropertySettings(job.job_properties);

        if (job.data_uri.empty()) {
            return MPF_INVALID_DATAFILE_URI;
        }

        MPFImageReader imreader(job);
        cv::Mat image_data(imreader.GetImage());

        if (image_data.empty()) {
            LOG4CXX_ERROR(OpenFaceDetectionLogger, "[" << job.job_name << "] Could not open image and will not return detections");
            return MPF_IMAGE_READ_ERROR;
        }

        MPFDetectionError detections_result = GetDetectionsFromImageData(job, image_data, locations);

        for (auto &location : locations) {
            imreader.ReverseTransform(location);
        }
        return detections_result;
    }
    catch (...) {
        return Utils::HandleDetectionException(job, OpenFaceDetectionLogger);
    }
}

MPFDetectionError
OcvFaceDetection::GetDetectionsFromImageData(const MPFImageJob &job,
                                             cv::Mat &image_data,
                                             vector<MPFImageLocation> &locations) {
    int frame_width = 0;
    int frame_height = 0;

    /**************************/
    /* Read and Submit Image */
    /**************************/

    LOG4CXX_DEBUG(OpenFaceDetectionLogger, "[" << job.job_name << "] Getting detections");


    cv::Mat image_gray = Utils::ConvertToGray(image_data);

    frame_width = image_data.cols;
    frame_height = image_data.rows;
    LOG4CXX_DEBUG(OpenFaceDetectionLogger, "[" << job.job_name << "] Frame_width = " << frame_width);
    LOG4CXX_DEBUG(OpenFaceDetectionLogger, "[" << job.job_name << "] Frame_height = " << frame_height);

    vector<pair<cv::Rect,int>> face_rects = ocv_detection.DetectFaces(image_gray);
    LOG4CXX_DEBUG(OpenFaceDetectionLogger, "[" << job.job_name << "] Number of faces detected = " << face_rects.size());

    for (unsigned int j = 0; j < face_rects.size(); j++) {
        cv::Rect face = face_rects[j].first;

        //pass face by ref
        AdjustRectToEdges(face, image_data);

        float confidence = static_cast<float>(face_rects[j].second);

        MPFImageLocation location = Utils::CvRectToImageLocation(face, confidence);

        locations.push_back(location);
    }

    if (verbosity) {
        // log the detections
        for (unsigned int i = 0; i < locations.size(); i++) {
            LOG4CXX_DEBUG(OpenFaceDetectionLogger, "[" << job.job_name << "] Detection # " << i);
            LogDetection(locations[i], job.job_name);
        }
    }

    if (verbosity > 0) {
        //    Draw a rectangle onto the input image for each detection
        if (imshow_on) {
            cv::namedWindow("original image", CV_WINDOW_AUTOSIZE);
            imshow("original image", image_data);
            cv::waitKey(5);
        }
        for (unsigned int i = 0; i < locations.size(); i++) {
            cv::Rect object(locations[i].x_left_upper,
                            locations[i].y_left_upper,
                            locations[i].width,
                            locations[i].height);
            rectangle(image_data, object, CV_RGB(0, 0, 0), 2);
        }
        if (imshow_on) {
            cv::namedWindow("new image", CV_WINDOW_AUTOSIZE);
            imshow("new image", image_data);
            //0 waits indefinitely for input, which could cause problems when run as a component
            //cv::waitKey(0);
            cv::waitKey(5);
        }
        QString imstr(job.data_uri.c_str());
        QFile f(imstr);
        QFileInfo fileInfo(f);
        QString fstr(fileInfo.fileName());
        string outfile_name = "output_" + fstr.toStdString();
        try {
            imwrite(outfile_name, image_data);
        }
        catch (runtime_error &ex) {
            LOG4CXX_ERROR(OpenFaceDetectionLogger, "[" << job.job_name << "] Exception writing image output file: " << ex.what());
            CloseWindows();
            return MPF_OTHER_DETECTION_ERROR_TYPE;
        }
    }

    LOG4CXX_INFO(OpenFaceDetectionLogger, "[" << job.job_name << "] Processing complete. Found "
                                              << static_cast<int>(locations.size()) << " detections.");

    CloseWindows();


    return MPF_DETECTION_SUCCESS;
}


void OcvFaceDetection::LogDetection(const MPFImageLocation& face, const string& job_name)
{
    LOG4CXX_DEBUG(OpenFaceDetectionLogger, "[" << job_name << "] XLeftUpper: " << face.x_left_upper);
    LOG4CXX_DEBUG(OpenFaceDetectionLogger, "[" << job_name << "] YLeftUpper: " << face.y_left_upper);
    LOG4CXX_DEBUG(OpenFaceDetectionLogger, "[" << job_name << "] Width:      " << face.width);
    LOG4CXX_DEBUG(OpenFaceDetectionLogger, "[" << job_name << "] Height:     " << face.height);
    LOG4CXX_DEBUG(OpenFaceDetectionLogger, "[" << job_name << "] Confidence: " << face.confidence);
}


void OcvFaceDetection::CloseWindows() {
    if(imshow_on) {
        destroyAllWindows();
        waitKey(5); //waitKey might need to be called to actually kill the windows?
    }
}


MPF_COMPONENT_CREATOR(OcvFaceDetection);
MPF_COMPONENT_DELETER();<|MERGE_RESOLUTION|>--- conflicted
+++ resolved
@@ -350,11 +350,7 @@
     return false;
 }
 
-<<<<<<< HEAD
-void OcvFaceDetection::CloseAnyOpenTracks(int frame_index,int segment_end) {
-=======
-void OCVFaceDetection::CloseAnyOpenTracks(int frame_index) {
->>>>>>> e88297a8
+void OcvFaceDetection::CloseAnyOpenTracks(int frame_index) {
     if (!current_tracks.empty()) {
         //need to stop all current tracks!
         for (vector<Track>::iterator it = current_tracks.begin(); it != current_tracks.end(); it++) {
