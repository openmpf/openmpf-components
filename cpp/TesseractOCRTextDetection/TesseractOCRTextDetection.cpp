--- conflicted
+++ resolved
@@ -1,2264 +1,2216 @@
-/******************************************************************************
- * NOTICE                                                                     *
- *                                                                            *
- * This software (or technical data) was produced for the U.S. Government     *
- * under contract, and is subject to the Rights in Data-General Clause        *
- * 52.227-14, Alt. IV (DEC 2007).                                             *
- *                                                                            *
- * Copyright 2020 The MITRE Corporation. All Rights Reserved.                 *
- ******************************************************************************/
-
-/******************************************************************************
- * Copyright 2020 The MITRE Corporation                                       *
- *                                                                            *
- * Licensed under the Apache License, Version 2.0 (the "License");            *
- * you may not use this file except in compliance with the License.           *
- * You may obtain a copy of the License at                                    *
- *                                                                            *
- *    http://www.apache.org/licenses/LICENSE-2.0                              *
- *                                                                            *
- * Unless required by applicable law or agreed to in writing, software        *
- * distributed under the License is distributed on an "AS IS" BASIS,          *
- * WITHOUT WARRANTIES OR CONDITIONS OF ANY KIND, either express or implied.   *
- * See the License for the specific language governing permissions and        *
- * limitations under the License.                                             *
- ******************************************************************************/
-
-#include "TesseractOCRTextDetection.h"
-
-#include <algorithm>
-#include <cmath>
-#include <future>
-#include <iostream>
-
-#include <boost/regex.hpp>
-#include <boost/locale.hpp>
-#include <boost/algorithm/string.hpp>
-#include <boost/filesystem.hpp>
-#include <boost/multi_index_container.hpp>
-#include <boost/multi_index/sequenced_index.hpp>
-#include <boost/multi_index/ordered_index.hpp>
-
-#include <log4cxx/xml/domconfigurator.h>
-
-#include <Magick++.h>
-
-#include <opencv2/imgproc/imgproc.hpp>
-
-#include <tesseract/baseapi.h>
-#include <tesseract/osdetect.h>
-#include <tesseract/unicharset.h>
-
-#include <detectionComponentUtils.h>
-#include <MPFSimpleConfigLoader.h>
-#include <Utils.h>
-
-#include "JSON.h"
-
-
-using namespace MPF;
-using namespace COMPONENT;
-using namespace std;
-using log4cxx::Logger;
-using log4cxx::xml::DOMConfigurator;
-typedef boost::multi_index::multi_index_container<string,
-            boost::multi_index::indexed_by<
-                boost::multi_index::sequenced<>,
-                boost::multi_index::ordered_unique<boost::multi_index::identity<string>>
-            >> unique_vector;
-
-
-class TempDirectory {
-public:
-    const std::string path;
-
-    explicit TempDirectory(const std::string &path)
-            : path(path) {
-        bool created = boost::filesystem::create_directories(path);
-        if (!created) {
-            throw MPFDetectionException(
-                    MPF_FILE_WRITE_ERROR,
-                    "Unable to write temporary directory (may already exist): " + path);
-        }
-    }
-
-    ~TempDirectory() {
-        boost::filesystem::remove_all(path);
-    }
-
-    TempDirectory(const TempDirectory&) = delete;
-    TempDirectory& operator=(const TempDirectory&) = delete;
-};
-
-
-bool TesseractOCRTextDetection::Init() {
-    // Set global C++ locale.
-    // Required for boost function calls.
-    // Also overwrites C locale:
-    // https://en.cppreference.com/w/cpp/locale/locale/global.
-    boost::locale::generator gen;
-    locale loc = gen("");
-    locale::global(loc);
-
-    // Reset C locale back to default.
-    // Required for Tesseract API calls:
-    // https://github.com/tesseract-ocr/tesseract/commit/3292484f67af8bdda23aa5e510918d0115785291
-    setlocale(LC_ALL, "C");
-
-    // Determine where the executable is running.
-    string run_dir = GetRunDirectory();
-    if (run_dir == "") {
-        run_dir = ".";
-    }
-    string plugin_path = run_dir + "/TesseractOCRTextDetection";
-    string config_path = plugin_path + "/config";
-    cout << "looking for logger at " << plugin_path + "/config/Log4cxxConfig.xml" << endl;
-    log4cxx::xml::DOMConfigurator::configure(plugin_path + "/config/Log4cxxConfig.xml");
-    hw_logger_ = log4cxx::Logger::getLogger("TesseractOCRTextDetection");
-
-    LOG4CXX_DEBUG(hw_logger_, "Plugin path: " << plugin_path);
-    LOG4CXX_INFO(hw_logger_, "Initializing TesseractOCRTextDetection");
-    set_default_parameters();
-    default_ocr_fset.model_dir = "";
-
-    // Once this is done - parameters will be set and set_read_config_parameters() can be called again to revert back
-    // to the params read at initialization.
-    string config_params_path = config_path + "/mpfOCR.ini";
-    int rc = LoadConfig(config_params_path, parameters);
-    if (rc) {
-        LOG4CXX_ERROR(hw_logger_, "Could not parse config file: " << config_params_path);
-        return false;
-    }
-    set_read_config_parameters();
-
-    LOG4CXX_INFO(hw_logger_, "INITIALIZED COMPONENT.");
-    return true;
-}
-
-
-bool TesseractOCRTextDetection::Close() {
-    return true;
-}
-
-
-string TesseractOCRTextDetection::GetDetectionType() {
-    return "TEXT";
-}
-
-bool TesseractOCRTextDetection::Supports(MPFDetectionDataType data_type) {
-
-    // Supports images and documents, no audio or video data types.
-    return data_type == MPFDetectionDataType::IMAGE || data_type == MPFDetectionDataType::UNKNOWN;
-}
-
-/*
- * Called during Init.
- * Initialize default parameters.
- */
-void TesseractOCRTextDetection::set_default_parameters() {
-    default_ocr_fset.psm = 3;
-    default_ocr_fset.oem = 3;
-    default_ocr_fset.sharpen = -1.0;
-    default_ocr_fset.scale = 2.4;
-    default_ocr_fset.invert = false;
-    default_ocr_fset.enable_otsu_thrs = false;
-    default_ocr_fset.enable_adaptive_thrs = false;
-    default_ocr_fset.tesseract_lang = "eng";
-    default_ocr_fset.adaptive_thrs_pixel = 11;
-    default_ocr_fset.adaptive_thrs_c = 0;
-    default_ocr_fset.enable_osd = true;
-    default_ocr_fset.combine_detected_scripts = true;
-    default_ocr_fset.min_script_confidence = 2.0;
-    default_ocr_fset.min_script_score = 50.0;
-    default_ocr_fset.min_orientation_confidence = 2.0;
-    default_ocr_fset.max_pixels = 10000000;
-    default_ocr_fset.max_scripts = 1;
-    default_ocr_fset.max_text_tracks = 0;
-    default_ocr_fset.min_secondary_script_thrs = 0.80;
-    default_ocr_fset.rotate_and_detect = false;
-    default_ocr_fset.rotate_and_detect_min_confidence = 95.0;
-
-    default_ocr_fset.enable_hist_equalization = false;
-    default_ocr_fset.enable_adaptive_hist_equalization = false;
-    default_ocr_fset.invalid_min_image_size = 4;
-    default_ocr_fset.min_height = -1;
-    default_ocr_fset.adaptive_hist_tile_size = 5;
-    default_ocr_fset.adaptive_hist_clip_limit = 2.0;
-
-    default_ocr_fset.processing_wild_text = false;
-<<<<<<< HEAD
-    default_ocr_fset.full_regex_search = false;
-    default_ocr_fset.enable_osd_fallback = true;
-    default_ocr_fset.max_parallel_ocr_threads = 4;
-    default_ocr_fset.max_parallel_pdf_threads = 4;
-=======
-
-    default_ocr_fset.tessdata_models_subdir = "TesseractOCRTextDetection/tessdata";
->>>>>>> 15a03ef2
-}
-
-/*
- * Called during Init.
- * Copy over parameters values from .ini file.
- */
-void TesseractOCRTextDetection::set_read_config_parameters() {
-
-    // Load wild image preprocessing settings.
-    if (parameters.contains("UNSTRUCTURED_TEXT_ENABLE_PREPROCESSING")) {
-        default_ocr_fset.processing_wild_text = (parameters["UNSTRUCTURED_TEXT_ENABLE_PREPROCESSING"].toInt() > 0);
-    }
-    if (default_ocr_fset.processing_wild_text) {
-        if (parameters.contains("UNSTRUCTURED_TEXT_ENABLE_OTSU_THRS")) {
-            default_ocr_fset.enable_otsu_thrs = (parameters["UNSTRUCTURED_TEXT_ENABLE_OTSU_THRS"].toInt() > 0);
-        }
-        if (parameters.contains("UNSTRUCTURED_TEXT_ENABLE_ADAPTIVE_THRS")) {
-            default_ocr_fset.enable_adaptive_thrs = (parameters["UNSTRUCTURED_TEXT_ENABLE_ADAPTIVE_THRS"].toInt() > 0);
-        }
-        if (parameters.contains("UNSTRUCTURED_TEXT_ENABLE_ADAPTIVE_HIST_EQUALIZATION")) {
-            default_ocr_fset.enable_adaptive_hist_equalization= (parameters["UNSTRUCTURED_TEXT_ENABLE_ADAPTIVE_HIST_EQUALIZATION"].toInt() > 0);
-        }
-        if (parameters.contains("UNSTRUCTURED_TEXT_ENABLE_HIST_EQUALIZATION")) {
-            default_ocr_fset.enable_hist_equalization= (parameters["UNSTRUCTURED_TEXT_ENABLE_HIST_EQUALIZATION "].toInt() > 0);
-        }
-        if (parameters.contains("UNSTRUCTURED_TEXT_SHARPEN")) {
-            default_ocr_fset.sharpen = parameters["UNSTRUCTURED_TEXT_SHARPEN"].toDouble();
-        }
-        if (parameters.contains("UNSTRUCTURED_TEXT_SCALE")) {
-            default_ocr_fset.scale = parameters["UNSTRUCTURED_TEXT_SCALE"].toDouble();
-        }
-    } else {
-        // Load default image preprocessing settings.
-
-        if (parameters.contains("STRUCTURED_TEXT_ENABLE_OTSU_THRS")) {
-            default_ocr_fset.enable_otsu_thrs = (parameters["STRUCTURED_TEXT_ENABLE_OTSU_THRS"].toInt() > 0);
-        }
-        if (parameters.contains("STRUCTURED_TEXT_ENABLE_ADAPTIVE_THRS")) {
-            default_ocr_fset.enable_adaptive_thrs = (parameters["STRUCTURED_TEXT_ENABLE_ADAPTIVE_THRS"].toInt() > 0);
-        }
-        if (parameters.contains("STRUCTURED_TEXT_ENABLE_ADAPTIVE_HIST_EQUALIZATION")) {
-            default_ocr_fset.enable_adaptive_hist_equalization= (parameters["STRUCTURED_TEXT_ENABLE_ADAPTIVE_HIST_EQUALIZATION"].toInt() > 0);
-        }
-        if (parameters.contains("STRUCTURED_TEXT_ENABLE_HIST_EQUALIZATION")) {
-            default_ocr_fset.enable_hist_equalization= (parameters["STRUCTURED_TEXT_ENABLE_HIST_EQUALIZATION "].toInt() > 0);
-        }
-        if (parameters.contains("STRUCTURED_TEXT_SHARPEN")) {
-            default_ocr_fset.sharpen = parameters["STRUCTURED_TEXT_SHARPEN"].toDouble();
-        }
-        if (parameters.contains("STRUCTURED_TEXT_SCALE")) {
-            default_ocr_fset.scale = parameters["STRUCTURED_TEXT_SCALE"].toDouble();
-        }
-    }
-    if (parameters.contains("INVERT")) {
-        default_ocr_fset.invert = (parameters["INVERT"].toInt() > 0);
-    }
-    if (parameters.contains("MIN_HEIGHT")) {
-        default_ocr_fset.min_height = parameters["MIN_HEIGHT"].toInt();
-    }
-    if (parameters.contains("INVALID_MIN_IMAGE_SIZE")) {
-        default_ocr_fset.invalid_min_image_size = parameters["INVALID_MIN_IMAGE_SIZE"].toInt();
-    }
-    if (parameters.contains("ADAPTIVE_HIST_TILE_SIZE")){
-        default_ocr_fset.adaptive_hist_tile_size = parameters["ADAPTIVE_HIST_TILE_SIZE"].toInt();
-    }
-    if (parameters.contains("ADAPTIVE_HIST_CLIP_LIMIT")) {
-        default_ocr_fset.adaptive_hist_clip_limit = parameters["ADAPTIVE_HIST_CLIP_LIMIT"].toDouble();
-    }
-    if (parameters.contains("ADAPTIVE_THRS_CONSTANT")) {
-        default_ocr_fset.adaptive_thrs_c = parameters["ADAPTIVE_THRS_CONSTANT"].toDouble();
-    }
-    if (parameters.contains("ADAPTIVE_THRS_BLOCKSIZE")) {
-        default_ocr_fset.adaptive_thrs_pixel = parameters["ADAPTIVE_THRS_BLOCKSIZE"].toInt();
-    }
-    if (parameters.contains("TESSERACT_LANGUAGE")) {
-        default_ocr_fset.tesseract_lang = parameters["TESSERACT_LANGUAGE"].toStdString();
-    }
-    if (parameters.contains("TESSERACT_PSM")) {
-        default_ocr_fset.psm = parameters["TESSERACT_PSM"].toInt();
-    }
-    if (parameters.contains("TESSERACT_OEM")) {
-        default_ocr_fset.oem = parameters["TESSERACT_OEM"].toInt();
-    }
-    if (parameters.contains("ENABLE_OSD_AUTOMATION")) {
-        default_ocr_fset.enable_osd = (parameters["ENABLE_OSD_AUTOMATION"].toInt() > 0);
-    }
-    if (parameters.contains("COMBINE_OSD_SCRIPTS")) {
-        default_ocr_fset.combine_detected_scripts = parameters["COMBINE_OSD_SCRIPTS"].toInt() > 0;
-    }
-    if (parameters.contains("MAX_OSD_SCRIPTS")) {
-        default_ocr_fset.max_scripts = parameters["MAX_OSD_SCRIPTS"].toInt();
-    }
-    if (parameters.contains("MAX_PIXELS")){
-        default_ocr_fset.max_pixels = parameters["MAX_PIXELS"].toInt();
-    }
-    if (parameters.contains("MAX_TEXT_TRACKS")) {
-        default_ocr_fset.max_text_tracks = parameters["MAX_TEXT_TRACKS"].toInt();
-    }
-    if (parameters.contains("MIN_OSD_SECONDARY_SCRIPT_THRESHOLD")) {
-        default_ocr_fset.min_secondary_script_thrs = parameters["MIN_OSD_SECONDARY_SCRIPT_THRESHOLD"].toDouble();
-    }
-    if (parameters.contains("MIN_OSD_TEXT_ORIENTATION_CONFIDENCE")) {
-        default_ocr_fset.min_orientation_confidence = parameters["MIN_OSD_TEXT_ORIENTATION_CONFIDENCE"].toDouble();
-    }
-    if (parameters.contains("MIN_OSD_PRIMARY_SCRIPT_CONFIDENCE")) {
-        default_ocr_fset.min_script_confidence = parameters["MIN_OSD_PRIMARY_SCRIPT_CONFIDENCE"].toDouble();
-    }
-    if (parameters.contains("MIN_OSD_SCRIPT_SCORE")) {
-        default_ocr_fset.min_script_score = parameters["MIN_OSD_SCRIPT_SCORE"].toDouble();
-    }
-    if (parameters.contains("ROTATE_AND_DETECT")) {
-        default_ocr_fset.rotate_and_detect = parameters["ROTATE_AND_DETECT"].toInt() > 0;
-    }
-    if (parameters.contains("ROTATE_AND_DETECT_MIN_OCR_CONFIDENCE")) {
-        default_ocr_fset.rotate_and_detect_min_confidence = parameters["ROTATE_AND_DETECT_MIN_OCR_CONFIDENCE"].toDouble();
-    }
-    if (parameters.contains("FULL_REGEX_SEARCH")) {
-        default_ocr_fset.full_regex_search = parameters["FULL_REGEX_SEARCH"].toInt() > 0;
-    }
-    if (parameters.contains("ENABLE_OSD_FALLBACK")) {
-        default_ocr_fset.enable_osd_fallback = parameters["ENABLE_OSD_FALLBACK"].toInt() > 0;
-    }
-    if (parameters.contains("MAX_PARALLEL_SCRIPT_THREADS")) {
-        default_ocr_fset.max_parallel_ocr_threads = parameters["MAX_PARALLEL_SCRIPT_THREADS"].toInt();
-    }
-    if (parameters.contains("MAX_PARALLEL_PAGE_THREADS")) {
-            default_ocr_fset.max_parallel_pdf_threads = parameters["MAX_PARALLEL_PAGE_THREADS"].toInt();
-    }
-}
-
-/*
- * Image preprocessing to improve text extraction.
- * Sharpens image.
- */
-void TesseractOCRTextDetection::sharpen(cv::Mat &image, double weight = 1.0) {
-    cv::Mat blurred, mask;
-    cv::blur(image, blurred, cv::Size(2, 2));
-    cv::threshold(blurred, mask, 48, 1, cv::THRESH_BINARY);
-    cv::multiply(blurred, mask, blurred);
-    cv::addWeighted(image, 1.0 + weight, blurred, -1.0, 0, image);
-}
-
-/*
- * Helper function for string processing.
- */
-inline wstring to_lowercase(const wstring &data) {
-    wstring d2(data);
-    d2 = boost::locale::normalize(d2);
-    d2 = boost::locale::to_lower(d2);
-    return d2;
-}
-
-/*
- * Helper function for string processing.
- */
-inline wstring trim_punc(const wstring &in) {
-    wstring d2(in);
-    boost::trim_if(d2, [](wchar_t c) { return iswpunct(c); });
-    return d2;
-}
-
-/*
- * Helper function for string processing.
- */
-wstring clean_whitespace(const wstring &input) {
-
-    boost::wregex re(L"\n(\n|[[:space:]])+");
-    boost::wregex re2(L"\\\\n(\\\\n|[[:space:]])+");
-    wstring result = boost::regex_replace(input, re, L"\n");
-    wstring result2 = boost::regex_replace(result, re2, L"\\\\n");
-    result2 = boost::trim_copy(result2);
-    return result2;
-}
-
-/*
- * Helper function for language input processing.
- * Removes trailing whitespace and duplicate language entries.
- */
-string clean_lang(const string &input) {
-    string trimmed_input = boost::trim_copy(input);
-    unique_vector language_list;
-    vector<string> languages;
-
-    boost::algorithm::split(languages, trimmed_input, boost::algorithm::is_any_of("+"));
-
-    for (const string &lang : languages) {
-        trimmed_input = boost::trim_copy(lang);
-        language_list.insert(language_list.end(), trimmed_input);
-    }
-
-    return boost::algorithm::join(language_list, "+");
-}
-
-/*
- * Helper function for language input processing.
- * Generates a set of input tesseract scripts.
- */
-set<string> generate_lang_set(const string& input) {
-    vector<string> lang_list;
-    set<string> output_set;
-    boost::algorithm::split(lang_list, input, boost::algorithm::is_any_of(","));
-
-    for (const string &lang: lang_list) {
-        string c_lang = clean_lang(lang);
-        output_set.insert(c_lang);
-    }
-    return output_set;
-}
-
-/*
- * Reads JSON Tag filter file.
- * Setup tags for split-string and regex filters.
- */
-map<wstring, vector<pair<wstring, bool>>>
-TesseractOCRTextDetection::parse_json(const MPFJob &job, const string &jsonfile_path, MPFDetectionError &job_status) {
-    map<wstring, vector<pair<wstring, bool>>> json_kvs_regex;
-    ifstream ifs(jsonfile_path);
-    if (!ifs.is_open()) {
-        LOG4CXX_ERROR(hw_logger_, "[" + job.job_name + "] Error reading JSON file at " + jsonfile_path);
-        job_status = MPF_COULD_NOT_READ_DATAFILE;
-        return json_kvs_regex;
-    }
-    string j;
-    stringstream buffer2;
-    wstring x;
-    buffer2 << ifs.rdbuf();
-    j = buffer2.str();
-    x = boost::locale::conv::utf_to_utf<wchar_t>(j);
-    std::unique_ptr<JSONValue> value(JSON::Parse(x.c_str()));
-    if (value == NULL) {
-        LOG4CXX_ERROR(hw_logger_,
-                      "[" + job.job_name + "] JSON is corrupted. File location: " + jsonfile_path);
-        job_status = MPF_COULD_NOT_READ_DATAFILE;
-        return json_kvs_regex;
-    }
-    JSONObject root;
-    root = value->AsObject();
-
-
-    // REGEX TAG LOADING
-    if (root.find(L"TAGS_BY_REGEX") != root.end() && root[L"TAGS_BY_REGEX"]->IsObject()) {
-        LOG4CXX_DEBUG(hw_logger_, "[" + job.job_name + "] Regex tags found.");
-        JSONObject key_tags = root[L"TAGS_BY_REGEX"]->AsObject();
-        vector<wstring> keys = root[L"TAGS_BY_REGEX"]->ObjectKeys();
-        vector<wstring>::iterator iter = keys.begin();
-
-        while (iter != keys.end()) {
-            auto term = *iter;
-            wstring term_temp(term);
-
-            if (!key_tags[term]->IsArray()) {
-                LOG4CXX_ERROR(hw_logger_, "[" + job.job_name + "] Invalid JSON Array in TAGS_BY_REGEX!");
-                job_status = MPF_COULD_NOT_READ_DATAFILE;
-                // There was a processing error, but continue checking the remaining terms.
-                iter++;
-                continue;
-            }
-
-            JSONArray regex_array = key_tags[term]->AsArray();
-            for (unsigned int i = 0; i < regex_array.size(); i++) {
-
-                if (regex_array[i]->IsString()) {
-                    // Legacy JSON processing.
-                    // Legacy regex patterns in the JSON tags file are listed as follows:
-                    //
-                    // "TAGS_BY_REGEX": {
-                    //    "vehicle-tag-legacy-format": [
-                    //        "auto",
-                    //        "car"
-                    //    ],
-                    //  ...
-                    // }
-
-                    wstring temp = regex_array[i]->AsString();
-                    json_kvs_regex[term].push_back(make_pair(temp, false));
-                } else if (regex_array[i]->IsObject()) {
-                    // Standard JSON format processing.
-                    // Standard JSON regex patterns are listed as follows:
-                    //
-                    // "TAGS_BY_REGEX": {
-                    //    "vehicle-tag-standard-format": [
-                    //      {"pattern": "auto"},
-                    //      {"pattern": "car"}
-                    //    ],
-                    //  ...
-                    //}
-                    JSONObject regex_entry = regex_array[i]->AsObject();
-                    if (regex_entry.find(L"pattern") != regex_entry.end()) {
-                        wstring temp = regex_entry[L"pattern"]->AsString();
-                        bool case_sens = false;
-                        if (regex_entry.find(L"caseSensitive") != regex_entry.end()) {
-                            case_sens = regex_entry[L"caseSensitive"]->AsBool();
-                        }
-                        json_kvs_regex[term].push_back(make_pair(temp, case_sens));
-                    }
-                }
-            }
-            iter++;
-        }
-    } else {
-        LOG4CXX_WARN(hw_logger_, "[" + job.job_name + "] TAGS_BY_REGEX NOT FOUND.");
-    }
-
-
-    LOG4CXX_DEBUG(hw_logger_, "[" + job.job_name + "] successfully read JSON.");
-    return json_kvs_regex;
-}
-
-void TesseractOCRTextDetection::process_regex_match(const boost::wsmatch &match, const wstring &full_text,
-                                map<wstring, vector<string>> &trigger_words_offset) {
-    // Find and return matching pattern.
-    int start = match.position(0Lu);
-    int end = match.position(0Lu) + match[0].length();
-
-    // Trim trigger words.
-    int trim_start = start, trim_end = end;
-    while (trim_start < end && iswspace(full_text.at(trim_start))) {
-        trim_start++;
-    }
-    if (trim_start != end) {
-        while (start < trim_end && iswspace(full_text.at(trim_end - 1))) {
-            trim_end--;
-        }
-    }
-    start = trim_start;
-    end = trim_end;
-
-    wstring trigger_word = full_text.substr(start , end - start);
-    boost::replace_all(trigger_word, ";", "[;]");
-    if (!(trigger_words_offset.count(trigger_word))) {
-        vector<string> offsets;
-        if (start != (end - 1)) {
-            // Set offset for trigger word or phrase.
-            offsets.push_back(to_string(start) + "-" + to_string(end - 1));
-        } else {
-            // Set offset for single character trigger.
-            offsets.push_back(to_string(start));
-        }
-        trigger_words_offset.insert({trigger_word, offsets});
-    } else {
-        vector<string> &offsets = trigger_words_offset.at(trigger_word);
-        string offset;
-        if (start != (end - 1)) {
-            // Set offset for trigger word or phrase.
-            offset = to_string(start) + "-" + to_string(end - 1);
-        } else {
-            // Set offset for single character trigger.
-            offset = to_string(start);
-        }
-        if (std::find(offsets.begin(), offsets.end(), offset) == offsets.end()) {
-            offsets.push_back(offset);
-        }
-    }
-
-}
-
-/*
- * Check if detection string contains regstr pattern.
- */
-bool TesseractOCRTextDetection::comp_regex(const MPFImageJob &job, const wstring &full_text,
-                                           const wstring &regstr, map<wstring, vector<string>> &trigger_words_offset,
-                                           const OCR_filter_settings &ocr_fset,
-                                           bool case_sensitive, MPFDetectionError &job_status) {
-
-    bool found = false;
-    try {
-
-        boost::wregex reg_matcher;
-        if (case_sensitive) {
-            reg_matcher = boost::wregex(regstr, boost::regex_constants::extended);
-        } else {
-            reg_matcher = boost::wregex(regstr, boost::regex_constants::extended | boost::regex::icase);
-        }
-
-        boost::wsmatch m;
-
-        if (ocr_fset.full_regex_search) {
-            boost::wsregex_iterator iter(full_text.begin(), full_text.end(), reg_matcher);
-            boost::wsregex_iterator end;
-
-            for( iter; iter != end; ++iter ) {
-                process_regex_match(*iter, full_text, trigger_words_offset);
-                found = true;
-            }
-        }
-        else if (boost::regex_search(full_text, m, reg_matcher)) {
-            process_regex_match(m, full_text, trigger_words_offset);
-            found = true;
-        }
-    } catch (const boost::regex_error &e) {
-        stringstream ss;
-        ss << "[" + job.job_name + "] regex_error caught: " << parse_regex_code(e.code()) << ": " << e.what() << '\n';
-        LOG4CXX_ERROR(hw_logger_, ss.str());
-        job_status = MPF_COULD_NOT_READ_DATAFILE;
-    }
-    return found;
-}
-
-/*
- * Regex error handling.
- */
-string TesseractOCRTextDetection::parse_regex_code(boost::regex_constants::error_type etype) {
-    switch (etype) {
-        case boost::regex_constants::error_collate:
-            return "error_collate: invalid collating element request";
-        case boost::regex_constants::error_ctype:
-            return "error_ctype: invalid character class";
-        case boost::regex_constants::error_escape:
-            return "error_escape: invalid escape character or trailing escape";
-        case boost::regex_constants::error_backref:
-            return "error_backref: invalid back reference";
-        case boost::regex_constants::error_brack:
-            return "error_brack: mismatched bracket([ or ])";
-        case boost::regex_constants::error_paren:
-            return "error_paren: mismatched parentheses(( or ))";
-        case boost::regex_constants::error_brace:
-            return "error_brace: mismatched brace({ or })";
-        case boost::regex_constants::error_badbrace:
-            return "error_badbrace: invalid range inside a { }";
-        case boost::regex_constants::error_range:
-            return "erro_range: invalid character range(e.g., [z-a])";
-        case boost::regex_constants::error_space:
-            return "error_space: insufficient memory to handle this regular expression";
-        case boost::regex_constants::error_badrepeat:
-            return "error_badrepeat: a repetition character (*, ?, +, or {) was not preceded by a valid regular expression";
-        case boost::regex_constants::error_complexity:
-            return "error_complexity: the requested match is too complex";
-        case boost::regex_constants::error_stack:
-            return "error_stack: insufficient memory to evaluate a match";
-        default:
-            return "";
-    }
-}
-
-/*
- * Generate a random alphanumeric string of specified length.
- * Used to generate image placeholders.
- */
-string random_string(size_t length) {
-    static auto &chrs = "0123456789"
-                        "abcdefghijklmnopqrstuvwxyz"
-                        "ABCDEFGHIJKLMNOPQRSTUVWXYZ";
-
-    thread_local static mt19937 rg{random_device{}()};
-    thread_local static uniform_int_distribution<string::size_type> pick(0, sizeof(chrs) - 2);
-
-    string s;
-
-    s.reserve(length);
-
-    while (length--) {
-        s += chrs[pick(rg)];
-    }
-    ostringstream stp;
-    stp << ::getpid();
-    return s + stp.str();
-}
-
-/*
- * Preprocess image before running OSD and OCR.
- */
-void TesseractOCRTextDetection::preprocess_image(const MPFImageJob &job, cv::Mat &image_data,
-                                                 const OCR_filter_settings &ocr_fset) {
-    if (image_data.empty()) {
-        throw MPFDetectionException(MPF_IMAGE_READ_ERROR,
-                                    "Could not open transformed image and will not return detections.");
-    }
-    LOG4CXX_DEBUG(hw_logger_, "[" + job.job_name + "] Transformed image opened.");
-
-    // Image preprocessing to improve text extraction results.
-
-    try {
-        // Image histogram equalization
-        if (ocr_fset.enable_adaptive_hist_equalization) {
-            cv::cvtColor(image_data, image_data, cv::COLOR_BGR2GRAY);
-            cv::Ptr<cv::CLAHE> clahe = cv::createCLAHE();
-            clahe->setTilesGridSize(cv::Size(ocr_fset.adaptive_hist_tile_size, ocr_fset.adaptive_hist_tile_size));
-            clahe->setClipLimit(ocr_fset.adaptive_hist_clip_limit);
-            clahe->apply(image_data, image_data);
-        } else if (ocr_fset.enable_hist_equalization) {
-            cv::cvtColor(image_data, image_data, cv::COLOR_BGR2GRAY);
-            cv::equalizeHist(image_data, image_data);
-        }
-
-        // Image thresholding.
-        if (ocr_fset.enable_otsu_thrs || ocr_fset.enable_adaptive_thrs) {
-            cv::cvtColor(image_data, image_data, cv::COLOR_BGR2GRAY);
-        }
-        if (ocr_fset.enable_adaptive_thrs) {
-            // Pixel blocksize ranges 5-51 worked for adaptive threshold.
-            cv::adaptiveThreshold(image_data, image_data, 255, cv::ADAPTIVE_THRESH_MEAN_C, cv::THRESH_BINARY,
-                                  ocr_fset.adaptive_thrs_pixel, ocr_fset.adaptive_thrs_c);
-        } else if (ocr_fset.enable_otsu_thrs) {
-            double thresh_val = cv::threshold(image_data, image_data, 0, 255, cv::THRESH_BINARY | cv::THRESH_OTSU);
-        }
-
-        // Image inversion.
-        if (ocr_fset.invert) {
-            double min, max;
-            cv::Mat tmp_imb(image_data.size(), image_data.type());
-            cv::minMaxLoc(image_data, &min, &max);
-            tmp_imb.setTo(cv::Scalar::all(max));
-            cv::subtract(tmp_imb, image_data, image_data);
-        }
-    }
-    catch (const std::exception& ex) {
-        throw MPFDetectionException(
-                MPF_OTHER_DETECTION_ERROR_TYPE,
-                std::string("Error during image preprocessing: ") + ex.what());
-    }
-}
-
-/*
- * Rescales image before running OSD and OCR.
- */
-void TesseractOCRTextDetection::rescale_image(const MPFImageJob &job, cv::Mat &image_data,
-                                              const OCR_filter_settings &ocr_fset) {
-    int im_width  = image_data.size().width;
-    int im_height = image_data.size().height;
-
-    double default_rescale = ocr_fset.scale;
-    bool need_rescale = true;
-
-    if (default_rescale < 0) {
-        need_rescale = false;
-        default_rescale = 1.0;
-    }
-
-    // Maximum acceptable image dimensions under Tesseract.
-    int max_size = 0x7fff;
-
-    if (im_height < ocr_fset.invalid_min_image_size) {
-        throw MPFDetectionException(MPF_BAD_FRAME_SIZE,
-                                    "Invalid image height, image too short: " + std::to_string(im_height));
-    }
-
-    if (im_width < ocr_fset.invalid_min_image_size) {
-        throw MPFDetectionException(MPF_BAD_FRAME_SIZE,
-                                    "Invalid image width, image too narrow: " + std::to_string(im_width));
-    }
-
-    int min_dim = im_width;
-    int max_dim = im_height;
-
-    if (im_width > im_height) {
-        min_dim = im_height;
-        max_dim = im_width;
-    }
-
-    // Update scaling if min_height check recommends upsampling.
-    if (im_height * default_rescale < ocr_fset.min_height) {
-        default_rescale = (double)ocr_fset.min_height / (double)im_height;
-        need_rescale = true;
-        LOG4CXX_INFO(hw_logger_, "[" + job.job_name + "] Attempting to increase image scaling to meet desired minimum image height.");
-
-    }
-
-
-    if (max_dim * default_rescale > max_size ||
-        (ocr_fset.max_pixels > 0 &&
-        (default_rescale * im_width) * (im_height * default_rescale) > ocr_fset.max_pixels)) {
-
-        // Users will most likely to request image upsampling.
-        // If image size reaches tesseract limits or user sets pixel limits,
-        // cap image upsampling to maximum allowed dimensions and pixels.
-
-        // Warn user that down-sampling is occurring to meet Tesseract requirements.
-        string warning_msg = "[" + job.job_name + "] Warning, resampling (" + to_string(im_width) + ", "
-                            + to_string(im_height) + ") sized image by recommended scaling factor would put image"
-                            + " dimensions above Tesseract limits of " + to_string(max_size)
-                            + " pixels. Capping upsampling to meet Tesseract limits.";
-        LOG4CXX_WARN(hw_logger_, warning_msg);
-        need_rescale = true;
-
-        default_rescale = (double)max_size / (double)max_dim;
-
-        // If rescale still exceeds pixel limits, decrease further.
-        if (ocr_fset.max_pixels > 0 &&
-            (default_rescale * im_width) * (im_height * default_rescale) > ocr_fset.max_pixels) {
-            default_rescale = std::sqrt((double)ocr_fset.max_pixels / (double)(im_height * im_width));
-        }
-
-        if (min_dim * default_rescale < ocr_fset.invalid_min_image_size) {
-            string error_msg = "Unable to rescale image as one image dimension ({"
-                    + to_string(max_dim) + "}) would exceed maximum tesseract limits while the other dimension ({"
-                    + to_string(min_dim) + "}) would fall below minimum OCR-readable limits if rescaled to fit.";
-            throw MPFDetectionException(MPF_BAD_FRAME_SIZE, error_msg);
-        }
-    } else if (min_dim * default_rescale < ocr_fset.invalid_min_image_size) {
-        // Although users are unlikely to request image downsampling,
-        // notify if downsampling would fall below minimum image limits.
-
-        string warning_msg =  "[" + job.job_name + "] Warning, downsampling (" + to_string(im_width) + ", "
-                             + to_string(im_height) + ") sized image by requested scaling factor would put image"
-                             + " dimensions below minimum limits of " + to_string(ocr_fset.invalid_min_image_size)
-                             + " pixels. Rescaling to fit minimum OCR-readable limit.";
-        LOG4CXX_WARN(hw_logger_, warning_msg);
-        need_rescale = true;
-
-
-        default_rescale = (double)ocr_fset.invalid_min_image_size / (double)min_dim;
-
-        if (max_dim * default_rescale > max_size ||
-            (ocr_fset.max_pixels > 0 &&
-            (default_rescale * im_width) * (im_height * default_rescale) > ocr_fset.max_pixels)) {
-
-            string error_msg = "Unable to rescale image as one image dimension ({"
-                     + to_string(max_dim) + "}) would exceed maximum tesseract limits while the other dimension ({"
-                     + to_string(min_dim) + "}) would fall below minimum OCR-readable limits if rescaled to fit.";
-            throw MPFDetectionException(MPF_BAD_FRAME_SIZE, error_msg);
-        }
-    }
-
-    try {
-        // Rescale and sharpen image (larger images improve detection results).
-        if (need_rescale) {
-            cv::resize(image_data, image_data, cv::Size(),  default_rescale,  default_rescale);
-        }
-        if (ocr_fset.sharpen > 0) {
-            sharpen(image_data, ocr_fset.sharpen);
-        }
-    } catch (const std::exception& ex) {
-        throw MPFDetectionException(MPF_OTHER_DETECTION_ERROR_TYPE,
-                                    std::string("Error during image rescaling: ") + ex.what());
-    }
-}
-
-<<<<<<< HEAD
-void TesseractOCRTextDetection::process_tesseract_lang_model(OCR_job_inputs &inputs,
-                                                             OCR_results  &results) {
-
-    // Process language specified by user or script detected by OSD processing.
-    pair<int, string> tess_api_key = make_pair(inputs.ocr_fset->oem, results.lang);
-    LOG4CXX_DEBUG(inputs.hw_logger_, "[" + *inputs.job_name + "] Running Tesseract with specified language: " + results.lang);
-
-
-    bool tess_api_in_map = inputs.tess_api_map->find(tess_api_key) != inputs.tess_api_map->end();
-    string tessdata_dir;
-    std::unique_ptr<TessApiWrapper> tess_api_for_parallel;
-    if (!tess_api_in_map || inputs.parallel_processing) {
-        set<string> languages_found, missing_languages;
-        // If running OSD scripts, set tessdata_dir to the location found during OSD processing.
-        // Otherwise, for each individual language setting, locate the appropriate tessdata directory.
-        if (inputs.tessdata_script_dir->empty()) {
-            // Left blank when OSD is not run or scripts not found and reverted to default language.
-            // Check default language models are present.
-            tessdata_dir = return_valid_tessdir(
-                    *inputs.job_name, results.lang, inputs.ocr_fset->model_dir, *inputs.run_dir, inputs.hw_logger_,
-                    true, missing_languages, languages_found);
-        }
-        else {
-            tessdata_dir = *inputs.tessdata_script_dir;
-        }
-        // Fail if user specified language is missing.
-        // This error should not occur as both OSD and user specified languages have been already checked.
-        if (!missing_languages.empty()) {
-            results.job_status = MPF_COULD_NOT_OPEN_DATAFILE;
-            throw MPFDetectionException(MPF_COULD_NOT_OPEN_DATAFILE, "Tesseract language models not found.");
-        }
-
-        if (inputs.parallel_processing) {
-            // When parallel processing is enabled, new APIs must be started up to avoid deadlocking issues rather than
-            // using globally initialized APIs.
-            tess_api_for_parallel.reset(
-                    new TessApiWrapper(tessdata_dir, results.lang, (tesseract::OcrEngineMode) inputs.ocr_fset->oem));
-        }
-        else if (!tess_api_in_map) {
-            inputs.tess_api_map->emplace(
-                    std::piecewise_construct,
-                    std::forward_as_tuple(tess_api_key),
-                    std::forward_as_tuple(tessdata_dir, results.lang, (tesseract::OcrEngineMode) inputs.ocr_fset->oem));
-        }
-    }
-
-    TessApiWrapper &tess_api = inputs.parallel_processing
-            ? *tess_api_for_parallel
-            : inputs.tess_api_map->at(tess_api_key);
-=======
-/*
- * Run tesseract ocr on refined image.
- */
-bool TesseractOCRTextDetection::get_tesseract_detections(const MPFImageJob &job,
-                                                         vector<TesseractOCRTextDetection::OCR_output> &detections_by_lang,
-                                                         cv::Mat &imi,
-                                                         const TesseractOCRTextDetection::OCR_filter_settings &ocr_fset,
-                                                         MPFDetectionError &job_status,
-                                                         const string &tessdata_script_dir) {
-    vector<string> results;
-    boost::algorithm::split(results, job.job_name, boost::algorithm::is_any_of(" :"));
-    vector<string> lang_tracks;
-    boost::algorithm::split(lang_tracks, ocr_fset.tesseract_lang, boost::algorithm::is_any_of(","));
-    for (string lang: lang_tracks) {
-        // Process each language specified by user.
-        lang = clean_lang(lang);
-        pair<int, string> tess_api_key = make_pair(ocr_fset.oem, ocr_fset.model_dir + "/" + lang);
-        LOG4CXX_DEBUG(hw_logger_, "[" + job.job_name + "] Running Tesseract with specified language: " + lang);
-
-        // Confirm each language model is present in tessdata or shared model directory.
-        // Language models that run together must be present in the same directory.
-        string tessdata_dir = "";
-        if (tessdata_script_dir == "") {
-            // Left blank when OSD is not run or scripts not found and reverted to default language.
-            // Check default language model is present.
-            tessdata_dir = return_valid_tessdir(job, lang, ocr_fset.model_dir);
-        } else {
-            tessdata_dir = tessdata_script_dir;
-        }
-
-        if (tessdata_dir == "") {
-            if (tess_api_map.find(tess_api_key) == tess_api_map.end()) {
-                LOG4CXX_ERROR(hw_logger_, "[" + job.job_name + "] Tesseract language models not found. Please add the " +
-                                          "associated *.traineddata files to your tessdata directory " +
-                                          "($MPF_HOME/plugins/TesseractOCRTextDetection/tessdata) " +
-                                          "or shared models directory " +
-                                          "($MPF_HOME/share/models/" + ocr_fset.tessdata_models_subdir + ").");
-                job_status = MPF_COULD_NOT_OPEN_DATAFILE;
-                return false;
-            } else {
-                LOG4CXX_WARN(hw_logger_, "[" + job.job_name + "] Tesseract language models no longer found in tessdata directory " +
-                                          "($MPF_HOME/plugins/TesseractOCRTextDetection/tessdata) " +
-                                          "or shared models directory " +
-                                          "($MPF_HOME/share/models/" + ocr_fset.tessdata_models_subdir +
-                                          ")." + " Reverting to cached models.");
-            }
-        }
-
-        if (tess_api_map.find(tess_api_key) == tess_api_map.end()) {
-            tesseract::TessBaseAPI *tess_api = new tesseract::TessBaseAPI();
-            int init_rc = tess_api->Init(tessdata_dir.c_str(), lang.c_str(), (tesseract::OcrEngineMode) ocr_fset.oem);
->>>>>>> 15a03ef2
-
-    tess_api.SetPageSegMode((tesseract::PageSegMode) inputs.ocr_fset->psm);
-    tess_api.SetImage(*inputs.imi);
-    std::string text = tess_api.GetUTF8Text();
-    results.confidence = tess_api.MeanTextConf();
-
-    // Free up recognition results and any stored image data.
-    tess_api.Clear();
-
-    if (!text.empty()) {
-        results.text_result = std::move(text);
-    } else {
-        LOG4CXX_WARN(inputs.hw_logger_, "[" + *inputs.job_name + "] OCR processing unsuccessful, no outputs.");
-    }
-}
-
-void TesseractOCRTextDetection::process_parallel_image_runs(OCR_job_inputs &inputs,
-                                                            Image_results &results) {
-
-    OCR_results ocr_results[inputs.ocr_lang_inputs.size()];
-    std::future<void> ocr_threads[inputs.ocr_lang_inputs.size()];
-    int index = 0;
-    std::set<int> active_threads;
-
-    // Initialize a new track for each language specified.
-    for (const string &lang: inputs.ocr_lang_inputs) {
-        ocr_results[index].job_status = results.job_status;
-        ocr_results[index].lang = lang;
-        ocr_threads[index] = std::async(launch::async,
-                                        &process_tesseract_lang_model,
-                                        std::ref(inputs),
-                                        std::ref(ocr_results[index]));
-        active_threads.insert(index);
-        index++;
-        while (active_threads.size() >= inputs.ocr_fset->max_parallel_ocr_threads) {
-            std::this_thread::sleep_for(std::chrono::seconds(1));
-            for (auto active_thread_iter = active_threads.begin(); active_thread_iter != active_threads.end();
-                    /* Intentionally no ++ to support erasing. */) {
-                int i = *active_thread_iter;
-                if (ocr_threads[i].wait_for(std::chrono::milliseconds(0)) == std::future_status::ready) {
-                    // Will re-throw exception from thread.
-                    ocr_threads[i].get();
-                    active_thread_iter = active_threads.erase(active_thread_iter);
-                }
-                else {
-                    ++active_thread_iter;
-                }
-            }
-        }
-    }
-
-    // Wait for all remaining threads to finish.
-    for (const int &i: active_threads) {
-        // Will re-throw exception from thread.
-        ocr_threads[i].get();
-    }
-
-    for (OCR_results &ocr_res: ocr_results) {
-        LOG4CXX_DEBUG(inputs.hw_logger_, "[" + *inputs.job_name + "] Tesseract run successful.");
-        wstring t_detection = boost::locale::conv::utf_to_utf<wchar_t>(ocr_res.text_result);
-
-        OCR_output output_ocr = {ocr_res.confidence, ocr_res.lang, t_detection, "", false};
-        results.detections_by_lang.push_back(output_ocr);
-    }
-}
-
-
-void TesseractOCRTextDetection::process_serial_image_runs(OCR_job_inputs &inputs,
-                                                          Image_results &results) {
-    for (const string &lang: inputs.ocr_lang_inputs) {
-        OCR_results ocr_results;
-
-        ocr_results.job_status = results.job_status;
-        ocr_results.lang = lang;
-
-        process_tesseract_lang_model(inputs, ocr_results);
-        LOG4CXX_DEBUG(inputs.hw_logger_, "[" + *inputs.job_name + "] Tesseract run successful.");
-        wstring t_detection = boost::locale::conv::utf_to_utf<wchar_t>(ocr_results.text_result);
-
-        OCR_output output_ocr = {ocr_results.confidence, ocr_results.lang, t_detection, "", false};
-        results.detections_by_lang.push_back(output_ocr);
-    }
-}
-
-
-void TesseractOCRTextDetection::get_tesseract_detections(OCR_job_inputs &inputs, Image_results &results) {
-    inputs.ocr_lang_inputs = generate_lang_set(*inputs.lang);
-    // Check multithreading for multiple tracks.
-    if (inputs.ocr_fset->max_parallel_ocr_threads > 1 && inputs.ocr_lang_inputs.size() > 1 && !inputs.process_pdf) {
-        // Parallel ocr or multiple parallel track processing.
-        // Disable usage of global tesseract APIs during parallel processing.
-        inputs.parallel_processing = true;
-        process_parallel_image_runs(inputs, results);
-    } else {
-        // Serial ocr or single track processing.
-        if (inputs.ocr_fset->max_parallel_pdf_threads > 1 && inputs.process_pdf) {
-            // Disable usage of global tesseract APIs during parallel processing of PDF images.
-            inputs.parallel_processing = true;
-        } else {
-            inputs.parallel_processing = false;
-        }
-        process_serial_image_runs(inputs, results);
-    }
-}
-
-string TesseractOCRTextDetection::return_valid_tessdir(const string &job_name, const string &lang_str,
-                                                       const string &directory, const string &run_directory,
-                                                       log4cxx::LoggerPtr &hw_logger_, const bool &secondary_pass,
-                                                       set<string> &missing_languages, set<string> &found_languages) {
-    LOG4CXX_DEBUG(hw_logger_, "[" + job_name + "] Checking tessdata models in " + directory + ".");
-    set<string> missing_first, missing_second;
-    set<string> partial_first, partial_second;
-
-    if (check_tess_model_directory(job_name, lang_str, directory, hw_logger_, secondary_pass, missing_first, partial_first)) {
-        found_languages.insert(partial_first.begin(), partial_first.end());
-        return directory;
-    }
-
-    string run_dir = run_directory;
-    if (run_dir.empty()) {
-        run_dir = ".";
-    }
-
-    // If user specified tessdata directory fails, revert to default plugin directory and tessdata models.
-    string local_plugin_directory = run_dir + "/TesseractOCRTextDetection/tessdata";
-<<<<<<< HEAD
-    LOG4CXX_DEBUG(hw_logger_,
-                  "[" + job_name + "] Not all models found in " + directory + ". Checking local plugin directory "
-=======
-    LOG4CXX_INFO(hw_logger_,
-                  "[" + job.job_name + "] Not all models found in " + directory + ". Checking local plugin directory "
->>>>>>> 15a03ef2
-                  + local_plugin_directory + ".");
-
-    if (check_tess_model_directory(job_name, lang_str, local_plugin_directory, hw_logger_, secondary_pass,
-                                   missing_second, partial_second)) {
-        found_languages.insert(partial_second.begin(), partial_second.end());
-        return local_plugin_directory;
-    }
-
-
-    LOG4CXX_WARN(hw_logger_, "[" + job_name + "] Tessdata models were not found, or are not co-located." +
-                             " Please ensure that the following models exist in the same directory, either " +
-                             directory + " or " +
-                             local_plugin_directory + ": " + lang_str + ".");
-
-    // Return directory with greater number of valid scripts.
-    if (partial_first.size() > 0 || partial_second.size() > 0) {
-        if  (partial_first.size() > partial_second.size()) {
-            found_languages.insert(partial_first.begin(), partial_first.end());
-            missing_languages.insert(missing_first.begin(), missing_first.end());
-            return directory;
-        } else {
-            found_languages.insert(partial_second.begin(), partial_second.end());
-            missing_languages.insert(missing_second.begin(), missing_second.end());
-            return local_plugin_directory;
-        }
-    }
-    missing_languages.insert(missing_first.begin(), missing_first.end());
-    return "";
-}
-
-bool TesseractOCRTextDetection::check_tess_model_directory(const string &job_name, const string &lang_str,
-                                                           const string &directory, log4cxx::LoggerPtr &hw_logger_,
-                                                           const bool &secondary_pass,
-                                                           set<string> &missing, set<string> &partial_match) {
-
-    set<string> langs;
-    boost::split(langs, lang_str, boost::is_any_of(",+"));
-    bool status = true;
-
-    for (string lang : langs) {
-        boost::trim(lang);
-        // Don't search for invalid NULL language.
-        if (lang == "NULL" || lang == "script/NULL") {
-            continue;
-        }
-        if (!boost::filesystem::exists(directory + "/" + lang + ".traineddata")) {
-            LOG4CXX_DEBUG(hw_logger_, "[" + job_name + "] Tessdata file " + lang + ".traineddata does not exist in "
-                                      + directory + ".");
-            missing.insert(lang);
-            status = false;
-        } else {
-            partial_match.insert(lang);
-            LOG4CXX_DEBUG(hw_logger_,
-                          "[" + job_name + "] Tessdata file " + lang + ".traineddata found in  " + directory + ".");
-        }
-    }
-    if (status && !secondary_pass) {
-        LOG4CXX_INFO(hw_logger_,
-                     "[" + job_name + "] Tessdata models found in " + directory + ": " + lang_str + ".");
-    }
-
-    return status;
-}
-
-string TesseractOCRTextDetection::process_osd_lang(const string &script_type, const OCR_filter_settings &ocr_fset) {
-    if (script_type == "Han") {
-        if (ocr_fset.combine_detected_scripts) {
-            return "script/HanS+script/HanT+script/HanS_vert+script/HanT_vert";
-        } else {
-            return "script/HanS+script/HanT,script/HanS_vert+script/HanT_vert";
-        }
-    } else if (script_type == "Korean" || script_type == "Hangul") {
-        if (ocr_fset.combine_detected_scripts) {
-            return "script/Hangul+script/Hangul_vert";
-        } else {
-            return "script/Hangul,script/Hangul_vert";
-        }
-
-    } else if ((script_type == "Japanese" || script_type == "Hiragana" || script_type == "Katakana")) {
-        if (ocr_fset.combine_detected_scripts) {
-            return "script/Japanese+script/Japanese_vert";
-        } else {
-            return "script/Japanese,script/Japanese_vert";
-        }
-    } else if (script_type == "Common" || script_type == "NULL") {
-        return "";
-    } else {
-        return "script/" + script_type;
-    }
-}
-
-// Get OSD orientation scores and convert them into ROTATION values.
-// Both the scaled imi image and unscaled imi_original image are also needed since vertical rotations may result in
-// changes to the original image rescaling. The final rescaled image will be stored in imi_scaled.
-bool TesseractOCRTextDetection::get_OSD_rotation(OSResults *results, cv::Mat &imi_scaled, cv::Mat &imi_original,
-                                                 int &rotation, const MPFImageJob &job, OCR_filter_settings &ocr_fset) {
-
-    switch (results->best_result.orientation_id) {
-        case 0:
-            // Do not rotate. Use the scaled image provided.
-            break;
-        case 1:
-            // Text is rotated 270 degrees counterclockwise.
-            // Image will need to be rotated 90 degrees counterclockwise to fix this.
-            // Reapply rescaling as rotation has changed image dimensions.
-            cv::rotate(imi_original, imi_scaled, cv::ROTATE_90_COUNTERCLOCKWISE);
-            try {
-                rescale_image(job, imi_scaled, ocr_fset);
-            }
-            catch (const MPFDetectionException &ex) {
-                return false;
-            }
-            // Report current orientation of image (uncorrected, counterclockwise).
-            rotation = 270;
-            break;
-        case 2:
-            // 180 degree rotation.
-            // Since width and height are unchanged, no rescaling is needed.
-            cv::rotate(imi_scaled, imi_scaled, cv::ROTATE_180);
-            rotation = 180;
-            break;
-        case 3:
-            // Text is rotated 90 degrees counterclockwise.
-            // Image will need to be rotated 270 degrees counterclockwise to fix this.
-            // Reapply rescaling as rotation has changed image dimensions.
-            cv::rotate(imi_original, imi_scaled, cv::ROTATE_90_CLOCKWISE);
-            try {
-                rescale_image(job, imi_scaled, ocr_fset);
-            }
-            catch (const MPFDetectionException &ex) {
-                return false;
-            }
-
-            // Report current orientation of image (uncorrected, counterclockwise).
-            rotation = 90;
-            break;
-        default:
-            break;
-        }
-    return true;
-}
-
-void TesseractOCRTextDetection::get_OSD(OSBestResult &best_result, cv::Mat &imi, const MPFImageJob &job,
-                                        OCR_filter_settings &ocr_fset,
-                                        Properties &detection_properties,
-                                        string &tessdata_script_dir, set<string> &missing_languages) {
-    LOG4CXX_DEBUG(hw_logger_, "[" + job.job_name + "] Running Tesseract OSD.");
-
-    int oem = 3;
-<<<<<<< HEAD
-    pair<int, string> tess_api_key = make_pair(oem, "osd");
-    set<string> found_languages;
-    string run_dir = GetRunDirectory();
-    OSResults original_results, fallback_results;
-    OSResults *results;
-=======
-    pair<int, string> tess_api_key = make_pair(oem, ocr_fset.model_dir + "/" + "osd");
->>>>>>> 15a03ef2
-
-    // Preserve a copy for images that may swap width and height. Rescaling will be performed based on new dimensions.
-    cv::Mat imi_copy = imi.clone();
-
-    // Default values for empty OSD result.
-    // If OSD failed to detect any scripts, automatically set confidence scores to -1 (not enough text).
-    detection_properties["OSD_PRIMARY_SCRIPT"] = "NULL";
-    detection_properties["OSD_PRIMARY_SCRIPT_CONFIDENCE"] = "-1";
-    detection_properties["OSD_TEXT_ORIENTATION_CONFIDENCE"] = "-1";
-    detection_properties["OSD_PRIMARY_SCRIPT_SCORE"]  = "-1";
-    detection_properties["ROTATION"] = "0";
-    detection_properties["OSD_FALLBACK_OCCURRED"] = "false";
-
-    // Rescale original image and process through OSD.
-    rescale_image(job, imi, ocr_fset);
-
-    if (tess_api_map.find(tess_api_key) == tess_api_map.end()) {
-        LOG4CXX_DEBUG(hw_logger_, "[" + job.job_name + "] Loading OSD model.");
-
-        string tessdata_dir = return_valid_tessdir(job.job_name, "osd", ocr_fset.model_dir,
-                                                   run_dir, hw_logger_, false, missing_languages,
-                                                   found_languages);
-        if (tessdata_dir.empty()) {
-            throw MPFDetectionException(MPF_COULD_NOT_OPEN_DATAFILE, "OSD model not found!");
-        }
-
-        tess_api_map.emplace(
-                std::piecewise_construct,
-                std::forward_as_tuple(tess_api_key),
-                std::forward_as_tuple(tessdata_dir, "osd", (tesseract::OcrEngineMode) oem));
-
-        LOG4CXX_DEBUG(hw_logger_, "[" + job.job_name + "] OSD model ready.");
-    }
-
-    found_languages.clear();
-
-    auto& tess_api = tess_api_map.at(tess_api_key);
-    tess_api.SetPageSegMode(tesseract::PSM_AUTO_OSD);
-    tess_api.SetImage(imi);
-    if (!tess_api.DetectOS(&original_results)) {
-        LOG4CXX_WARN(hw_logger_, "[" + job.job_name + "] OSD processing returned no outputs.");
-    }
-    // Free up recognition results and any stored image data.
-    tess_api.Clear();
-
-    // Store initial script result and set rotation if orientation confidence threshold is met.
-    results = &original_results;
-    string initial_script = results->unicharset->get_script_from_script_id(results->best_result.script_id);
-    best_result = original_results.best_result;
-    int candidates = 0;
-    double best_score = original_results.scripts_na[best_result.orientation_id][best_result.script_id];
-    int rotation = 0;
-
-    // If OSD fall back is enabled and initial script results are unacceptable, rerun OSD on amplified image.
-    if (ocr_fset.enable_osd_fallback && (initial_script == "NULL" ||
-        !(ocr_fset.min_script_confidence <= best_result.sconfidence &&
-          ocr_fset.min_script_score <= best_score &&
-          ocr_fset.min_orientation_confidence <= best_result.oconfidence))) {
-
-        LOG4CXX_INFO(hw_logger_, "[" + job.job_name + "] Attempting OSD processing with image amplification.");
-
-        // Replicate the image, four times across.
-        // Do not pass back MPF frame errors if amplified image cannot fit.
-        cv::Mat amplified_im = cv::repeat(imi, 1, 4);
-        // Double check that amplified image still fits OCR dimension limits.
-        // Restore scaling to original settings after check is complete.
-        double original_scale = ocr_fset.scale;
-        ocr_fset.scale = -1;
-        try {
-            rescale_image(job, amplified_im, ocr_fset);
-        }
-        catch (const MPFDetectionException &ex) {
-            LOG4CXX_WARN(hw_logger_, "[" + job.job_name + "] OSD processing with image amplification not possible "
-                                      "within image size limits. Aborting second pass of OSD.");
-            ocr_fset.scale = original_scale;
-            return;
-        }
-
-        ocr_fset.scale = original_scale;
-        tess_api.SetPageSegMode(tesseract::PSM_AUTO_OSD);
-        tess_api.SetImage(amplified_im);
-        tess_api.DetectOS(&fallback_results);
-
-        // Free up recognition results and any stored image data.
-        tess_api.Clear();
-        double best_fallback_score = fallback_results.scripts_na[fallback_results.best_result.orientation_id]
-                                                                [fallback_results.best_result.script_id];
-
-        // Update best results after performing OSD fallback if all results are acceptable.
-        if (ocr_fset.min_script_confidence <= fallback_results.best_result.sconfidence &&
-            ocr_fset.min_script_score <= best_fallback_score &&
-            ocr_fset.min_orientation_confidence <= fallback_results.best_result.oconfidence) {
-
-            detection_properties["OSD_FALLBACK_OCCURRED"] = "true";
-            results = &fallback_results;
-            best_result = fallback_results.best_result;
-            best_score = best_fallback_score;
-        }
-    }
-
-    // Set rotation and rescale image if necessary.
-    if (ocr_fset.min_orientation_confidence <= best_result.oconfidence) {
-        if (!get_OSD_rotation(results, imi, imi_copy, rotation, job, ocr_fset))
-        {
-            return;
-        }
-    }
-
-    // Store OSD results.
-    detection_properties["OSD_PRIMARY_SCRIPT"] = results->unicharset->get_script_from_script_id(best_result.script_id);
-    if (detection_properties["OSD_PRIMARY_SCRIPT"] != "NULL") {
-        detection_properties["OSD_PRIMARY_SCRIPT_CONFIDENCE"] = to_string(best_result.sconfidence);
-        detection_properties["OSD_PRIMARY_SCRIPT_SCORE"] = to_string(best_score);
-        detection_properties["ROTATION"] = to_string(rotation);
-        detection_properties["OSD_TEXT_ORIENTATION_CONFIDENCE"] = to_string(best_result.oconfidence);
-    }
-
-    int max_scripts = ocr_fset.max_scripts;
-    if (detection_properties["OSD_PRIMARY_SCRIPT"] == "Common") {
-        // When "Common" is detected, swap over to secondary scripts for consideration.
-        // Common script is automatically excluded from model selection, but still reported in the results as the top
-        // script.
-        if (max_scripts > 0) {
-            max_scripts = max_scripts + 1;
-        }
-    }
-
-    if (ocr_fset.min_script_confidence <= best_result.sconfidence && ocr_fset.min_script_score <= best_score) {
-
-        OSD_script best_script = {best_result.script_id, best_score};
-        vector<OSD_script> script_list, backup_scripts, secondary_scripts;
-
-        // If primary script is not NULL, check if secondary scripts are also valid.
-        if (detection_properties["OSD_PRIMARY_SCRIPT"] != "NULL") {
-            // Max number of scripts in ICU + "NULL" + Japanese and Korean + Fraktur
-            const int kMaxNumberOfScripts = 116 + 1 + 2 + 1;
-            double score_cutoff = best_score * ocr_fset.min_secondary_script_thrs;
-            if (score_cutoff < ocr_fset.min_script_score) {
-                score_cutoff = ocr_fset.min_script_score;
-            }
-            // Skip index 0 to ignore the "Common" script.
-            for (int i = 1; i < kMaxNumberOfScripts; ++i) {
-                double score = results->scripts_na[best_result.orientation_id][i];
-                if (i != best_result.script_id && score >= score_cutoff) {
-                    OSD_script script_out;
-                    script_out.id = i;
-                    script_out.score = score;
-                    script_list.push_back(script_out);
-                    candidates += 1;
-                }
-
-            }
-            // Sort out list of acceptable scripts.
-            sort(script_list.begin(), script_list.end(), greater<OSD_script>());
-        }
-
-        // Limit number of accepted scripts if user set max_scripts to 2 or greater.
-        // Unlimited number when users sets max_scripts to 0 or below.
-        if (max_scripts > 0 && script_list.size() > max_scripts - 1) {
-            secondary_scripts.insert(secondary_scripts.begin(),
-                                     script_list.begin(), script_list.begin() + max_scripts - 1);
-            backup_scripts.insert(backup_scripts.begin(),
-                                  script_list.begin() + max_scripts - 1, script_list.end());
-            script_list.resize(max_scripts - 1);
-        } else {
-            secondary_scripts = script_list;
-        }
-
-        // Include best script result and move it to the front.
-        script_list.push_back(best_script);
-        rotate(script_list.rbegin(), script_list.rbegin() + 1, script_list.rend());
-
-        unique_vector script_results;
-        int missing_count = 0;
-        for (const OSD_script &script : script_list) {
-            string lang = process_osd_lang(results->unicharset->get_script_from_script_id(script.id), ocr_fset);
-            if (lang == "") {
-                continue;
-            }
-
-            tessdata_script_dir = return_valid_tessdir(job.job_name, lang,
-                                                       ocr_fset.model_dir,
-                                                       run_dir,
-                                                       hw_logger_,
-                                                       false,
-                                                       missing_languages,
-                                                       found_languages);
-            if (tessdata_script_dir == "") {
-                missing_count += 1;
-                continue;
-            } else {
-                script_results.push_back(lang);
-            }
-
-        }
-
-        while (backup_scripts.size() > 0 && missing_count > 0) {
-            OSD_script next_best = backup_scripts.front();
-            backup_scripts.erase(backup_scripts.begin());
-
-            string lang = process_osd_lang(results->unicharset->get_script_from_script_id(next_best.id), ocr_fset);
-            if (lang == "") {
-                continue;
-            }
-            tessdata_script_dir = return_valid_tessdir(job.job_name, lang,
-                                                       ocr_fset.model_dir,
-                                                       run_dir,
-                                                       hw_logger_,
-                                                       false,
-                                                       missing_languages,
-                                                       found_languages);
-            if (tessdata_script_dir == "") {
-                continue;
-            } else {
-                missing_count -= 1;
-                script_results.push_back(lang);
-                secondary_scripts.push_back(next_best);
-            }
-        }
-
-        // Store OSD results.
-        if (secondary_scripts.size() > 0) {
-
-            vector<string> scripts;
-            vector<string> scores;
-
-            for (const OSD_script &script : secondary_scripts) {
-                scripts.push_back(results->unicharset->get_script_from_script_id(script.id));
-                scores.push_back(to_string(script.score));
-            }
-
-            detection_properties["OSD_SECONDARY_SCRIPTS"] = boost::algorithm::join(scripts, ", ");
-            detection_properties["OSD_SECONDARY_SCRIPT_SCORES"] = boost::algorithm::join(scores, ", ");
-        }
-
-        string lang_str;
-        if (ocr_fset.combine_detected_scripts) {
-            lang_str = boost::algorithm::join(script_results, "+");
-        } else {
-            lang_str = boost::algorithm::join(script_results, ",");
-        }
-
-        found_languages.clear();
-        if (lang_str.empty() || lang_str == "script/NULL") {
-            LOG4CXX_WARN(hw_logger_, "[" + job.job_name + "] OSD could not find all required script models,"
-                                     + " reverting to default language setting: " + ocr_fset.tesseract_lang);
-            tessdata_script_dir = "";
-        } else {
-            // Check if selected models are present in either models or tessdata directory.
-            // All language models must be present in one directory.
-            // If scripts are not found, revert to default.
-            // If scripts are found, set return_valid_tessdir so that get_tesseract_detections will skip searching for models.
-            // Also, for script detection results, skip searching for NULL if that gets detected alongside other languages.
-            tessdata_script_dir = return_valid_tessdir(job.job_name, lang_str,
-                                                       ocr_fset.model_dir,
-                                                       run_dir,
-                                                       hw_logger_,
-                                                       true,
-                                                       missing_languages,
-                                                       found_languages);
-            if (missing_languages.size() > 0) {
-                // If some acceptable OSD scripts were found, use them instead.
-                if (found_languages.size() > 0) {
-                    string join_type = ",";
-                    if (ocr_fset.combine_detected_scripts) {
-                        join_type = "+";
-                    }
-                    ocr_fset.tesseract_lang = boost::algorithm::join(found_languages, join_type);
-                } else {
-                    LOG4CXX_WARN(hw_logger_, "[" + job.job_name + "] Script models not found in model and tessdata directories,"
-                                             + " switching to default language setting: " + ocr_fset.tesseract_lang);
-                }
-                // Reset script directory, run check again while processing with default languages.
-                tessdata_script_dir = "";
-
-            } else {
-                ocr_fset.tesseract_lang = lang_str;
-            }
-        }
-    }
-
-}
-
-bool is_only_ascii_whitespace(const wstring &str) {
-    auto it = str.begin();
-    do {
-        if (it == str.end()) {
-            return true;
-        }
-    } while (*it >= 0 && *it <= 0x7f && iswspace(*(it++)));
-    // One of these conditions will be optimized away by the compiler,
-    // which one depends on whether char is signed or not
-    return false;
-}
-
-
-/*
- * Performs regex-tagging of ocr text detection.
- */
-set<wstring> TesseractOCRTextDetection::search_regex(const MPFImageJob &job, const wstring &full_text,
-                                                     const map<wstring, vector<pair<wstring, bool>>> &json_kvs_regex,
-                                                     map<wstring, vector<string>> &trigger_words_offset,
-                                                     const OCR_filter_settings &ocr_fset,
-                                                     MPFDetectionError &job_status) {
-    wstring found_tags_regex = L"";
-    set<wstring> found_keys_regex;
-
-    if (json_kvs_regex.size() == 0) {
-        return found_keys_regex;
-    }
-
-    for (const auto &kv : json_kvs_regex) {
-        auto key = kv.first;
-        auto values = kv.second;
-        for (const pair<wstring, bool> &value : values) {
-            wstring regex_pattern = value.first;
-            bool case_sens = value.second;
-
-            if (comp_regex(job, full_text, regex_pattern, trigger_words_offset,
-                ocr_fset, case_sens, job_status)) {
-                found_keys_regex.insert(key);
-                // Discontinue searching unless full regex search is enabled.
-                if (!ocr_fset.full_regex_search) {
-                    break;
-                }
-            }
-        }
-    }
-    int num_found = found_keys_regex.size();
-    found_tags_regex = boost::algorithm::join(found_keys_regex, L", ");
-    LOG4CXX_DEBUG(hw_logger_, "[" + job.job_name + "] Done searching for regex tags, found: " + to_string(num_found));
-    LOG4CXX_DEBUG(hw_logger_, "[" + job.job_name + "] Found regex tags are: " +
-                              boost::locale::conv::utf_to_utf<char>(found_tags_regex));
-
-    return found_keys_regex;
-}
-
-
-void TesseractOCRTextDetection::load_tags_json(const MPFJob &job, MPFDetectionError &job_status,
-                                               map<wstring, vector<pair<wstring, bool>>> &json_kvs_regex) {
-
-    string run_dir = GetRunDirectory();
-    if (run_dir.empty()) {
-        run_dir = ".";
-    }
-    string plugin_path = run_dir + "/TesseractOCRTextDetection";
-    LOG4CXX_DEBUG(hw_logger_, "[" + job.job_name + "] Running from directory " + plugin_path);
-
-    string jsonfile_path = DetectionComponentUtils::GetProperty<string>(job.job_properties, "TAGGING_FILE",
-                                                                        "text-tags.json");
-    if (jsonfile_path.find('$') != string::npos || jsonfile_path.find('/') != string::npos) {
-        string new_jsonfile_name = "";
-        Utils::expandFileName(jsonfile_path, new_jsonfile_name);
-        jsonfile_path = new_jsonfile_name;
-    } else {
-        jsonfile_path = plugin_path + "/config/" + jsonfile_path;
-    }
-
-    LOG4CXX_DEBUG(hw_logger_, "[" + job.job_name + "] About to read JSON from: " + jsonfile_path);
-    json_kvs_regex = parse_json(job, jsonfile_path, job_status);
-    LOG4CXX_DEBUG(hw_logger_, "[" + job.job_name + "] Read JSON");
-}
-
-void
-TesseractOCRTextDetection::load_settings(const MPFJob &job, OCR_filter_settings &ocr_fset,
-                                         const Text_type &text_type) {
-    // Load in settings specified from job_properties and default configuration.
-
-    // Image preprocessing
-    bool default_processing_wild = DetectionComponentUtils::GetProperty<bool>(job.job_properties, "UNSTRUCTURED_TEXT_ENABLE_PREPROCESSING", default_ocr_fset.processing_wild_text);
-
-    if ((text_type == Unstructured) || (text_type == Unknown && default_processing_wild)) {
-        ocr_fset.enable_adaptive_hist_equalization = DetectionComponentUtils::GetProperty<bool>(job.job_properties, "UNSTRUCTURED_TEXT_ENABLE_ADAPTIVE_HIST_EQUALIZATION", default_ocr_fset.enable_adaptive_hist_equalization);
-        ocr_fset.enable_hist_equalization = DetectionComponentUtils::GetProperty<bool>(job.job_properties, "UNSTRUCTURED_TEXT_ENABLE_HIST_EQUALIZATION",  default_ocr_fset.enable_hist_equalization);
-        ocr_fset.scale = DetectionComponentUtils::GetProperty<double>(job.job_properties,"UNSTRUCTURED_TEXT_SCALE", default_ocr_fset.scale);
-        ocr_fset.enable_adaptive_thrs = DetectionComponentUtils::GetProperty<bool>(job.job_properties,"UNSTRUCTURED_TEXT_ENABLE_ADAPTIVE_THRS", default_ocr_fset.enable_adaptive_thrs);
-        ocr_fset.enable_otsu_thrs = DetectionComponentUtils::GetProperty<bool>(job.job_properties,"UNSTRUCTURED_TEXT_ENABLE_OTSU_THRS", default_ocr_fset.enable_otsu_thrs);
-        ocr_fset.sharpen = DetectionComponentUtils::GetProperty<double>(job.job_properties,"UNSTRUCTURED_TEXT_SHARPEN", default_ocr_fset.sharpen);
-    } else {
-        ocr_fset.enable_adaptive_hist_equalization = DetectionComponentUtils::GetProperty<bool>(job.job_properties, "STRUCTURED_TEXT_ENABLE_ADAPTIVE_HIST_EQUALIZATION", default_ocr_fset.enable_adaptive_hist_equalization);
-        ocr_fset.enable_hist_equalization = DetectionComponentUtils::GetProperty<bool>(job.job_properties, "STRUCTURED_TEXT_ENABLE_HIST_EQUALIZATION",  default_ocr_fset.enable_hist_equalization);
-        ocr_fset.scale = DetectionComponentUtils::GetProperty<double>(job.job_properties,"STRUCTURED_TEXT_SCALE", default_ocr_fset.scale);
-        ocr_fset.enable_adaptive_thrs = DetectionComponentUtils::GetProperty<bool>(job.job_properties,"STRUCTURED_TEXT_ENABLE_ADAPTIVE_THRS", default_ocr_fset.enable_adaptive_thrs);
-        ocr_fset.enable_otsu_thrs = DetectionComponentUtils::GetProperty<bool>(job.job_properties,"STRUCTURED_TEXT_ENABLE_OTSU_THRS", default_ocr_fset.enable_otsu_thrs);
-        ocr_fset.sharpen = DetectionComponentUtils::GetProperty<double>(job.job_properties,"STRUCTURED_TEXT_SHARPEN", default_ocr_fset.sharpen);
-    }
-
-    ocr_fset.invert = DetectionComponentUtils::GetProperty<bool>(job.job_properties,"INVERT", default_ocr_fset.invert);
-    ocr_fset.min_height = DetectionComponentUtils::GetProperty<int>(job.job_properties, "MIN_HEIGHT", default_ocr_fset.min_height);
-    ocr_fset.invalid_min_image_size = DetectionComponentUtils::GetProperty<int>(job.job_properties, "INVALID_MIN_IMAGE_SIZE", default_ocr_fset.invalid_min_image_size);
-    ocr_fset.adaptive_hist_tile_size = DetectionComponentUtils::GetProperty<int>(job.job_properties, "ADAPTIVE_HIST_TILE_SIZE", default_ocr_fset.adaptive_hist_tile_size);
-    ocr_fset.adaptive_hist_clip_limit = DetectionComponentUtils::GetProperty<int>(job.job_properties, "ADAPTIVE_HIST_CLIP_LIMIT", default_ocr_fset.adaptive_hist_clip_limit);
-    ocr_fset.adaptive_thrs_c = DetectionComponentUtils::GetProperty<double>(job.job_properties,"ADAPTIVE_THRS_CONSTANT", default_ocr_fset.adaptive_thrs_c);
-    ocr_fset.adaptive_thrs_pixel = DetectionComponentUtils::GetProperty<int>(job.job_properties,"ADAPTIVE_THRS_BLOCKSIZE", default_ocr_fset.adaptive_thrs_pixel);
-
-    // OCR and OSD Engine Settings.
-    ocr_fset.tesseract_lang  = DetectionComponentUtils::GetProperty<std::string>(job.job_properties,"TESSERACT_LANGUAGE", default_ocr_fset.tesseract_lang);
-    ocr_fset.psm = DetectionComponentUtils::GetProperty<int>(job.job_properties,"TESSERACT_PSM", default_ocr_fset.psm);
-    ocr_fset.oem = DetectionComponentUtils::GetProperty<int>(job.job_properties,"TESSERACT_OEM", default_ocr_fset.oem);
-
-    // OSD Settings
-    ocr_fset.enable_osd = DetectionComponentUtils::GetProperty<bool>(job.job_properties,"ENABLE_OSD_AUTOMATION", default_ocr_fset.enable_osd);
-    ocr_fset.combine_detected_scripts = DetectionComponentUtils::GetProperty<bool>(job.job_properties,"COMBINE_OSD_SCRIPTS", default_ocr_fset.combine_detected_scripts);
-    ocr_fset.min_orientation_confidence = DetectionComponentUtils::GetProperty<double>(job.job_properties,"MIN_OSD_TEXT_ORIENTATION_CONFIDENCE", default_ocr_fset.min_orientation_confidence);
-    ocr_fset.min_script_confidence = DetectionComponentUtils::GetProperty<double>(job.job_properties,"MIN_OSD_PRIMARY_SCRIPT_CONFIDENCE", default_ocr_fset.min_script_confidence);
-    ocr_fset.min_script_score = DetectionComponentUtils::GetProperty<double>(job.job_properties,"MIN_OSD_SCRIPT_SCORE", default_ocr_fset.min_script_score);
-    ocr_fset.max_scripts = DetectionComponentUtils::GetProperty<int>(job.job_properties,"MAX_OSD_SCRIPTS", default_ocr_fset.max_scripts);
-    ocr_fset.max_pixels = DetectionComponentUtils::GetProperty<int>(job.job_properties,"MAX_PIXELS", default_ocr_fset.max_pixels);
-    ocr_fset.max_text_tracks = DetectionComponentUtils::GetProperty<int>(job.job_properties,"MAX_TEXT_TRACKS", default_ocr_fset.max_text_tracks);
-    ocr_fset.min_secondary_script_thrs = DetectionComponentUtils::GetProperty<double>(job.job_properties,"MIN_OSD_SECONDARY_SCRIPT_THRESHOLD", default_ocr_fset.min_secondary_script_thrs);
-    ocr_fset.rotate_and_detect = DetectionComponentUtils::GetProperty<bool>(job.job_properties,"ROTATE_AND_DETECT", default_ocr_fset.rotate_and_detect);
-    ocr_fset.rotate_and_detect_min_confidence = DetectionComponentUtils::GetProperty<double>(job.job_properties, "ROTATE_AND_DETECT_MIN_OCR_CONFIDENCE", default_ocr_fset.rotate_and_detect_min_confidence);
-    ocr_fset.full_regex_search = DetectionComponentUtils::GetProperty<bool>(job.job_properties,"FULL_REGEX_SEARCH", default_ocr_fset.full_regex_search);
-    ocr_fset.enable_osd_fallback = DetectionComponentUtils::GetProperty<bool>(job.job_properties,"ENABLE_OSD_FALLBACK", default_ocr_fset.enable_osd_fallback);
-    ocr_fset.max_parallel_ocr_threads = DetectionComponentUtils::GetProperty<int>(job.job_properties, "MAX_PARALLEL_SCRIPT_THREADS", default_ocr_fset.max_parallel_ocr_threads);
-    ocr_fset.max_parallel_pdf_threads = DetectionComponentUtils::GetProperty<int>(job.job_properties, "MAX_PARALLEL_PAGE_THREADS", default_ocr_fset.max_parallel_pdf_threads);
-
-    // Tessdata setup
-    ocr_fset.model_dir =  DetectionComponentUtils::GetProperty<std::string>(job.job_properties, "MODELS_DIR_PATH", default_ocr_fset.model_dir);
-    ocr_fset.tessdata_models_subdir =  DetectionComponentUtils::GetProperty<std::string>(job.job_properties, "TESSDATA_MODELS_SUBDIRECTORY", default_ocr_fset.tessdata_models_subdir);
-    if (ocr_fset.model_dir != "") {
-        ocr_fset.model_dir = ocr_fset.model_dir + "/" + ocr_fset.tessdata_models_subdir;
-    } else {
-        string run_dir = GetRunDirectory();
-        if (run_dir.empty()) {
-            run_dir = ".";
-        }
-        // If not specified, set model dir to local plugin dir.
-        ocr_fset.model_dir = run_dir + "/" + ocr_fset.tessdata_models_subdir;
-    }
-    Utils::expandFileName(ocr_fset.model_dir, ocr_fset.model_dir);
-}
-
-// Tag results and store into track detection properties.
-bool TesseractOCRTextDetection::process_text_tagging(Properties &detection_properties, const MPFImageJob &job,
-                                                     const OCR_output &ocr_out,
-                                                     MPFDetectionError &job_status,
-                                                     const OCR_filter_settings &ocr_fset,
-                                                     const map<wstring, vector<pair<wstring, bool>>> &json_kvs_regex,
-                                                     int page_num) {
-
-    string ocr_lang = ocr_out.language;
-    wstring full_text = ocr_out.text;
-    full_text = clean_whitespace(full_text);
-
-    LOG4CXX_DEBUG(hw_logger_, "[" + job.job_name + "] Processing tags for Tesseract OCR output: ");
-    LOG4CXX_DEBUG(hw_logger_, "[" + job.job_name + "] Tesseract OCR output was: " +
-                              boost::locale::conv::utf_to_utf<char>(full_text));
-
-    if (is_only_ascii_whitespace(full_text)) {
-        LOG4CXX_WARN(hw_logger_, "[" + job.job_name + "] No text found in image!");
-        return false;
-    }
-
-    set<wstring> trigger_words;
-    map<wstring, vector<string>> trigger_words_offset;
-    set<wstring> found_tags_regex = search_regex(job, full_text, json_kvs_regex, trigger_words_offset,
-                                         ocr_fset, job_status);
-
-    wstring tag_string = boost::algorithm::join(found_tags_regex, L"; ");
-    vector<string> offsets_list;
-    vector<wstring> triggers_list;
-    wstring tag_trigger = boost::algorithm::join(trigger_words, L"; ");
-    for (auto const& word_offset : trigger_words_offset )
-    {
-        triggers_list.push_back(word_offset.first);
-        offsets_list.push_back(boost::algorithm::join(word_offset.second, ", "));
-    }
-    string tag_offset = boost::algorithm::join(offsets_list, "; ");
-    tag_trigger = tag_trigger + boost::algorithm::join(triggers_list, L"; ");
-
-    detection_properties["TEXT_LANGUAGE"] = ocr_lang;
-    detection_properties["TAGS"] = boost::locale::conv::utf_to_utf<char>(tag_string);
-    detection_properties["TRIGGER_WORDS"] = boost::locale::conv::utf_to_utf<char>(tag_trigger);
-    detection_properties["TRIGGER_WORDS_OFFSET"] = tag_offset;
-    detection_properties["TEXT"] = boost::locale::conv::utf_to_utf<char>(full_text);
-
-    if (page_num >= 0) {
-        detection_properties["PAGE_NUM"] = to_string(page_num + 1);
-    }
-    return true;
-
-}
-
-inline void set_coordinates(int &xLeftUpper, int &yLeftUpper, int &width, int &height, const cv::Size &input_size,
-                            const int &orientation_id) {
-    switch (orientation_id) {
-        case 0:
-            // Do not rotate.
-            xLeftUpper = 0;
-            yLeftUpper = 0;
-            width = input_size.width;
-            height = input_size.height;
-            break;
-        case 1:
-            // Text is rotated 270 degrees counterclockwise.
-            // Image will need to be rotated 90 degrees counterclockwise to fix this.
-            xLeftUpper = input_size.width - 1;
-            yLeftUpper = 0;
-            width = input_size.height;
-            height = input_size.width;
-            break;
-        case 2:
-            // 180 degree rotation.
-            xLeftUpper = input_size.width - 1;
-            yLeftUpper = input_size.height - 1;
-            width = input_size.width;
-            height = input_size.height;
-            break;
-        case 3:
-            // Text is rotated 90 degrees counterclockwise.
-            // Image will be rotated 270 degrees counterclockwise.
-            yLeftUpper = input_size.height - 1;
-            xLeftUpper = 0;
-            width = input_size.height;
-            height = input_size.width;
-            break;
-        default:
-            break;
-    }
-}
-
-/*
- * Confirm each language model is present in tessdata or shared model directory.
- * Language models that run together must be present in the same directory.
- */
-void TesseractOCRTextDetection::check_default_languages(const OCR_filter_settings &ocr_fset,
-                                                        const string &job_name,
-                                                        const string &run_dir,
-                                                        MPFDetectionError &job_status) {
-
-    set<string> languages_found, missing_languages;
-    set<string> lang_list = generate_lang_set(ocr_fset.tesseract_lang);
-
-    for (const string &lang: lang_list) {
-        return_valid_tessdir(job_name, lang, ocr_fset.model_dir, run_dir, hw_logger_, false, missing_languages, languages_found);
-    }
-
-    // Fail if user specified language is missing.
-    if (!missing_languages.empty()) {
-        throw MPFDetectionException(MPF_COULD_NOT_OPEN_DATAFILE,
-                                    "User-specified Tesseract language models not found.");
-    }
-}
-
-
-vector<MPFImageLocation> TesseractOCRTextDetection::GetDetections(const MPFImageJob &job) {
-    LOG4CXX_DEBUG(hw_logger_, "[" + job.job_name + "] Processing \"" + job.data_uri + "\".");
-    try{
-        OCR_filter_settings ocr_fset;
-        Text_type text_type = Unknown;
-
-        if (job.has_feed_forward_location && job.feed_forward_location.detection_properties.count("TEXT_TYPE")) {
-            if (job.feed_forward_location.detection_properties.at("TEXT_TYPE") == "UNSTRUCTURED") {
-                text_type = Unstructured;
-            } else if (job.feed_forward_location.detection_properties.at("TEXT_TYPE") == "STRUCTURED") {
-                text_type = Structured;
-            }
-
-            LOG4CXX_DEBUG(hw_logger_, "[" + job.job_name + "] Identified text type:  \"" +
-                                      job.feed_forward_location.detection_properties.at("TEXT_TYPE") + "\".");
-        }
-        load_settings(job, ocr_fset, text_type);
-
-        MPFDetectionError job_status = MPF_DETECTION_SUCCESS;
-        map<wstring, vector<pair<wstring, bool>>> json_kvs_regex;
-        load_tags_json(job, job_status, json_kvs_regex);
-
-        LOG4CXX_DEBUG(hw_logger_, "[" + job.job_name + "] About to run tesseract");
-        vector<OCR_output> ocr_outputs;
-
-        MPFImageReader image_reader(job);
-        cv::Mat image_data = image_reader.GetImage();
-        cv::Mat image_data_rotated;
-        cv::Size input_size = image_data.size();
-
-        string run_dir = GetRunDirectory();
-
-        check_default_languages(ocr_fset, job.job_name, run_dir, job_status);
-        preprocess_image(job, image_data, ocr_fset);
-
-        Properties osd_detection_properties;
-        string tessdata_script_dir = "";
-        set<string> missing_languages;
-        int xLeftUpper = 0;
-        int yLeftUpper = 0;
-        int width = input_size.width;
-        int height = input_size.height;
-        int orientation_result = 0;
-        vector<MPFImageLocation> locations;
-
-        if (ocr_fset.psm == 0 || ocr_fset.enable_osd) {
-
-            OSBestResult os_best_result;
-            get_OSD(os_best_result, image_data, job, ocr_fset, osd_detection_properties,
-                    tessdata_script_dir, missing_languages);
-
-            // Rotate upper left coordinates based on OSD results.
-            if (ocr_fset.min_orientation_confidence <= os_best_result.oconfidence) {
-                orientation_result = os_best_result.orientation_id;
-                set_coordinates(xLeftUpper, yLeftUpper, width, height, input_size, os_best_result.orientation_id);
-            }
-
-            // When PSM is set to 0, there is no need to process any further.
-            if (ocr_fset.psm == 0) {
-                LOG4CXX_INFO(hw_logger_,
-                             "[" + job.job_name + "] Processing complete. Found " + to_string(locations.size()) +
-                             " tracks.");
-                osd_detection_properties["MISSING_LANGUAGE_MODELS"] = boost::algorithm::join(missing_languages, ", ");
-                MPFImageLocation osd_detection(xLeftUpper, yLeftUpper, width, height, -1, osd_detection_properties);
-                locations.push_back(osd_detection);
-                return locations;
-            }
-        } else {
-            // If OSD is not run, the image won't be rescaled yet.
-            rescale_image(job, image_data, ocr_fset);
-        }
-        osd_detection_properties["MISSING_LANGUAGE_MODELS"] = boost::algorithm::join(missing_languages, ", ");
-
-        set<string> remaining_languages;
-        string first_pass_rotation, second_pass_rotation;
-        double min_ocr_conf = ocr_fset.rotate_and_detect_min_confidence;
-        int corrected_orientation;
-        int corrected_X, corrected_Y, corrected_width, corrected_height;
-
-        if (ocr_fset.rotate_and_detect) {
-            cv::rotate(image_data, image_data_rotated, cv::ROTATE_180);
-            remaining_languages = generate_lang_set(ocr_fset.tesseract_lang);
-            double rotation_val = 0.0;
-            if (osd_detection_properties.count("ROTATION")) {
-                rotation_val = boost::lexical_cast<double>(osd_detection_properties["ROTATION"]);
-            }
-            first_pass_rotation = to_string(rotation_val);
-            second_pass_rotation = to_string(180.0 + rotation_val);
-            corrected_orientation = (orientation_result + 2) % 4;
-            set_coordinates(corrected_X, corrected_Y, corrected_width, corrected_height, input_size, corrected_orientation);
-        }
-
-        // Run initial get_tesseract_detections. When autorotate is set, for any languages that fall below initial pass
-        // create a second round of extractions with a 180 degree rotation applied on top of the original setting.
-        // Second rotation only triggers if ROTATE_AND_DETECT is set.
-
-        OCR_job_inputs ocr_job_inputs;
-        ocr_job_inputs.job_name = &job.job_name;
-        ocr_job_inputs.lang = &ocr_fset.tesseract_lang;
-        ocr_job_inputs.tessdata_script_dir = &tessdata_script_dir;
-        ocr_job_inputs.run_dir = &run_dir;
-        ocr_job_inputs.imi = &image_data;
-        ocr_job_inputs.ocr_fset = &ocr_fset;
-        ocr_job_inputs.process_pdf = false;
-        ocr_job_inputs.hw_logger_ = hw_logger_;
-        ocr_job_inputs.tess_api_map = &tess_api_map;
-
-        Image_results image_results;
-        image_results.job_status = job_status;
-        get_tesseract_detections(ocr_job_inputs, image_results);
-        ocr_outputs = image_results.detections_by_lang;
-        job_status = image_results.job_status;
-
-        vector<OCR_output> all_results;
-
-        for (const OCR_output &ocr_out: ocr_outputs) {
-            OCR_output final_out = ocr_out;
-            if (ocr_fset.rotate_and_detect) {
-                remaining_languages.erase(ocr_out.language);
-                final_out.two_pass_rotation = first_pass_rotation;
-                final_out.two_pass_correction = false;
-
-                // Perform second pass OCR if min threshold is disabled (negative) or first pass confidence too low.
-                if (min_ocr_conf <= 0 || ocr_out.confidence < min_ocr_conf) {
-                    // Perform second pass OCR and provide best result to output.
-                    vector<OCR_output> ocr_outputs_rotated;
-                    ocr_fset.tesseract_lang = ocr_out.language;
-                    ocr_job_inputs.lang = &ocr_fset.tesseract_lang;
-                    ocr_job_inputs.imi = &image_data_rotated;
-                    image_results.detections_by_lang.clear();
-                    image_results.job_status = job_status;
-
-                    get_tesseract_detections(ocr_job_inputs, image_results);
-                    ocr_outputs_rotated = image_results.detections_by_lang;
-                    job_status = image_results.job_status;
-
-                    OCR_output  ocr_out_rotated = ocr_outputs_rotated.front();
-                    if (ocr_out_rotated.confidence > ocr_out.confidence) {
-                        final_out = ocr_out_rotated;
-                        final_out.two_pass_rotation = second_pass_rotation;
-                        final_out.two_pass_correction = true;
-                    }
-                }
-            }
-            all_results.push_back(final_out);
-        }
-
-        // If two stage OCR is enabled, run the second pass of OCR on any remaining languages where the first pass failed
-        // to generate an output.
-        for (const string &rem_lang: remaining_languages) {
-            // Perform second pass OCR and provide best result to output.
-            vector<OCR_output> ocr_outputs_rotated;
-            ocr_fset.tesseract_lang = rem_lang;
-            ocr_job_inputs.lang = &ocr_fset.tesseract_lang;
-            ocr_job_inputs.imi = &image_data_rotated;
-            image_results.detections_by_lang.clear();
-            image_results.job_status = job_status;
-
-            get_tesseract_detections(ocr_job_inputs, image_results);
-            ocr_outputs_rotated = image_results.detections_by_lang;
-            job_status = image_results.job_status;
-
-            OCR_output ocr_out_rotated = ocr_outputs_rotated.front();
-            ocr_out_rotated.two_pass_rotation = second_pass_rotation;
-            ocr_out_rotated.two_pass_correction = true;
-            all_results.push_back(ocr_out_rotated);
-        }
-
-        // If max_text_tracks is set, filter out to return only the top specified tracks.
-        if (ocr_fset.max_text_tracks > 0) {
-            sort(all_results.begin(), all_results.end(), greater<OCR_output>());
-            all_results.resize(ocr_fset.max_text_tracks);
-        }
-
-        for (const OCR_output &final_out : all_results) {
-            MPFImageLocation image_location(xLeftUpper, yLeftUpper, width, height, final_out.confidence);
-            // Copy over OSD detection results into OCR output.
-            image_location.detection_properties = osd_detection_properties;
-
-            // Mark two-pass OCR final selected rotation.
-            if (ocr_fset.rotate_and_detect) {
-                image_location.detection_properties["ROTATION"] = final_out.two_pass_rotation;
-                if (final_out.two_pass_correction) {
-                    image_location.detection_properties["ROTATE_AND_DETECT_PASS"] = "180";
-                    // Also correct top left corner designation:
-                    image_location.x_left_upper = corrected_X;
-                    image_location.y_left_upper = corrected_Y;
-                    image_location.width = corrected_width;
-                    image_location.height = corrected_height;
-                } else {
-                    image_location.detection_properties["ROTATE_AND_DETECT_PASS"] = "0";
-                }
-
-            }
-            bool process_text = process_text_tagging(image_location.detection_properties, job, final_out, job_status,
-                                                     ocr_fset,
-                                                     json_kvs_regex);
-            if (process_text) {
-                locations.push_back(image_location);
-            }
-        }
-
-        for (auto &location : locations) {
-            image_reader.ReverseTransform(location);
-        }
-
-        LOG4CXX_INFO(hw_logger_,
-                     "[" + job.job_name + "] Processing complete. Found " + to_string(locations.size()) + " tracks.");
-        return locations;
-    }
-    catch (...) {
-        Utils::LogAndReThrowException(job, hw_logger_);
-    }
-}
-
-
-void TesseractOCRTextDetection::process_parallel_pdf_pages(PDF_page_inputs &page_inputs,
-                                                           PDF_page_results &page_results) {
-    PDF_thread_variables thread_var[page_inputs.filelist.size()];
-    std::future<void> pdf_threads[page_inputs.filelist.size()];
-    int index = 0;
-    set<int> active_threads;
-
-    for (const string &filename : page_inputs.filelist) {
-        thread_var[index].page_thread_res.job_status = page_results.job_status;
-        MPFImageJob c_job((*page_inputs.job).job_name,
-                          filename,
-                          (*page_inputs.job).job_properties,
-                          (*page_inputs.job).media_properties);
-
-        MPFImageReader image_reader(c_job);
-        thread_var[index].image = image_reader.GetImage();
-        preprocess_image(c_job, thread_var[index].image, page_inputs.ocr_fset);
-
-        thread_var[index].osd_track_results = MPFGenericTrack(-1.0);
-        thread_var[index].tessdata_script_dir = "";
-        if (page_inputs.ocr_fset.enable_osd) {
-            OSBestResult os_best_result;
-            // Reset to original specified language before processing OSD.
-            page_inputs.ocr_fset.tesseract_lang = page_inputs.default_lang;
-            set<string> missing_languages;
-            get_OSD(os_best_result, thread_var[index].image, c_job, page_inputs.ocr_fset, thread_var[index].osd_track_results.detection_properties,
-                    thread_var[index].tessdata_script_dir, missing_languages);
-            page_results.all_missing_languages.insert(missing_languages.begin(), missing_languages.end());
-        }
-        else {
-           // If OSD is not run, the image won't be rescaled yet.
-            rescale_image(c_job, thread_var[index].image, page_inputs.ocr_fset);
-       }
-
-        thread_var[index].lang = page_inputs.ocr_fset.tesseract_lang;
-        thread_var[index].ocr_input.job_name = &(*page_inputs.job).job_name;
-        thread_var[index].ocr_input.run_dir = &page_inputs.run_dir;
-        thread_var[index].ocr_input.ocr_fset = &page_inputs.ocr_fset;
-        thread_var[index].ocr_input.process_pdf = true;
-        thread_var[index].ocr_input.hw_logger_ = hw_logger_;
-        thread_var[index].ocr_input.tess_api_map = &tess_api_map;
-        pdf_threads[index] = std::async(launch::async,
-                                        &get_tesseract_detections,
-                                        std::ref(thread_var[index].ocr_input),
-                                        std::ref(thread_var[index].page_thread_res));
-        active_threads.insert(index);
-        index ++;
-        while (active_threads.size() >= page_inputs.ocr_fset.max_parallel_pdf_threads) {
-            std::this_thread::sleep_for(std::chrono::seconds(1));
-            for (auto active_thread_iter = active_threads.begin(); active_thread_iter != active_threads.end();
-                     /* Intentionally no ++ to support erasing. */) {
-                int i = *active_thread_iter;
-                if (pdf_threads[i].wait_for(std::chrono::milliseconds(0)) == std::future_status::ready) {
-                    // Will re-throw exception from thread.
-                    pdf_threads[i].get();
-                    active_thread_iter = active_threads.erase(active_thread_iter);
-                }
-                else {
-                    ++active_thread_iter;
-                }
-            }
-        }
-    }
-
-    // Wait for all remaining threads to finish.
-    for (const int &i: active_threads) {
-        // Will re-throw exception from thread.
-        pdf_threads[i].get();
-    }
-
-    for (index = 0; index < page_inputs.filelist.size(); index++ ) {
-        MPFImageJob c_job((*page_inputs.job).job_name, "", (*page_inputs.job).job_properties, (*page_inputs.job).media_properties);
-
-        // If max_text_tracks is set, filter out to return only the top specified tracks.
-        if (page_inputs.ocr_fset.max_text_tracks > 0) {
-            sort(thread_var[index].page_thread_res.detections_by_lang.begin(),
-                 thread_var[index].page_thread_res.detections_by_lang.end(),
-                 greater<OCR_output>());
-
-            thread_var[index].page_thread_res.detections_by_lang.resize(page_inputs.ocr_fset.max_text_tracks);
-        }
-
-        for (const auto &ocr_out: thread_var[index].page_thread_res.detections_by_lang) {
-            MPFGenericTrack generic_track(ocr_out.confidence);
-            // Copy over OSD results into OCR tracks.
-            generic_track.detection_properties = thread_var[index].osd_track_results.detection_properties;
-            bool process_text = process_text_tagging(generic_track.detection_properties, c_job, ocr_out, thread_var[index].page_thread_res.job_status,
-                                                     page_inputs.ocr_fset, page_inputs.json_kvs_regex, index);
-            if (process_text) {
-                (*page_results.tracks).push_back(generic_track);
-            }
-        }
-    }
-}
-
-void TesseractOCRTextDetection::process_serial_pdf_pages(PDF_page_inputs &page_inputs,
-                                                         PDF_page_results &page_results) {
-    int page_num = 0;
-    for (const string &filename : page_inputs.filelist) {
-        MPFImageJob c_job((*page_inputs.job).job_name, filename, (*page_inputs.job).job_properties, (*page_inputs.job).media_properties);
-        MPFImageReader image_reader(c_job);
-        cv::Mat image_data = image_reader.GetImage();
-        preprocess_image(c_job, image_data, page_inputs.ocr_fset);
-
-        MPFGenericTrack osd_track_results(-1);
-        string tessdata_script_dir = "";
-        if (page_inputs.ocr_fset.psm == 0 || page_inputs.ocr_fset.enable_osd) {
-            OSBestResult os_best_result;
-            // Reset to original specified language before processing OSD.
-            page_inputs.ocr_fset.tesseract_lang = page_inputs.default_lang;
-            set<string> missing_languages;
-            get_OSD(os_best_result, image_data, c_job, page_inputs.ocr_fset, osd_track_results.detection_properties,
-                    tessdata_script_dir, missing_languages);
-            page_results.all_missing_languages.insert(missing_languages.begin(), missing_languages.end());
-
-            // When PSM is set to 0, there is no need to process any further.
-            // Proceed to next page for OSD processing.
-            if (page_inputs.ocr_fset.psm == 0) {
-                osd_track_results.detection_properties["PAGE_NUM"] = to_string(page_num + 1);
-                page_results.tracks->push_back(osd_track_results);
-                page_num++;
-                continue;
-            }
-        }
-        else {
-             // If OSD is not run, the image won't be rescaled yet.
-            rescale_image(c_job, image_data, page_inputs.ocr_fset);
-         }
-
-
-        OCR_job_inputs ocr_job_inputs;
-        ocr_job_inputs.job_name = &c_job.job_name;
-        ocr_job_inputs.lang = &page_inputs.ocr_fset.tesseract_lang;
-        ocr_job_inputs.tessdata_script_dir = &tessdata_script_dir;
-        ocr_job_inputs.run_dir = &page_inputs.run_dir;
-        ocr_job_inputs.imi = &image_data;
-        ocr_job_inputs.ocr_fset = &page_inputs.ocr_fset;
-        ocr_job_inputs.process_pdf = true;
-        ocr_job_inputs.hw_logger_ = hw_logger_;
-        ocr_job_inputs.tess_api_map = &tess_api_map;
-
-        Image_results image_results;
-        image_results.job_status = page_results.job_status;
-
-        get_tesseract_detections(ocr_job_inputs, image_results);
-        page_results.job_status = image_results.job_status;
-
-        // If max_text_tracks is set, filter out to return only the top specified tracks.
-        if (page_inputs.ocr_fset.max_text_tracks > 0) {
-            sort(image_results.detections_by_lang.begin(),
-                 image_results.detections_by_lang.end(),
-                 greater<OCR_output>());
-            image_results.detections_by_lang.resize(page_inputs.ocr_fset.max_text_tracks);
-        }
-
-        for (const auto &ocr_out: image_results.detections_by_lang) {
-            MPFGenericTrack generic_track(ocr_out.confidence);
-            // Copy over OSD results into OCR tracks.
-            generic_track.detection_properties = osd_track_results.detection_properties;
-
-            bool process_text = process_text_tagging(generic_track.detection_properties, c_job, ocr_out, page_results.job_status,
-                                                     page_inputs.ocr_fset,  page_inputs.json_kvs_regex, page_num);
-            if (process_text) {
-                page_results.tracks->push_back(generic_track);
-            }
-        }
-        page_num++;
-    }
-}
-
-vector<MPFGenericTrack> TesseractOCRTextDetection::GetDetections(const MPFGenericJob &job) {
-    try {
-        LOG4CXX_DEBUG(hw_logger_, "[" + job.job_name + "] Processing \"" + job.data_uri + "\".");
-
-        PDF_page_inputs page_inputs;
-        PDF_page_results page_results;
-
-        std::vector<MPFGenericTrack> tracks;
-        page_results.tracks = &tracks;
-        page_inputs.job = &job;
-
-        load_settings(job, page_inputs.ocr_fset);
-
-        page_results.job_status = MPF_DETECTION_SUCCESS;
-        load_tags_json(job, page_results.job_status, page_inputs.json_kvs_regex);
-
-        vector<string> job_names;
-        boost::split(job_names, job.job_name, boost::is_any_of(":"));
-        string job_name = boost::ireplace_all_copy(job_names[0], "job", "");
-        boost::trim(job_name);
-
-        page_inputs.run_dir = GetRunDirectory();
-        if (page_inputs.run_dir.empty()) {
-            page_inputs.run_dir = ".";
-        }
-
-        check_default_languages(page_inputs.ocr_fset, job.job_name, page_inputs.run_dir, page_results.job_status);
-
-        string plugin_path = page_inputs.run_dir + "/TesseractOCRTextDetection";
-        TempDirectory temp_im_directory(plugin_path + "/tmp-" + job_name + "-" + random_string(20));
-
-        // Attempts to process generic document.
-        // If read successfully, convert to images and store in a temporary directory.
-        Magick::ReadOptions options;
-        options.density(Magick::Geometry(300, 300));
-        options.depth(8);
-        list<Magick::Image> images;
-        readImages(&images, job.data_uri, options);
-        size_t i;
-        list<Magick::Image>::iterator image;
-        for (image = images.begin(), i = 0; image != images.end(); image++, i++) {
-            image->matte(false);
-            image->backgroundColor(Magick::Color("WHITE"));
-            string tiff_file = temp_im_directory.path + "/results_extracted" + to_string(i) + ".tiff";
-            image->write(tiff_file);
-            page_inputs.filelist.push_back(tiff_file);
-        }
-
-        page_inputs.default_lang = page_inputs.ocr_fset.tesseract_lang;
-
-        if (page_inputs.ocr_fset.max_parallel_pdf_threads > 1 && page_inputs.filelist.size() > 1 &&
-            page_inputs.ocr_fset.psm != 0) {
-            // Process PDF pages in parallel.
-            process_parallel_pdf_pages(page_inputs, page_results);
-        }
-        else {
-            // Process PDF pages in serial order.
-            process_serial_pdf_pages(page_inputs, page_results);
-        }
-
-        for (auto &track: tracks) {
-            track.detection_properties["MISSING_LANGUAGE_MODELS"] = boost::algorithm::join(page_results.all_missing_languages,
-                                                                                           ", ");
-        }
-        LOG4CXX_INFO(hw_logger_,
-                     "[" + job.job_name + "] Processing complete. Found " + to_string(tracks.size()) + " tracks.");
-        return tracks;
-    }
-    catch (...) {
-        Utils::LogAndReThrowException(job, hw_logger_);
-    }
-}
-
-
-TessApiWrapper::TessApiWrapper(const std::string& data_path, const std::string& language, tesseract::OcrEngineMode oem) {
-    int rc = tess_api_.Init(data_path.c_str(), language.c_str(), oem);
-    if (rc != 0) {
-        throw MPFDetectionException(
-                MPF_DETECTION_NOT_INITIALIZED,
-                "Failed to initialize Tesseract! Error code: " + std::to_string(rc));
-    }
-}
-
-void TessApiWrapper::SetPageSegMode(tesseract::PageSegMode mode) {
-    tess_api_.SetPageSegMode(mode) ;
-}
-
-void TessApiWrapper::SetImage(const cv::Mat &image) {
-    tess_api_.SetImage(image.data, image.cols, image.rows, image.channels(),
-                       static_cast<int>(image.step));
-}
-
-std::string TessApiWrapper::GetUTF8Text() {
-    std::unique_ptr<char[]> text{tess_api_.GetUTF8Text()};
-    if (text == nullptr) {
-        return "";
-    }
-    return std::string(text.get());
-}
-
-int TessApiWrapper::MeanTextConf() {
-    return tess_api_.MeanTextConf();
-}
-
-void TessApiWrapper::Clear() {
-    tess_api_.Clear();
-}
-
-bool TessApiWrapper::DetectOS(OSResults *results) {
-    return tess_api_.DetectOS(results);
-}
-
-
-MPF_COMPONENT_CREATOR(TesseractOCRTextDetection);
-MPF_COMPONENT_DELETER();
+/******************************************************************************
+ * NOTICE                                                                     *
+ *                                                                            *
+ * This software (or technical data) was produced for the U.S. Government     *
+ * under contract, and is subject to the Rights in Data-General Clause        *
+ * 52.227-14, Alt. IV (DEC 2007).                                             *
+ *                                                                            *
+ * Copyright 2020 The MITRE Corporation. All Rights Reserved.                 *
+ ******************************************************************************/
+
+/******************************************************************************
+ * Copyright 2020 The MITRE Corporation                                       *
+ *                                                                            *
+ * Licensed under the Apache License, Version 2.0 (the "License");            *
+ * you may not use this file except in compliance with the License.           *
+ * You may obtain a copy of the License at                                    *
+ *                                                                            *
+ *    http://www.apache.org/licenses/LICENSE-2.0                              *
+ *                                                                            *
+ * Unless required by applicable law or agreed to in writing, software        *
+ * distributed under the License is distributed on an "AS IS" BASIS,          *
+ * WITHOUT WARRANTIES OR CONDITIONS OF ANY KIND, either express or implied.   *
+ * See the License for the specific language governing permissions and        *
+ * limitations under the License.                                             *
+ ******************************************************************************/
+
+#include "TesseractOCRTextDetection.h"
+
+#include <algorithm>
+#include <cmath>
+#include <future>
+#include <iostream>
+
+#include <boost/regex.hpp>
+#include <boost/locale.hpp>
+#include <boost/algorithm/string.hpp>
+#include <boost/filesystem.hpp>
+#include <boost/multi_index_container.hpp>
+#include <boost/multi_index/sequenced_index.hpp>
+#include <boost/multi_index/ordered_index.hpp>
+
+#include <log4cxx/xml/domconfigurator.h>
+
+#include <Magick++.h>
+
+#include <opencv2/imgproc/imgproc.hpp>
+
+#include <tesseract/baseapi.h>
+#include <tesseract/osdetect.h>
+#include <tesseract/unicharset.h>
+
+#include <detectionComponentUtils.h>
+#include <MPFSimpleConfigLoader.h>
+#include <Utils.h>
+
+#include "JSON.h"
+
+
+using namespace MPF;
+using namespace COMPONENT;
+using namespace std;
+using log4cxx::Logger;
+using log4cxx::xml::DOMConfigurator;
+typedef boost::multi_index::multi_index_container<string,
+            boost::multi_index::indexed_by<
+                boost::multi_index::sequenced<>,
+                boost::multi_index::ordered_unique<boost::multi_index::identity<string>>
+            >> unique_vector;
+
+
+class TempDirectory {
+public:
+    const std::string path;
+
+    explicit TempDirectory(const std::string &path)
+            : path(path) {
+        bool created = boost::filesystem::create_directories(path);
+        if (!created) {
+            throw MPFDetectionException(
+                    MPF_FILE_WRITE_ERROR,
+                    "Unable to write temporary directory (may already exist): " + path);
+        }
+    }
+
+    ~TempDirectory() {
+        boost::filesystem::remove_all(path);
+    }
+
+    TempDirectory(const TempDirectory&) = delete;
+    TempDirectory& operator=(const TempDirectory&) = delete;
+};
+
+
+bool TesseractOCRTextDetection::Init() {
+    // Set global C++ locale.
+    // Required for boost function calls.
+    // Also overwrites C locale:
+    // https://en.cppreference.com/w/cpp/locale/locale/global.
+    boost::locale::generator gen;
+    locale loc = gen("");
+    locale::global(loc);
+
+    // Reset C locale back to default.
+    // Required for Tesseract API calls:
+    // https://github.com/tesseract-ocr/tesseract/commit/3292484f67af8bdda23aa5e510918d0115785291
+    setlocale(LC_ALL, "C");
+
+    // Determine where the executable is running.
+    string run_dir = GetRunDirectory();
+    if (run_dir == "") {
+        run_dir = ".";
+    }
+    string plugin_path = run_dir + "/TesseractOCRTextDetection";
+    string config_path = plugin_path + "/config";
+    cout << "looking for logger at " << plugin_path + "/config/Log4cxxConfig.xml" << endl;
+    log4cxx::xml::DOMConfigurator::configure(plugin_path + "/config/Log4cxxConfig.xml");
+    hw_logger_ = log4cxx::Logger::getLogger("TesseractOCRTextDetection");
+
+    LOG4CXX_DEBUG(hw_logger_, "Plugin path: " << plugin_path);
+    LOG4CXX_INFO(hw_logger_, "Initializing TesseractOCRTextDetection");
+    set_default_parameters();
+    default_ocr_fset.model_dir = "";
+
+    // Once this is done - parameters will be set and set_read_config_parameters() can be called again to revert back
+    // to the params read at initialization.
+    string config_params_path = config_path + "/mpfOCR.ini";
+    int rc = LoadConfig(config_params_path, parameters);
+    if (rc) {
+        LOG4CXX_ERROR(hw_logger_, "Could not parse config file: " << config_params_path);
+        return false;
+    }
+    set_read_config_parameters();
+
+    LOG4CXX_INFO(hw_logger_, "INITIALIZED COMPONENT.");
+    return true;
+}
+
+
+bool TesseractOCRTextDetection::Close() {
+    return true;
+}
+
+
+string TesseractOCRTextDetection::GetDetectionType() {
+    return "TEXT";
+}
+
+bool TesseractOCRTextDetection::Supports(MPFDetectionDataType data_type) {
+
+    // Supports images and documents, no audio or video data types.
+    return data_type == MPFDetectionDataType::IMAGE || data_type == MPFDetectionDataType::UNKNOWN;
+}
+
+/*
+ * Called during Init.
+ * Initialize default parameters.
+ */
+void TesseractOCRTextDetection::set_default_parameters() {
+    default_ocr_fset.psm = 3;
+    default_ocr_fset.oem = 3;
+    default_ocr_fset.sharpen = -1.0;
+    default_ocr_fset.scale = 2.4;
+    default_ocr_fset.invert = false;
+    default_ocr_fset.enable_otsu_thrs = false;
+    default_ocr_fset.enable_adaptive_thrs = false;
+    default_ocr_fset.tesseract_lang = "eng";
+    default_ocr_fset.adaptive_thrs_pixel = 11;
+    default_ocr_fset.adaptive_thrs_c = 0;
+    default_ocr_fset.enable_osd = true;
+    default_ocr_fset.combine_detected_scripts = true;
+    default_ocr_fset.min_script_confidence = 2.0;
+    default_ocr_fset.min_script_score = 50.0;
+    default_ocr_fset.min_orientation_confidence = 2.0;
+    default_ocr_fset.max_pixels = 10000000;
+    default_ocr_fset.max_scripts = 1;
+    default_ocr_fset.max_text_tracks = 0;
+    default_ocr_fset.min_secondary_script_thrs = 0.80;
+    default_ocr_fset.rotate_and_detect = false;
+    default_ocr_fset.rotate_and_detect_min_confidence = 95.0;
+
+    default_ocr_fset.enable_hist_equalization = false;
+    default_ocr_fset.enable_adaptive_hist_equalization = false;
+    default_ocr_fset.invalid_min_image_size = 4;
+    default_ocr_fset.min_height = -1;
+    default_ocr_fset.adaptive_hist_tile_size = 5;
+    default_ocr_fset.adaptive_hist_clip_limit = 2.0;
+
+    default_ocr_fset.processing_wild_text = false;
+    default_ocr_fset.full_regex_search = false;
+    default_ocr_fset.enable_osd_fallback = true;
+    default_ocr_fset.max_parallel_ocr_threads = 4;
+    default_ocr_fset.max_parallel_pdf_threads = 4;
+    default_ocr_fset.tessdata_models_subdir = "TesseractOCRTextDetection/tessdata";
+}
+
+/*
+ * Called during Init.
+ * Copy over parameters values from .ini file.
+ */
+void TesseractOCRTextDetection::set_read_config_parameters() {
+
+    // Load wild image preprocessing settings.
+    if (parameters.contains("UNSTRUCTURED_TEXT_ENABLE_PREPROCESSING")) {
+        default_ocr_fset.processing_wild_text = (parameters["UNSTRUCTURED_TEXT_ENABLE_PREPROCESSING"].toInt() > 0);
+    }
+    if (default_ocr_fset.processing_wild_text) {
+        if (parameters.contains("UNSTRUCTURED_TEXT_ENABLE_OTSU_THRS")) {
+            default_ocr_fset.enable_otsu_thrs = (parameters["UNSTRUCTURED_TEXT_ENABLE_OTSU_THRS"].toInt() > 0);
+        }
+        if (parameters.contains("UNSTRUCTURED_TEXT_ENABLE_ADAPTIVE_THRS")) {
+            default_ocr_fset.enable_adaptive_thrs = (parameters["UNSTRUCTURED_TEXT_ENABLE_ADAPTIVE_THRS"].toInt() > 0);
+        }
+        if (parameters.contains("UNSTRUCTURED_TEXT_ENABLE_ADAPTIVE_HIST_EQUALIZATION")) {
+            default_ocr_fset.enable_adaptive_hist_equalization= (parameters["UNSTRUCTURED_TEXT_ENABLE_ADAPTIVE_HIST_EQUALIZATION"].toInt() > 0);
+        }
+        if (parameters.contains("UNSTRUCTURED_TEXT_ENABLE_HIST_EQUALIZATION")) {
+            default_ocr_fset.enable_hist_equalization= (parameters["UNSTRUCTURED_TEXT_ENABLE_HIST_EQUALIZATION "].toInt() > 0);
+        }
+        if (parameters.contains("UNSTRUCTURED_TEXT_SHARPEN")) {
+            default_ocr_fset.sharpen = parameters["UNSTRUCTURED_TEXT_SHARPEN"].toDouble();
+        }
+        if (parameters.contains("UNSTRUCTURED_TEXT_SCALE")) {
+            default_ocr_fset.scale = parameters["UNSTRUCTURED_TEXT_SCALE"].toDouble();
+        }
+    } else {
+        // Load default image preprocessing settings.
+
+        if (parameters.contains("STRUCTURED_TEXT_ENABLE_OTSU_THRS")) {
+            default_ocr_fset.enable_otsu_thrs = (parameters["STRUCTURED_TEXT_ENABLE_OTSU_THRS"].toInt() > 0);
+        }
+        if (parameters.contains("STRUCTURED_TEXT_ENABLE_ADAPTIVE_THRS")) {
+            default_ocr_fset.enable_adaptive_thrs = (parameters["STRUCTURED_TEXT_ENABLE_ADAPTIVE_THRS"].toInt() > 0);
+        }
+        if (parameters.contains("STRUCTURED_TEXT_ENABLE_ADAPTIVE_HIST_EQUALIZATION")) {
+            default_ocr_fset.enable_adaptive_hist_equalization= (parameters["STRUCTURED_TEXT_ENABLE_ADAPTIVE_HIST_EQUALIZATION"].toInt() > 0);
+        }
+        if (parameters.contains("STRUCTURED_TEXT_ENABLE_HIST_EQUALIZATION")) {
+            default_ocr_fset.enable_hist_equalization= (parameters["STRUCTURED_TEXT_ENABLE_HIST_EQUALIZATION "].toInt() > 0);
+        }
+        if (parameters.contains("STRUCTURED_TEXT_SHARPEN")) {
+            default_ocr_fset.sharpen = parameters["STRUCTURED_TEXT_SHARPEN"].toDouble();
+        }
+        if (parameters.contains("STRUCTURED_TEXT_SCALE")) {
+            default_ocr_fset.scale = parameters["STRUCTURED_TEXT_SCALE"].toDouble();
+        }
+    }
+    if (parameters.contains("INVERT")) {
+        default_ocr_fset.invert = (parameters["INVERT"].toInt() > 0);
+    }
+    if (parameters.contains("MIN_HEIGHT")) {
+        default_ocr_fset.min_height = parameters["MIN_HEIGHT"].toInt();
+    }
+    if (parameters.contains("INVALID_MIN_IMAGE_SIZE")) {
+        default_ocr_fset.invalid_min_image_size = parameters["INVALID_MIN_IMAGE_SIZE"].toInt();
+    }
+    if (parameters.contains("ADAPTIVE_HIST_TILE_SIZE")){
+        default_ocr_fset.adaptive_hist_tile_size = parameters["ADAPTIVE_HIST_TILE_SIZE"].toInt();
+    }
+    if (parameters.contains("ADAPTIVE_HIST_CLIP_LIMIT")) {
+        default_ocr_fset.adaptive_hist_clip_limit = parameters["ADAPTIVE_HIST_CLIP_LIMIT"].toDouble();
+    }
+    if (parameters.contains("ADAPTIVE_THRS_CONSTANT")) {
+        default_ocr_fset.adaptive_thrs_c = parameters["ADAPTIVE_THRS_CONSTANT"].toDouble();
+    }
+    if (parameters.contains("ADAPTIVE_THRS_BLOCKSIZE")) {
+        default_ocr_fset.adaptive_thrs_pixel = parameters["ADAPTIVE_THRS_BLOCKSIZE"].toInt();
+    }
+    if (parameters.contains("TESSERACT_LANGUAGE")) {
+        default_ocr_fset.tesseract_lang = parameters["TESSERACT_LANGUAGE"].toStdString();
+    }
+    if (parameters.contains("TESSERACT_PSM")) {
+        default_ocr_fset.psm = parameters["TESSERACT_PSM"].toInt();
+    }
+    if (parameters.contains("TESSERACT_OEM")) {
+        default_ocr_fset.oem = parameters["TESSERACT_OEM"].toInt();
+    }
+    if (parameters.contains("ENABLE_OSD_AUTOMATION")) {
+        default_ocr_fset.enable_osd = (parameters["ENABLE_OSD_AUTOMATION"].toInt() > 0);
+    }
+    if (parameters.contains("COMBINE_OSD_SCRIPTS")) {
+        default_ocr_fset.combine_detected_scripts = parameters["COMBINE_OSD_SCRIPTS"].toInt() > 0;
+    }
+    if (parameters.contains("MAX_OSD_SCRIPTS")) {
+        default_ocr_fset.max_scripts = parameters["MAX_OSD_SCRIPTS"].toInt();
+    }
+    if (parameters.contains("MAX_PIXELS")){
+        default_ocr_fset.max_pixels = parameters["MAX_PIXELS"].toInt();
+    }
+    if (parameters.contains("MAX_TEXT_TRACKS")) {
+        default_ocr_fset.max_text_tracks = parameters["MAX_TEXT_TRACKS"].toInt();
+    }
+    if (parameters.contains("MIN_OSD_SECONDARY_SCRIPT_THRESHOLD")) {
+        default_ocr_fset.min_secondary_script_thrs = parameters["MIN_OSD_SECONDARY_SCRIPT_THRESHOLD"].toDouble();
+    }
+    if (parameters.contains("MIN_OSD_TEXT_ORIENTATION_CONFIDENCE")) {
+        default_ocr_fset.min_orientation_confidence = parameters["MIN_OSD_TEXT_ORIENTATION_CONFIDENCE"].toDouble();
+    }
+    if (parameters.contains("MIN_OSD_PRIMARY_SCRIPT_CONFIDENCE")) {
+        default_ocr_fset.min_script_confidence = parameters["MIN_OSD_PRIMARY_SCRIPT_CONFIDENCE"].toDouble();
+    }
+    if (parameters.contains("MIN_OSD_SCRIPT_SCORE")) {
+        default_ocr_fset.min_script_score = parameters["MIN_OSD_SCRIPT_SCORE"].toDouble();
+    }
+    if (parameters.contains("ROTATE_AND_DETECT")) {
+        default_ocr_fset.rotate_and_detect = parameters["ROTATE_AND_DETECT"].toInt() > 0;
+    }
+    if (parameters.contains("ROTATE_AND_DETECT_MIN_OCR_CONFIDENCE")) {
+        default_ocr_fset.rotate_and_detect_min_confidence = parameters["ROTATE_AND_DETECT_MIN_OCR_CONFIDENCE"].toDouble();
+    }
+    if (parameters.contains("FULL_REGEX_SEARCH")) {
+        default_ocr_fset.full_regex_search = parameters["FULL_REGEX_SEARCH"].toInt() > 0;
+    }
+    if (parameters.contains("ENABLE_OSD_FALLBACK")) {
+        default_ocr_fset.enable_osd_fallback = parameters["ENABLE_OSD_FALLBACK"].toInt() > 0;
+    }
+    if (parameters.contains("MAX_PARALLEL_SCRIPT_THREADS")) {
+        default_ocr_fset.max_parallel_ocr_threads = parameters["MAX_PARALLEL_SCRIPT_THREADS"].toInt();
+    }
+    if (parameters.contains("MAX_PARALLEL_PAGE_THREADS")) {
+            default_ocr_fset.max_parallel_pdf_threads = parameters["MAX_PARALLEL_PAGE_THREADS"].toInt();
+    }
+}
+
+/*
+ * Image preprocessing to improve text extraction.
+ * Sharpens image.
+ */
+void TesseractOCRTextDetection::sharpen(cv::Mat &image, double weight = 1.0) {
+    cv::Mat blurred, mask;
+    cv::blur(image, blurred, cv::Size(2, 2));
+    cv::threshold(blurred, mask, 48, 1, cv::THRESH_BINARY);
+    cv::multiply(blurred, mask, blurred);
+    cv::addWeighted(image, 1.0 + weight, blurred, -1.0, 0, image);
+}
+
+/*
+ * Helper function for string processing.
+ */
+inline wstring to_lowercase(const wstring &data) {
+    wstring d2(data);
+    d2 = boost::locale::normalize(d2);
+    d2 = boost::locale::to_lower(d2);
+    return d2;
+}
+
+/*
+ * Helper function for string processing.
+ */
+inline wstring trim_punc(const wstring &in) {
+    wstring d2(in);
+    boost::trim_if(d2, [](wchar_t c) { return iswpunct(c); });
+    return d2;
+}
+
+/*
+ * Helper function for string processing.
+ */
+wstring clean_whitespace(const wstring &input) {
+
+    boost::wregex re(L"\n(\n|[[:space:]])+");
+    boost::wregex re2(L"\\\\n(\\\\n|[[:space:]])+");
+    wstring result = boost::regex_replace(input, re, L"\n");
+    wstring result2 = boost::regex_replace(result, re2, L"\\\\n");
+    result2 = boost::trim_copy(result2);
+    return result2;
+}
+
+/*
+ * Helper function for language input processing.
+ * Removes trailing whitespace and duplicate language entries.
+ */
+string clean_lang(const string &input) {
+    string trimmed_input = boost::trim_copy(input);
+    unique_vector language_list;
+    vector<string> languages;
+
+    boost::algorithm::split(languages, trimmed_input, boost::algorithm::is_any_of("+"));
+
+    for (const string &lang : languages) {
+        trimmed_input = boost::trim_copy(lang);
+        language_list.insert(language_list.end(), trimmed_input);
+    }
+
+    return boost::algorithm::join(language_list, "+");
+}
+
+/*
+ * Helper function for language input processing.
+ * Generates a set of input tesseract scripts.
+ */
+set<string> generate_lang_set(const string& input) {
+    vector<string> lang_list;
+    set<string> output_set;
+    boost::algorithm::split(lang_list, input, boost::algorithm::is_any_of(","));
+
+    for (const string &lang: lang_list) {
+        string c_lang = clean_lang(lang);
+        output_set.insert(c_lang);
+    }
+    return output_set;
+}
+
+/*
+ * Reads JSON Tag filter file.
+ * Setup tags for split-string and regex filters.
+ */
+map<wstring, vector<pair<wstring, bool>>>
+TesseractOCRTextDetection::parse_json(const MPFJob &job, const string &jsonfile_path, MPFDetectionError &job_status) {
+    map<wstring, vector<pair<wstring, bool>>> json_kvs_regex;
+    ifstream ifs(jsonfile_path);
+    if (!ifs.is_open()) {
+        LOG4CXX_ERROR(hw_logger_, "[" + job.job_name + "] Error reading JSON file at " + jsonfile_path);
+        job_status = MPF_COULD_NOT_READ_DATAFILE;
+        return json_kvs_regex;
+    }
+    string j;
+    stringstream buffer2;
+    wstring x;
+    buffer2 << ifs.rdbuf();
+    j = buffer2.str();
+    x = boost::locale::conv::utf_to_utf<wchar_t>(j);
+    std::unique_ptr<JSONValue> value(JSON::Parse(x.c_str()));
+    if (value == NULL) {
+        LOG4CXX_ERROR(hw_logger_,
+                      "[" + job.job_name + "] JSON is corrupted. File location: " + jsonfile_path);
+        job_status = MPF_COULD_NOT_READ_DATAFILE;
+        return json_kvs_regex;
+    }
+    JSONObject root;
+    root = value->AsObject();
+
+
+    // REGEX TAG LOADING
+    if (root.find(L"TAGS_BY_REGEX") != root.end() && root[L"TAGS_BY_REGEX"]->IsObject()) {
+        LOG4CXX_DEBUG(hw_logger_, "[" + job.job_name + "] Regex tags found.");
+        JSONObject key_tags = root[L"TAGS_BY_REGEX"]->AsObject();
+        vector<wstring> keys = root[L"TAGS_BY_REGEX"]->ObjectKeys();
+        vector<wstring>::iterator iter = keys.begin();
+
+        while (iter != keys.end()) {
+            auto term = *iter;
+            wstring term_temp(term);
+
+            if (!key_tags[term]->IsArray()) {
+                LOG4CXX_ERROR(hw_logger_, "[" + job.job_name + "] Invalid JSON Array in TAGS_BY_REGEX!");
+                job_status = MPF_COULD_NOT_READ_DATAFILE;
+                // There was a processing error, but continue checking the remaining terms.
+                iter++;
+                continue;
+            }
+
+            JSONArray regex_array = key_tags[term]->AsArray();
+            for (unsigned int i = 0; i < regex_array.size(); i++) {
+
+                if (regex_array[i]->IsString()) {
+                    // Legacy JSON processing.
+                    // Legacy regex patterns in the JSON tags file are listed as follows:
+                    //
+                    // "TAGS_BY_REGEX": {
+                    //    "vehicle-tag-legacy-format": [
+                    //        "auto",
+                    //        "car"
+                    //    ],
+                    //  ...
+                    // }
+
+                    wstring temp = regex_array[i]->AsString();
+                    json_kvs_regex[term].push_back(make_pair(temp, false));
+                } else if (regex_array[i]->IsObject()) {
+                    // Standard JSON format processing.
+                    // Standard JSON regex patterns are listed as follows:
+                    //
+                    // "TAGS_BY_REGEX": {
+                    //    "vehicle-tag-standard-format": [
+                    //      {"pattern": "auto"},
+                    //      {"pattern": "car"}
+                    //    ],
+                    //  ...
+                    //}
+                    JSONObject regex_entry = regex_array[i]->AsObject();
+                    if (regex_entry.find(L"pattern") != regex_entry.end()) {
+                        wstring temp = regex_entry[L"pattern"]->AsString();
+                        bool case_sens = false;
+                        if (regex_entry.find(L"caseSensitive") != regex_entry.end()) {
+                            case_sens = regex_entry[L"caseSensitive"]->AsBool();
+                        }
+                        json_kvs_regex[term].push_back(make_pair(temp, case_sens));
+                    }
+                }
+            }
+            iter++;
+        }
+    } else {
+        LOG4CXX_WARN(hw_logger_, "[" + job.job_name + "] TAGS_BY_REGEX NOT FOUND.");
+    }
+
+
+    LOG4CXX_DEBUG(hw_logger_, "[" + job.job_name + "] successfully read JSON.");
+    return json_kvs_regex;
+}
+
+void TesseractOCRTextDetection::process_regex_match(const boost::wsmatch &match, const wstring &full_text,
+                                map<wstring, vector<string>> &trigger_words_offset) {
+    // Find and return matching pattern.
+    int start = match.position(0Lu);
+    int end = match.position(0Lu) + match[0].length();
+
+    // Trim trigger words.
+    int trim_start = start, trim_end = end;
+    while (trim_start < end && iswspace(full_text.at(trim_start))) {
+        trim_start++;
+    }
+    if (trim_start != end) {
+        while (start < trim_end && iswspace(full_text.at(trim_end - 1))) {
+            trim_end--;
+        }
+    }
+    start = trim_start;
+    end = trim_end;
+
+    wstring trigger_word = full_text.substr(start , end - start);
+    boost::replace_all(trigger_word, ";", "[;]");
+    if (!(trigger_words_offset.count(trigger_word))) {
+        vector<string> offsets;
+        if (start != (end - 1)) {
+            // Set offset for trigger word or phrase.
+            offsets.push_back(to_string(start) + "-" + to_string(end - 1));
+        } else {
+            // Set offset for single character trigger.
+            offsets.push_back(to_string(start));
+        }
+        trigger_words_offset.insert({trigger_word, offsets});
+    } else {
+        vector<string> &offsets = trigger_words_offset.at(trigger_word);
+        string offset;
+        if (start != (end - 1)) {
+            // Set offset for trigger word or phrase.
+            offset = to_string(start) + "-" + to_string(end - 1);
+        } else {
+            // Set offset for single character trigger.
+            offset = to_string(start);
+        }
+        if (std::find(offsets.begin(), offsets.end(), offset) == offsets.end()) {
+            offsets.push_back(offset);
+        }
+    }
+
+}
+
+/*
+ * Check if detection string contains regstr pattern.
+ */
+bool TesseractOCRTextDetection::comp_regex(const MPFImageJob &job, const wstring &full_text,
+                                           const wstring &regstr, map<wstring, vector<string>> &trigger_words_offset,
+                                           const OCR_filter_settings &ocr_fset,
+                                           bool case_sensitive, MPFDetectionError &job_status) {
+
+    bool found = false;
+    try {
+
+        boost::wregex reg_matcher;
+        if (case_sensitive) {
+            reg_matcher = boost::wregex(regstr, boost::regex_constants::extended);
+        } else {
+            reg_matcher = boost::wregex(regstr, boost::regex_constants::extended | boost::regex::icase);
+        }
+
+        boost::wsmatch m;
+
+        if (ocr_fset.full_regex_search) {
+            boost::wsregex_iterator iter(full_text.begin(), full_text.end(), reg_matcher);
+            boost::wsregex_iterator end;
+
+            for( iter; iter != end; ++iter ) {
+                process_regex_match(*iter, full_text, trigger_words_offset);
+                found = true;
+            }
+        }
+        else if (boost::regex_search(full_text, m, reg_matcher)) {
+            process_regex_match(m, full_text, trigger_words_offset);
+            found = true;
+        }
+    } catch (const boost::regex_error &e) {
+        stringstream ss;
+        ss << "[" + job.job_name + "] regex_error caught: " << parse_regex_code(e.code()) << ": " << e.what() << '\n';
+        LOG4CXX_ERROR(hw_logger_, ss.str());
+        job_status = MPF_COULD_NOT_READ_DATAFILE;
+    }
+    return found;
+}
+
+/*
+ * Regex error handling.
+ */
+string TesseractOCRTextDetection::parse_regex_code(boost::regex_constants::error_type etype) {
+    switch (etype) {
+        case boost::regex_constants::error_collate:
+            return "error_collate: invalid collating element request";
+        case boost::regex_constants::error_ctype:
+            return "error_ctype: invalid character class";
+        case boost::regex_constants::error_escape:
+            return "error_escape: invalid escape character or trailing escape";
+        case boost::regex_constants::error_backref:
+            return "error_backref: invalid back reference";
+        case boost::regex_constants::error_brack:
+            return "error_brack: mismatched bracket([ or ])";
+        case boost::regex_constants::error_paren:
+            return "error_paren: mismatched parentheses(( or ))";
+        case boost::regex_constants::error_brace:
+            return "error_brace: mismatched brace({ or })";
+        case boost::regex_constants::error_badbrace:
+            return "error_badbrace: invalid range inside a { }";
+        case boost::regex_constants::error_range:
+            return "erro_range: invalid character range(e.g., [z-a])";
+        case boost::regex_constants::error_space:
+            return "error_space: insufficient memory to handle this regular expression";
+        case boost::regex_constants::error_badrepeat:
+            return "error_badrepeat: a repetition character (*, ?, +, or {) was not preceded by a valid regular expression";
+        case boost::regex_constants::error_complexity:
+            return "error_complexity: the requested match is too complex";
+        case boost::regex_constants::error_stack:
+            return "error_stack: insufficient memory to evaluate a match";
+        default:
+            return "";
+    }
+}
+
+/*
+ * Generate a random alphanumeric string of specified length.
+ * Used to generate image placeholders.
+ */
+string random_string(size_t length) {
+    static auto &chrs = "0123456789"
+                        "abcdefghijklmnopqrstuvwxyz"
+                        "ABCDEFGHIJKLMNOPQRSTUVWXYZ";
+
+    thread_local static mt19937 rg{random_device{}()};
+    thread_local static uniform_int_distribution<string::size_type> pick(0, sizeof(chrs) - 2);
+
+    string s;
+
+    s.reserve(length);
+
+    while (length--) {
+        s += chrs[pick(rg)];
+    }
+    ostringstream stp;
+    stp << ::getpid();
+    return s + stp.str();
+}
+
+/*
+ * Preprocess image before running OSD and OCR.
+ */
+void TesseractOCRTextDetection::preprocess_image(const MPFImageJob &job, cv::Mat &image_data,
+                                                 const OCR_filter_settings &ocr_fset) {
+    if (image_data.empty()) {
+        throw MPFDetectionException(MPF_IMAGE_READ_ERROR,
+                                    "Could not open transformed image and will not return detections.");
+    }
+    LOG4CXX_DEBUG(hw_logger_, "[" + job.job_name + "] Transformed image opened.");
+
+    // Image preprocessing to improve text extraction results.
+
+    try {
+        // Image histogram equalization
+        if (ocr_fset.enable_adaptive_hist_equalization) {
+            cv::cvtColor(image_data, image_data, cv::COLOR_BGR2GRAY);
+            cv::Ptr<cv::CLAHE> clahe = cv::createCLAHE();
+            clahe->setTilesGridSize(cv::Size(ocr_fset.adaptive_hist_tile_size, ocr_fset.adaptive_hist_tile_size));
+            clahe->setClipLimit(ocr_fset.adaptive_hist_clip_limit);
+            clahe->apply(image_data, image_data);
+        } else if (ocr_fset.enable_hist_equalization) {
+            cv::cvtColor(image_data, image_data, cv::COLOR_BGR2GRAY);
+            cv::equalizeHist(image_data, image_data);
+        }
+
+        // Image thresholding.
+        if (ocr_fset.enable_otsu_thrs || ocr_fset.enable_adaptive_thrs) {
+            cv::cvtColor(image_data, image_data, cv::COLOR_BGR2GRAY);
+        }
+        if (ocr_fset.enable_adaptive_thrs) {
+            // Pixel blocksize ranges 5-51 worked for adaptive threshold.
+            cv::adaptiveThreshold(image_data, image_data, 255, cv::ADAPTIVE_THRESH_MEAN_C, cv::THRESH_BINARY,
+                                  ocr_fset.adaptive_thrs_pixel, ocr_fset.adaptive_thrs_c);
+        } else if (ocr_fset.enable_otsu_thrs) {
+            double thresh_val = cv::threshold(image_data, image_data, 0, 255, cv::THRESH_BINARY | cv::THRESH_OTSU);
+        }
+
+        // Image inversion.
+        if (ocr_fset.invert) {
+            double min, max;
+            cv::Mat tmp_imb(image_data.size(), image_data.type());
+            cv::minMaxLoc(image_data, &min, &max);
+            tmp_imb.setTo(cv::Scalar::all(max));
+            cv::subtract(tmp_imb, image_data, image_data);
+        }
+    }
+    catch (const std::exception& ex) {
+        throw MPFDetectionException(
+                MPF_OTHER_DETECTION_ERROR_TYPE,
+                std::string("Error during image preprocessing: ") + ex.what());
+    }
+}
+
+/*
+ * Rescales image before running OSD and OCR.
+ */
+void TesseractOCRTextDetection::rescale_image(const MPFImageJob &job, cv::Mat &image_data,
+                                              const OCR_filter_settings &ocr_fset) {
+    int im_width  = image_data.size().width;
+    int im_height = image_data.size().height;
+
+    double default_rescale = ocr_fset.scale;
+    bool need_rescale = true;
+
+    if (default_rescale < 0) {
+        need_rescale = false;
+        default_rescale = 1.0;
+    }
+
+    // Maximum acceptable image dimensions under Tesseract.
+    int max_size = 0x7fff;
+
+    if (im_height < ocr_fset.invalid_min_image_size) {
+        throw MPFDetectionException(MPF_BAD_FRAME_SIZE,
+                                    "Invalid image height, image too short: " + std::to_string(im_height));
+    }
+
+    if (im_width < ocr_fset.invalid_min_image_size) {
+        throw MPFDetectionException(MPF_BAD_FRAME_SIZE,
+                                    "Invalid image width, image too narrow: " + std::to_string(im_width));
+    }
+
+    int min_dim = im_width;
+    int max_dim = im_height;
+
+    if (im_width > im_height) {
+        min_dim = im_height;
+        max_dim = im_width;
+    }
+
+    // Update scaling if min_height check recommends upsampling.
+    if (im_height * default_rescale < ocr_fset.min_height) {
+        default_rescale = (double)ocr_fset.min_height / (double)im_height;
+        need_rescale = true;
+        LOG4CXX_INFO(hw_logger_, "[" + job.job_name + "] Attempting to increase image scaling to meet desired minimum image height.");
+
+    }
+
+
+    if (max_dim * default_rescale > max_size ||
+        (ocr_fset.max_pixels > 0 &&
+        (default_rescale * im_width) * (im_height * default_rescale) > ocr_fset.max_pixels)) {
+
+        // Users will most likely to request image upsampling.
+        // If image size reaches tesseract limits or user sets pixel limits,
+        // cap image upsampling to maximum allowed dimensions and pixels.
+
+        // Warn user that down-sampling is occurring to meet Tesseract requirements.
+        string warning_msg = "[" + job.job_name + "] Warning, resampling (" + to_string(im_width) + ", "
+                            + to_string(im_height) + ") sized image by recommended scaling factor would put image"
+                            + " dimensions above Tesseract limits of " + to_string(max_size)
+                            + " pixels. Capping upsampling to meet Tesseract limits.";
+        LOG4CXX_WARN(hw_logger_, warning_msg);
+        need_rescale = true;
+
+        default_rescale = (double)max_size / (double)max_dim;
+
+        // If rescale still exceeds pixel limits, decrease further.
+        if (ocr_fset.max_pixels > 0 &&
+            (default_rescale * im_width) * (im_height * default_rescale) > ocr_fset.max_pixels) {
+            default_rescale = std::sqrt((double)ocr_fset.max_pixels / (double)(im_height * im_width));
+        }
+
+        if (min_dim * default_rescale < ocr_fset.invalid_min_image_size) {
+            string error_msg = "Unable to rescale image as one image dimension ({"
+                    + to_string(max_dim) + "}) would exceed maximum tesseract limits while the other dimension ({"
+                    + to_string(min_dim) + "}) would fall below minimum OCR-readable limits if rescaled to fit.";
+            throw MPFDetectionException(MPF_BAD_FRAME_SIZE, error_msg);
+        }
+    } else if (min_dim * default_rescale < ocr_fset.invalid_min_image_size) {
+        // Although users are unlikely to request image downsampling,
+        // notify if downsampling would fall below minimum image limits.
+
+        string warning_msg =  "[" + job.job_name + "] Warning, downsampling (" + to_string(im_width) + ", "
+                             + to_string(im_height) + ") sized image by requested scaling factor would put image"
+                             + " dimensions below minimum limits of " + to_string(ocr_fset.invalid_min_image_size)
+                             + " pixels. Rescaling to fit minimum OCR-readable limit.";
+        LOG4CXX_WARN(hw_logger_, warning_msg);
+        need_rescale = true;
+
+
+        default_rescale = (double)ocr_fset.invalid_min_image_size / (double)min_dim;
+
+        if (max_dim * default_rescale > max_size ||
+            (ocr_fset.max_pixels > 0 &&
+            (default_rescale * im_width) * (im_height * default_rescale) > ocr_fset.max_pixels)) {
+
+            string error_msg = "Unable to rescale image as one image dimension ({"
+                     + to_string(max_dim) + "}) would exceed maximum tesseract limits while the other dimension ({"
+                     + to_string(min_dim) + "}) would fall below minimum OCR-readable limits if rescaled to fit.";
+            throw MPFDetectionException(MPF_BAD_FRAME_SIZE, error_msg);
+        }
+    }
+
+    try {
+        // Rescale and sharpen image (larger images improve detection results).
+        if (need_rescale) {
+            cv::resize(image_data, image_data, cv::Size(),  default_rescale,  default_rescale);
+        }
+        if (ocr_fset.sharpen > 0) {
+            sharpen(image_data, ocr_fset.sharpen);
+        }
+    } catch (const std::exception& ex) {
+        throw MPFDetectionException(MPF_OTHER_DETECTION_ERROR_TYPE,
+                                    std::string("Error during image rescaling: ") + ex.what());
+    }
+}
+
+void TesseractOCRTextDetection::process_tesseract_lang_model(OCR_job_inputs &inputs,
+                                                             OCR_results  &results) {
+
+    // Process language specified by user or script detected by OSD processing.
+    pair<int, string> tess_api_key = make_pair(inputs.ocr_fset->oem, inputs.ocr_fset->model_dir + "/" + results.lang);
+    LOG4CXX_DEBUG(inputs.hw_logger_, "[" + *inputs.job_name + "] Running Tesseract with specified language: " +
+                                     results.lang);
+
+
+    bool tess_api_in_map = inputs.tess_api_map->find(tess_api_key) != inputs.tess_api_map->end();
+    string tessdata_dir;
+    std::unique_ptr<TessApiWrapper> tess_api_for_parallel;
+    set<string> languages_found, missing_languages;
+    // If running OSD scripts, set tessdata_dir to the location found during OSD processing.
+    // Otherwise, for each individual language setting, locate the appropriate tessdata directory.
+    if (inputs.tessdata_script_dir->empty()) {
+        // Left blank when OSD is not run or scripts not found and reverted to default language.
+        // Check default language models are present.
+        tessdata_dir = return_valid_tessdir(
+                *inputs.job_name, results.lang, inputs.ocr_fset->model_dir, *inputs.run_dir, inputs.hw_logger_,
+                true, missing_languages, languages_found);
+    }
+    else {
+        tessdata_dir = *inputs.tessdata_script_dir;
+    }
+    if (!tess_api_in_map || inputs.parallel_processing) {
+        // Fail if user specified language is missing.
+        // This error should not occur as both OSD and user specified languages have been already checked.
+        if (!missing_languages.empty()) {
+            results.job_status = MPF_COULD_NOT_OPEN_DATAFILE;
+            throw MPFDetectionException(MPF_COULD_NOT_OPEN_DATAFILE, "Tesseract language models not found.");
+        }
+
+        if (inputs.parallel_processing) {
+            // When parallel processing is enabled, new APIs must be started up to avoid deadlocking issues rather than
+            // using globally initialized APIs.
+            tess_api_for_parallel.reset(
+                    new TessApiWrapper(tessdata_dir, results.lang, (tesseract::OcrEngineMode) inputs.ocr_fset->oem));
+        }
+        else if (!tess_api_in_map) {
+            inputs.tess_api_map->emplace(
+                    std::piecewise_construct,
+                    std::forward_as_tuple(tess_api_key),
+                    std::forward_as_tuple(tessdata_dir, results.lang, (tesseract::OcrEngineMode) inputs.ocr_fset->oem));
+        }
+    } else if (!missing_languages.empty()) {
+        LOG4CXX_WARN(inputs.hw_logger_, "[" + *inputs.job_name + "] Tesseract language models no longer found in " +
+                                        "tessdata directory. " +
+                                        "Reverting to cached models.");
+    }
+
+    TessApiWrapper &tess_api = inputs.parallel_processing
+            ? *tess_api_for_parallel
+            : inputs.tess_api_map->at(tess_api_key);
+
+    tess_api.SetPageSegMode((tesseract::PageSegMode) inputs.ocr_fset->psm);
+    tess_api.SetImage(*inputs.imi);
+    std::string text = tess_api.GetUTF8Text();
+    results.confidence = tess_api.MeanTextConf();
+
+    // Free up recognition results and any stored image data.
+    tess_api.Clear();
+
+    if (!text.empty()) {
+        results.text_result = std::move(text);
+    } else {
+        LOG4CXX_WARN(inputs.hw_logger_, "[" + *inputs.job_name + "] OCR processing unsuccessful, no outputs.");
+    }
+}
+
+void TesseractOCRTextDetection::process_parallel_image_runs(OCR_job_inputs &inputs,
+                                                            Image_results &results) {
+
+    OCR_results ocr_results[inputs.ocr_lang_inputs.size()];
+    std::future<void> ocr_threads[inputs.ocr_lang_inputs.size()];
+    int index = 0;
+    std::set<int> active_threads;
+
+    // Initialize a new track for each language specified.
+    for (const string &lang: inputs.ocr_lang_inputs) {
+        ocr_results[index].job_status = results.job_status;
+        ocr_results[index].lang = lang;
+        ocr_threads[index] = std::async(launch::async,
+                                        &process_tesseract_lang_model,
+                                        std::ref(inputs),
+                                        std::ref(ocr_results[index]));
+        active_threads.insert(index);
+        index++;
+        while (active_threads.size() >= inputs.ocr_fset->max_parallel_ocr_threads) {
+            std::this_thread::sleep_for(std::chrono::seconds(1));
+            for (auto active_thread_iter = active_threads.begin(); active_thread_iter != active_threads.end();
+                    /* Intentionally no ++ to support erasing. */) {
+                int i = *active_thread_iter;
+                if (ocr_threads[i].wait_for(std::chrono::milliseconds(0)) == std::future_status::ready) {
+                    // Will re-throw exception from thread.
+                    ocr_threads[i].get();
+                    active_thread_iter = active_threads.erase(active_thread_iter);
+                }
+                else {
+                    ++active_thread_iter;
+                }
+            }
+        }
+    }
+
+    // Wait for all remaining threads to finish.
+    for (const int &i: active_threads) {
+        // Will re-throw exception from thread.
+        ocr_threads[i].get();
+    }
+
+    for (OCR_results &ocr_res: ocr_results) {
+        LOG4CXX_DEBUG(inputs.hw_logger_, "[" + *inputs.job_name + "] Tesseract run successful.");
+        wstring t_detection = boost::locale::conv::utf_to_utf<wchar_t>(ocr_res.text_result);
+
+        OCR_output output_ocr = {ocr_res.confidence, ocr_res.lang, t_detection, "", false};
+        results.detections_by_lang.push_back(output_ocr);
+    }
+}
+
+
+void TesseractOCRTextDetection::process_serial_image_runs(OCR_job_inputs &inputs,
+                                                          Image_results &results) {
+    for (const string &lang: inputs.ocr_lang_inputs) {
+        OCR_results ocr_results;
+
+        ocr_results.job_status = results.job_status;
+        ocr_results.lang = lang;
+
+        process_tesseract_lang_model(inputs, ocr_results);
+        LOG4CXX_DEBUG(inputs.hw_logger_, "[" + *inputs.job_name + "] Tesseract run successful.");
+        wstring t_detection = boost::locale::conv::utf_to_utf<wchar_t>(ocr_results.text_result);
+
+        OCR_output output_ocr = {ocr_results.confidence, ocr_results.lang, t_detection, "", false};
+        results.detections_by_lang.push_back(output_ocr);
+    }
+}
+
+
+void TesseractOCRTextDetection::get_tesseract_detections(OCR_job_inputs &inputs, Image_results &results) {
+    inputs.ocr_lang_inputs = generate_lang_set(*inputs.lang);
+    // Check multithreading for multiple tracks.
+    if (inputs.ocr_fset->max_parallel_ocr_threads > 1 && inputs.ocr_lang_inputs.size() > 1 && !inputs.process_pdf) {
+        // Parallel ocr or multiple parallel track processing.
+        // Disable usage of global tesseract APIs during parallel processing.
+        inputs.parallel_processing = true;
+        process_parallel_image_runs(inputs, results);
+    } else {
+        // Serial ocr or single track processing.
+        if (inputs.ocr_fset->max_parallel_pdf_threads > 1 && inputs.process_pdf) {
+            // Disable usage of global tesseract APIs during parallel processing of PDF images.
+            inputs.parallel_processing = true;
+        } else {
+            inputs.parallel_processing = false;
+        }
+        process_serial_image_runs(inputs, results);
+    }
+}
+
+string TesseractOCRTextDetection::return_valid_tessdir(const string &job_name, const string &lang_str,
+                                                       const string &directory, const string &run_directory,
+                                                       log4cxx::LoggerPtr &hw_logger_, const bool &secondary_pass,
+                                                       set<string> &missing_languages, set<string> &found_languages) {
+    LOG4CXX_DEBUG(hw_logger_, "[" + job_name + "] Checking tessdata models in " + directory + ".");
+    set<string> missing_first, missing_second;
+    set<string> partial_first, partial_second;
+
+    if (check_tess_model_directory(job_name, lang_str, directory, hw_logger_, secondary_pass, missing_first, partial_first)) {
+        found_languages.insert(partial_first.begin(), partial_first.end());
+        return directory;
+    }
+
+    string run_dir = run_directory;
+    if (run_dir.empty()) {
+        run_dir = ".";
+    }
+
+    // If user specified tessdata directory fails, revert to default plugin directory and tessdata models.
+    string local_plugin_directory = run_dir + "/TesseractOCRTextDetection/tessdata";
+    LOG4CXX_DEBUG(hw_logger_,
+                  "[" + job_name + "] Not all models found in " + directory + ". Checking local plugin directory "
+                  + local_plugin_directory + ".");
+
+    if (check_tess_model_directory(job_name, lang_str, local_plugin_directory, hw_logger_, secondary_pass,
+                                   missing_second, partial_second)) {
+        found_languages.insert(partial_second.begin(), partial_second.end());
+        return local_plugin_directory;
+    }
+
+
+    LOG4CXX_WARN(hw_logger_, "[" + job_name + "] Tessdata models were not found, or are not co-located." +
+                             " Please ensure that the following models exist in the same directory, either " +
+                             directory + " or " +
+                             local_plugin_directory + ": " + lang_str + ".");
+
+    // Return directory with greater number of valid scripts.
+    if (partial_first.size() > 0 || partial_second.size() > 0) {
+        if  (partial_first.size() > partial_second.size()) {
+            found_languages.insert(partial_first.begin(), partial_first.end());
+            missing_languages.insert(missing_first.begin(), missing_first.end());
+            return directory;
+        } else {
+            found_languages.insert(partial_second.begin(), partial_second.end());
+            missing_languages.insert(missing_second.begin(), missing_second.end());
+            return local_plugin_directory;
+        }
+    }
+    missing_languages.insert(missing_first.begin(), missing_first.end());
+    return "";
+}
+
+bool TesseractOCRTextDetection::check_tess_model_directory(const string &job_name, const string &lang_str,
+                                                           const string &directory, log4cxx::LoggerPtr &hw_logger_,
+                                                           const bool &secondary_pass,
+                                                           set<string> &missing, set<string> &partial_match) {
+
+    set<string> langs;
+    boost::split(langs, lang_str, boost::is_any_of(",+"));
+    bool status = true;
+
+    for (string lang : langs) {
+        boost::trim(lang);
+        // Don't search for invalid NULL language.
+        if (lang == "NULL" || lang == "script/NULL") {
+            continue;
+        }
+        if (!boost::filesystem::exists(directory + "/" + lang + ".traineddata")) {
+            LOG4CXX_DEBUG(hw_logger_, "[" + job_name + "] Tessdata file " + lang + ".traineddata does not exist in "
+                                      + directory + ".");
+            missing.insert(lang);
+            status = false;
+        } else {
+            partial_match.insert(lang);
+            LOG4CXX_DEBUG(hw_logger_,
+                          "[" + job_name + "] Tessdata file " + lang + ".traineddata found in  " + directory + ".");
+        }
+    }
+    if (status && !secondary_pass) {
+        LOG4CXX_INFO(hw_logger_,
+                     "[" + job_name + "] Tessdata models found in " + directory + ": " + lang_str + ".");
+    }
+
+    return status;
+}
+
+string TesseractOCRTextDetection::process_osd_lang(const string &script_type, const OCR_filter_settings &ocr_fset) {
+    if (script_type == "Han") {
+        if (ocr_fset.combine_detected_scripts) {
+            return "script/HanS+script/HanT+script/HanS_vert+script/HanT_vert";
+        } else {
+            return "script/HanS+script/HanT,script/HanS_vert+script/HanT_vert";
+        }
+    } else if (script_type == "Korean" || script_type == "Hangul") {
+        if (ocr_fset.combine_detected_scripts) {
+            return "script/Hangul+script/Hangul_vert";
+        } else {
+            return "script/Hangul,script/Hangul_vert";
+        }
+
+    } else if ((script_type == "Japanese" || script_type == "Hiragana" || script_type == "Katakana")) {
+        if (ocr_fset.combine_detected_scripts) {
+            return "script/Japanese+script/Japanese_vert";
+        } else {
+            return "script/Japanese,script/Japanese_vert";
+        }
+    } else if (script_type == "Common" || script_type == "NULL") {
+        return "";
+    } else {
+        return "script/" + script_type;
+    }
+}
+
+// Get OSD orientation scores and convert them into ROTATION values.
+// Both the scaled imi image and unscaled imi_original image are also needed since vertical rotations may result in
+// changes to the original image rescaling. The final rescaled image will be stored in imi_scaled.
+bool TesseractOCRTextDetection::get_OSD_rotation(OSResults *results, cv::Mat &imi_scaled, cv::Mat &imi_original,
+                                                 int &rotation, const MPFImageJob &job, OCR_filter_settings &ocr_fset) {
+
+    switch (results->best_result.orientation_id) {
+        case 0:
+            // Do not rotate. Use the scaled image provided.
+            break;
+        case 1:
+            // Text is rotated 270 degrees counterclockwise.
+            // Image will need to be rotated 90 degrees counterclockwise to fix this.
+            // Reapply rescaling as rotation has changed image dimensions.
+            cv::rotate(imi_original, imi_scaled, cv::ROTATE_90_COUNTERCLOCKWISE);
+            try {
+                rescale_image(job, imi_scaled, ocr_fset);
+            }
+            catch (const MPFDetectionException &ex) {
+                return false;
+            }
+            // Report current orientation of image (uncorrected, counterclockwise).
+            rotation = 270;
+            break;
+        case 2:
+            // 180 degree rotation.
+            // Since width and height are unchanged, no rescaling is needed.
+            cv::rotate(imi_scaled, imi_scaled, cv::ROTATE_180);
+            rotation = 180;
+            break;
+        case 3:
+            // Text is rotated 90 degrees counterclockwise.
+            // Image will need to be rotated 270 degrees counterclockwise to fix this.
+            // Reapply rescaling as rotation has changed image dimensions.
+            cv::rotate(imi_original, imi_scaled, cv::ROTATE_90_CLOCKWISE);
+            try {
+                rescale_image(job, imi_scaled, ocr_fset);
+            }
+            catch (const MPFDetectionException &ex) {
+                return false;
+            }
+
+            // Report current orientation of image (uncorrected, counterclockwise).
+            rotation = 90;
+            break;
+        default:
+            break;
+        }
+    return true;
+}
+
+void TesseractOCRTextDetection::get_OSD(OSBestResult &best_result, cv::Mat &imi, const MPFImageJob &job,
+                                        OCR_filter_settings &ocr_fset,
+                                        Properties &detection_properties,
+                                        string &tessdata_script_dir, set<string> &missing_languages) {
+    LOG4CXX_DEBUG(hw_logger_, "[" + job.job_name + "] Running Tesseract OSD.");
+
+    int oem = 3;
+    pair<int, string> tess_api_key = make_pair(oem, ocr_fset.model_dir + "/" + "osd");
+    set<string> found_languages;
+    string run_dir = GetRunDirectory();
+    OSResults original_results, fallback_results;
+    OSResults *results;
+
+    // Preserve a copy for images that may swap width and height. Rescaling will be performed based on new dimensions.
+    cv::Mat imi_copy = imi.clone();
+
+    // Default values for empty OSD result.
+    // If OSD failed to detect any scripts, automatically set confidence scores to -1 (not enough text).
+    detection_properties["OSD_PRIMARY_SCRIPT"] = "NULL";
+    detection_properties["OSD_PRIMARY_SCRIPT_CONFIDENCE"] = "-1";
+    detection_properties["OSD_TEXT_ORIENTATION_CONFIDENCE"] = "-1";
+    detection_properties["OSD_PRIMARY_SCRIPT_SCORE"]  = "-1";
+    detection_properties["ROTATION"] = "0";
+    detection_properties["OSD_FALLBACK_OCCURRED"] = "false";
+
+    // Rescale original image and process through OSD.
+    rescale_image(job, imi, ocr_fset);
+
+    if (tess_api_map.find(tess_api_key) == tess_api_map.end()) {
+        LOG4CXX_DEBUG(hw_logger_, "[" + job.job_name + "] Loading OSD model.");
+
+        string tessdata_dir = return_valid_tessdir(job.job_name, "osd", ocr_fset.model_dir,
+                                                   run_dir, hw_logger_, false, missing_languages,
+                                                   found_languages);
+        if (tessdata_dir.empty()) {
+            throw MPFDetectionException(MPF_COULD_NOT_OPEN_DATAFILE, "OSD model not found!");
+        }
+
+        tess_api_map.emplace(
+                std::piecewise_construct,
+                std::forward_as_tuple(tess_api_key),
+                std::forward_as_tuple(tessdata_dir, "osd", (tesseract::OcrEngineMode) oem));
+
+        LOG4CXX_DEBUG(hw_logger_, "[" + job.job_name + "] OSD model ready.");
+    }
+
+    found_languages.clear();
+
+    auto& tess_api = tess_api_map.at(tess_api_key);
+    tess_api.SetPageSegMode(tesseract::PSM_AUTO_OSD);
+    tess_api.SetImage(imi);
+    if (!tess_api.DetectOS(&original_results)) {
+        LOG4CXX_WARN(hw_logger_, "[" + job.job_name + "] OSD processing returned no outputs.");
+    }
+    // Free up recognition results and any stored image data.
+    tess_api.Clear();
+
+    // Store initial script result and set rotation if orientation confidence threshold is met.
+    results = &original_results;
+    string initial_script = results->unicharset->get_script_from_script_id(results->best_result.script_id);
+    best_result = original_results.best_result;
+    int candidates = 0;
+    double best_score = original_results.scripts_na[best_result.orientation_id][best_result.script_id];
+    int rotation = 0;
+
+    // If OSD fall back is enabled and initial script results are unacceptable, rerun OSD on amplified image.
+    if (ocr_fset.enable_osd_fallback && (initial_script == "NULL" ||
+        !(ocr_fset.min_script_confidence <= best_result.sconfidence &&
+          ocr_fset.min_script_score <= best_score &&
+          ocr_fset.min_orientation_confidence <= best_result.oconfidence))) {
+
+        LOG4CXX_INFO(hw_logger_, "[" + job.job_name + "] Attempting OSD processing with image amplification.");
+
+        // Replicate the image, four times across.
+        // Do not pass back MPF frame errors if amplified image cannot fit.
+        cv::Mat amplified_im = cv::repeat(imi, 1, 4);
+        // Double check that amplified image still fits OCR dimension limits.
+        // Restore scaling to original settings after check is complete.
+        double original_scale = ocr_fset.scale;
+        ocr_fset.scale = -1;
+        try {
+            rescale_image(job, amplified_im, ocr_fset);
+        }
+        catch (const MPFDetectionException &ex) {
+            LOG4CXX_WARN(hw_logger_, "[" + job.job_name + "] OSD processing with image amplification not possible "
+                                      "within image size limits. Aborting second pass of OSD.");
+            ocr_fset.scale = original_scale;
+            return;
+        }
+
+        ocr_fset.scale = original_scale;
+        tess_api.SetPageSegMode(tesseract::PSM_AUTO_OSD);
+        tess_api.SetImage(amplified_im);
+        tess_api.DetectOS(&fallback_results);
+
+        // Free up recognition results and any stored image data.
+        tess_api.Clear();
+        double best_fallback_score = fallback_results.scripts_na[fallback_results.best_result.orientation_id]
+                                                                [fallback_results.best_result.script_id];
+
+        // Update best results after performing OSD fallback if all results are acceptable.
+        if (ocr_fset.min_script_confidence <= fallback_results.best_result.sconfidence &&
+            ocr_fset.min_script_score <= best_fallback_score &&
+            ocr_fset.min_orientation_confidence <= fallback_results.best_result.oconfidence) {
+
+            detection_properties["OSD_FALLBACK_OCCURRED"] = "true";
+            results = &fallback_results;
+            best_result = fallback_results.best_result;
+            best_score = best_fallback_score;
+        }
+    }
+
+    // Set rotation and rescale image if necessary.
+    if (ocr_fset.min_orientation_confidence <= best_result.oconfidence) {
+        if (!get_OSD_rotation(results, imi, imi_copy, rotation, job, ocr_fset))
+        {
+            return;
+        }
+    }
+
+    // Store OSD results.
+    detection_properties["OSD_PRIMARY_SCRIPT"] = results->unicharset->get_script_from_script_id(best_result.script_id);
+    if (detection_properties["OSD_PRIMARY_SCRIPT"] != "NULL") {
+        detection_properties["OSD_PRIMARY_SCRIPT_CONFIDENCE"] = to_string(best_result.sconfidence);
+        detection_properties["OSD_PRIMARY_SCRIPT_SCORE"] = to_string(best_score);
+        detection_properties["ROTATION"] = to_string(rotation);
+        detection_properties["OSD_TEXT_ORIENTATION_CONFIDENCE"] = to_string(best_result.oconfidence);
+    }
+
+    int max_scripts = ocr_fset.max_scripts;
+    if (detection_properties["OSD_PRIMARY_SCRIPT"] == "Common") {
+        // When "Common" is detected, swap over to secondary scripts for consideration.
+        // Common script is automatically excluded from model selection, but still reported in the results as the top
+        // script.
+        if (max_scripts > 0) {
+            max_scripts = max_scripts + 1;
+        }
+    }
+
+    if (ocr_fset.min_script_confidence <= best_result.sconfidence && ocr_fset.min_script_score <= best_score) {
+
+        OSD_script best_script = {best_result.script_id, best_score};
+        vector<OSD_script> script_list, backup_scripts, secondary_scripts;
+
+        // If primary script is not NULL, check if secondary scripts are also valid.
+        if (detection_properties["OSD_PRIMARY_SCRIPT"] != "NULL") {
+            // Max number of scripts in ICU + "NULL" + Japanese and Korean + Fraktur
+            const int kMaxNumberOfScripts = 116 + 1 + 2 + 1;
+            double score_cutoff = best_score * ocr_fset.min_secondary_script_thrs;
+            if (score_cutoff < ocr_fset.min_script_score) {
+                score_cutoff = ocr_fset.min_script_score;
+            }
+            // Skip index 0 to ignore the "Common" script.
+            for (int i = 1; i < kMaxNumberOfScripts; ++i) {
+                double score = results->scripts_na[best_result.orientation_id][i];
+                if (i != best_result.script_id && score >= score_cutoff) {
+                    OSD_script script_out;
+                    script_out.id = i;
+                    script_out.score = score;
+                    script_list.push_back(script_out);
+                    candidates += 1;
+                }
+
+            }
+            // Sort out list of acceptable scripts.
+            sort(script_list.begin(), script_list.end(), greater<OSD_script>());
+        }
+
+        // Limit number of accepted scripts if user set max_scripts to 2 or greater.
+        // Unlimited number when users sets max_scripts to 0 or below.
+        if (max_scripts > 0 && script_list.size() > max_scripts - 1) {
+            secondary_scripts.insert(secondary_scripts.begin(),
+                                     script_list.begin(), script_list.begin() + max_scripts - 1);
+            backup_scripts.insert(backup_scripts.begin(),
+                                  script_list.begin() + max_scripts - 1, script_list.end());
+            script_list.resize(max_scripts - 1);
+        } else {
+            secondary_scripts = script_list;
+        }
+
+        // Include best script result and move it to the front.
+        script_list.push_back(best_script);
+        rotate(script_list.rbegin(), script_list.rbegin() + 1, script_list.rend());
+
+        unique_vector script_results;
+        int missing_count = 0;
+        for (const OSD_script &script : script_list) {
+            string lang = process_osd_lang(results->unicharset->get_script_from_script_id(script.id), ocr_fset);
+            if (lang == "") {
+                continue;
+            }
+
+            tessdata_script_dir = return_valid_tessdir(job.job_name, lang,
+                                                       ocr_fset.model_dir,
+                                                       run_dir,
+                                                       hw_logger_,
+                                                       false,
+                                                       missing_languages,
+                                                       found_languages);
+            if (tessdata_script_dir == "") {
+                missing_count += 1;
+                continue;
+            } else {
+                script_results.push_back(lang);
+            }
+
+        }
+
+        while (backup_scripts.size() > 0 && missing_count > 0) {
+            OSD_script next_best = backup_scripts.front();
+            backup_scripts.erase(backup_scripts.begin());
+
+            string lang = process_osd_lang(results->unicharset->get_script_from_script_id(next_best.id), ocr_fset);
+            if (lang == "") {
+                continue;
+            }
+            tessdata_script_dir = return_valid_tessdir(job.job_name, lang,
+                                                       ocr_fset.model_dir,
+                                                       run_dir,
+                                                       hw_logger_,
+                                                       false,
+                                                       missing_languages,
+                                                       found_languages);
+            if (tessdata_script_dir == "") {
+                continue;
+            } else {
+                missing_count -= 1;
+                script_results.push_back(lang);
+                secondary_scripts.push_back(next_best);
+            }
+        }
+
+        // Store OSD results.
+        if (secondary_scripts.size() > 0) {
+
+            vector<string> scripts;
+            vector<string> scores;
+
+            for (const OSD_script &script : secondary_scripts) {
+                scripts.push_back(results->unicharset->get_script_from_script_id(script.id));
+                scores.push_back(to_string(script.score));
+            }
+
+            detection_properties["OSD_SECONDARY_SCRIPTS"] = boost::algorithm::join(scripts, ", ");
+            detection_properties["OSD_SECONDARY_SCRIPT_SCORES"] = boost::algorithm::join(scores, ", ");
+        }
+
+        string lang_str;
+        if (ocr_fset.combine_detected_scripts) {
+            lang_str = boost::algorithm::join(script_results, "+");
+        } else {
+            lang_str = boost::algorithm::join(script_results, ",");
+        }
+
+        found_languages.clear();
+        if (lang_str.empty() || lang_str == "script/NULL") {
+            LOG4CXX_WARN(hw_logger_, "[" + job.job_name + "] OSD could not find all required script models,"
+                                     + " reverting to default language setting: " + ocr_fset.tesseract_lang);
+            tessdata_script_dir = "";
+        } else {
+            // Check if selected models are present in either models or tessdata directory.
+            // All language models must be present in one directory.
+            // If scripts are not found, revert to default.
+            // If scripts are found, set return_valid_tessdir so that get_tesseract_detections will skip searching for models.
+            // Also, for script detection results, skip searching for NULL if that gets detected alongside other languages.
+            tessdata_script_dir = return_valid_tessdir(job.job_name, lang_str,
+                                                       ocr_fset.model_dir,
+                                                       run_dir,
+                                                       hw_logger_,
+                                                       true,
+                                                       missing_languages,
+                                                       found_languages);
+            if (missing_languages.size() > 0) {
+                // If some acceptable OSD scripts were found, use them instead.
+                if (found_languages.size() > 0) {
+                    string join_type = ",";
+                    if (ocr_fset.combine_detected_scripts) {
+                        join_type = "+";
+                    }
+                    ocr_fset.tesseract_lang = boost::algorithm::join(found_languages, join_type);
+                } else {
+                    LOG4CXX_WARN(hw_logger_, "[" + job.job_name + "] Script models not found in model and tessdata directories,"
+                                             + " switching to default language setting: " + ocr_fset.tesseract_lang);
+                }
+                // Reset script directory, run check again while processing with default languages.
+                tessdata_script_dir = "";
+
+            } else {
+                ocr_fset.tesseract_lang = lang_str;
+            }
+        }
+    }
+
+}
+
+bool is_only_ascii_whitespace(const wstring &str) {
+    auto it = str.begin();
+    do {
+        if (it == str.end()) {
+            return true;
+        }
+    } while (*it >= 0 && *it <= 0x7f && iswspace(*(it++)));
+    // One of these conditions will be optimized away by the compiler,
+    // which one depends on whether char is signed or not
+    return false;
+}
+
+
+/*
+ * Performs regex-tagging of ocr text detection.
+ */
+set<wstring> TesseractOCRTextDetection::search_regex(const MPFImageJob &job, const wstring &full_text,
+                                                     const map<wstring, vector<pair<wstring, bool>>> &json_kvs_regex,
+                                                     map<wstring, vector<string>> &trigger_words_offset,
+                                                     const OCR_filter_settings &ocr_fset,
+                                                     MPFDetectionError &job_status) {
+    wstring found_tags_regex = L"";
+    set<wstring> found_keys_regex;
+
+    if (json_kvs_regex.size() == 0) {
+        return found_keys_regex;
+    }
+
+    for (const auto &kv : json_kvs_regex) {
+        auto key = kv.first;
+        auto values = kv.second;
+        for (const pair<wstring, bool> &value : values) {
+            wstring regex_pattern = value.first;
+            bool case_sens = value.second;
+
+            if (comp_regex(job, full_text, regex_pattern, trigger_words_offset,
+                ocr_fset, case_sens, job_status)) {
+                found_keys_regex.insert(key);
+                // Discontinue searching unless full regex search is enabled.
+                if (!ocr_fset.full_regex_search) {
+                    break;
+                }
+            }
+        }
+    }
+    int num_found = found_keys_regex.size();
+    found_tags_regex = boost::algorithm::join(found_keys_regex, L", ");
+    LOG4CXX_DEBUG(hw_logger_, "[" + job.job_name + "] Done searching for regex tags, found: " + to_string(num_found));
+    LOG4CXX_DEBUG(hw_logger_, "[" + job.job_name + "] Found regex tags are: " +
+                              boost::locale::conv::utf_to_utf<char>(found_tags_regex));
+
+    return found_keys_regex;
+}
+
+
+void TesseractOCRTextDetection::load_tags_json(const MPFJob &job, MPFDetectionError &job_status,
+                                               map<wstring, vector<pair<wstring, bool>>> &json_kvs_regex) {
+
+    string run_dir = GetRunDirectory();
+    if (run_dir.empty()) {
+        run_dir = ".";
+    }
+    string plugin_path = run_dir + "/TesseractOCRTextDetection";
+    LOG4CXX_DEBUG(hw_logger_, "[" + job.job_name + "] Running from directory " + plugin_path);
+
+    string jsonfile_path = DetectionComponentUtils::GetProperty<string>(job.job_properties, "TAGGING_FILE",
+                                                                        "text-tags.json");
+    if (jsonfile_path.find('$') != string::npos || jsonfile_path.find('/') != string::npos) {
+        string new_jsonfile_name = "";
+        Utils::expandFileName(jsonfile_path, new_jsonfile_name);
+        jsonfile_path = new_jsonfile_name;
+    } else {
+        jsonfile_path = plugin_path + "/config/" + jsonfile_path;
+    }
+
+    LOG4CXX_DEBUG(hw_logger_, "[" + job.job_name + "] About to read JSON from: " + jsonfile_path);
+    json_kvs_regex = parse_json(job, jsonfile_path, job_status);
+    LOG4CXX_DEBUG(hw_logger_, "[" + job.job_name + "] Read JSON");
+}
+
+void
+TesseractOCRTextDetection::load_settings(const MPFJob &job, OCR_filter_settings &ocr_fset,
+                                         const Text_type &text_type) {
+    // Load in settings specified from job_properties and default configuration.
+
+    // Image preprocessing
+    bool default_processing_wild = DetectionComponentUtils::GetProperty<bool>(job.job_properties, "UNSTRUCTURED_TEXT_ENABLE_PREPROCESSING", default_ocr_fset.processing_wild_text);
+
+    if ((text_type == Unstructured) || (text_type == Unknown && default_processing_wild)) {
+        ocr_fset.enable_adaptive_hist_equalization = DetectionComponentUtils::GetProperty<bool>(job.job_properties, "UNSTRUCTURED_TEXT_ENABLE_ADAPTIVE_HIST_EQUALIZATION", default_ocr_fset.enable_adaptive_hist_equalization);
+        ocr_fset.enable_hist_equalization = DetectionComponentUtils::GetProperty<bool>(job.job_properties, "UNSTRUCTURED_TEXT_ENABLE_HIST_EQUALIZATION",  default_ocr_fset.enable_hist_equalization);
+        ocr_fset.scale = DetectionComponentUtils::GetProperty<double>(job.job_properties,"UNSTRUCTURED_TEXT_SCALE", default_ocr_fset.scale);
+        ocr_fset.enable_adaptive_thrs = DetectionComponentUtils::GetProperty<bool>(job.job_properties,"UNSTRUCTURED_TEXT_ENABLE_ADAPTIVE_THRS", default_ocr_fset.enable_adaptive_thrs);
+        ocr_fset.enable_otsu_thrs = DetectionComponentUtils::GetProperty<bool>(job.job_properties,"UNSTRUCTURED_TEXT_ENABLE_OTSU_THRS", default_ocr_fset.enable_otsu_thrs);
+        ocr_fset.sharpen = DetectionComponentUtils::GetProperty<double>(job.job_properties,"UNSTRUCTURED_TEXT_SHARPEN", default_ocr_fset.sharpen);
+    } else {
+        ocr_fset.enable_adaptive_hist_equalization = DetectionComponentUtils::GetProperty<bool>(job.job_properties, "STRUCTURED_TEXT_ENABLE_ADAPTIVE_HIST_EQUALIZATION", default_ocr_fset.enable_adaptive_hist_equalization);
+        ocr_fset.enable_hist_equalization = DetectionComponentUtils::GetProperty<bool>(job.job_properties, "STRUCTURED_TEXT_ENABLE_HIST_EQUALIZATION",  default_ocr_fset.enable_hist_equalization);
+        ocr_fset.scale = DetectionComponentUtils::GetProperty<double>(job.job_properties,"STRUCTURED_TEXT_SCALE", default_ocr_fset.scale);
+        ocr_fset.enable_adaptive_thrs = DetectionComponentUtils::GetProperty<bool>(job.job_properties,"STRUCTURED_TEXT_ENABLE_ADAPTIVE_THRS", default_ocr_fset.enable_adaptive_thrs);
+        ocr_fset.enable_otsu_thrs = DetectionComponentUtils::GetProperty<bool>(job.job_properties,"STRUCTURED_TEXT_ENABLE_OTSU_THRS", default_ocr_fset.enable_otsu_thrs);
+        ocr_fset.sharpen = DetectionComponentUtils::GetProperty<double>(job.job_properties,"STRUCTURED_TEXT_SHARPEN", default_ocr_fset.sharpen);
+    }
+
+    ocr_fset.invert = DetectionComponentUtils::GetProperty<bool>(job.job_properties,"INVERT", default_ocr_fset.invert);
+    ocr_fset.min_height = DetectionComponentUtils::GetProperty<int>(job.job_properties, "MIN_HEIGHT", default_ocr_fset.min_height);
+    ocr_fset.invalid_min_image_size = DetectionComponentUtils::GetProperty<int>(job.job_properties, "INVALID_MIN_IMAGE_SIZE", default_ocr_fset.invalid_min_image_size);
+    ocr_fset.adaptive_hist_tile_size = DetectionComponentUtils::GetProperty<int>(job.job_properties, "ADAPTIVE_HIST_TILE_SIZE", default_ocr_fset.adaptive_hist_tile_size);
+    ocr_fset.adaptive_hist_clip_limit = DetectionComponentUtils::GetProperty<int>(job.job_properties, "ADAPTIVE_HIST_CLIP_LIMIT", default_ocr_fset.adaptive_hist_clip_limit);
+    ocr_fset.adaptive_thrs_c = DetectionComponentUtils::GetProperty<double>(job.job_properties,"ADAPTIVE_THRS_CONSTANT", default_ocr_fset.adaptive_thrs_c);
+    ocr_fset.adaptive_thrs_pixel = DetectionComponentUtils::GetProperty<int>(job.job_properties,"ADAPTIVE_THRS_BLOCKSIZE", default_ocr_fset.adaptive_thrs_pixel);
+
+    // OCR and OSD Engine Settings.
+    ocr_fset.tesseract_lang  = DetectionComponentUtils::GetProperty<std::string>(job.job_properties,"TESSERACT_LANGUAGE", default_ocr_fset.tesseract_lang);
+    ocr_fset.psm = DetectionComponentUtils::GetProperty<int>(job.job_properties,"TESSERACT_PSM", default_ocr_fset.psm);
+    ocr_fset.oem = DetectionComponentUtils::GetProperty<int>(job.job_properties,"TESSERACT_OEM", default_ocr_fset.oem);
+
+    // OSD Settings
+    ocr_fset.enable_osd = DetectionComponentUtils::GetProperty<bool>(job.job_properties,"ENABLE_OSD_AUTOMATION", default_ocr_fset.enable_osd);
+    ocr_fset.combine_detected_scripts = DetectionComponentUtils::GetProperty<bool>(job.job_properties,"COMBINE_OSD_SCRIPTS", default_ocr_fset.combine_detected_scripts);
+    ocr_fset.min_orientation_confidence = DetectionComponentUtils::GetProperty<double>(job.job_properties,"MIN_OSD_TEXT_ORIENTATION_CONFIDENCE", default_ocr_fset.min_orientation_confidence);
+    ocr_fset.min_script_confidence = DetectionComponentUtils::GetProperty<double>(job.job_properties,"MIN_OSD_PRIMARY_SCRIPT_CONFIDENCE", default_ocr_fset.min_script_confidence);
+    ocr_fset.min_script_score = DetectionComponentUtils::GetProperty<double>(job.job_properties,"MIN_OSD_SCRIPT_SCORE", default_ocr_fset.min_script_score);
+    ocr_fset.max_scripts = DetectionComponentUtils::GetProperty<int>(job.job_properties,"MAX_OSD_SCRIPTS", default_ocr_fset.max_scripts);
+    ocr_fset.max_pixels = DetectionComponentUtils::GetProperty<int>(job.job_properties,"MAX_PIXELS", default_ocr_fset.max_pixels);
+    ocr_fset.max_text_tracks = DetectionComponentUtils::GetProperty<int>(job.job_properties,"MAX_TEXT_TRACKS", default_ocr_fset.max_text_tracks);
+    ocr_fset.min_secondary_script_thrs = DetectionComponentUtils::GetProperty<double>(job.job_properties,"MIN_OSD_SECONDARY_SCRIPT_THRESHOLD", default_ocr_fset.min_secondary_script_thrs);
+    ocr_fset.rotate_and_detect = DetectionComponentUtils::GetProperty<bool>(job.job_properties,"ROTATE_AND_DETECT", default_ocr_fset.rotate_and_detect);
+    ocr_fset.rotate_and_detect_min_confidence = DetectionComponentUtils::GetProperty<double>(job.job_properties, "ROTATE_AND_DETECT_MIN_OCR_CONFIDENCE", default_ocr_fset.rotate_and_detect_min_confidence);
+    ocr_fset.full_regex_search = DetectionComponentUtils::GetProperty<bool>(job.job_properties,"FULL_REGEX_SEARCH", default_ocr_fset.full_regex_search);
+    ocr_fset.enable_osd_fallback = DetectionComponentUtils::GetProperty<bool>(job.job_properties,"ENABLE_OSD_FALLBACK", default_ocr_fset.enable_osd_fallback);
+    ocr_fset.max_parallel_ocr_threads = DetectionComponentUtils::GetProperty<int>(job.job_properties, "MAX_PARALLEL_SCRIPT_THREADS", default_ocr_fset.max_parallel_ocr_threads);
+    ocr_fset.max_parallel_pdf_threads = DetectionComponentUtils::GetProperty<int>(job.job_properties, "MAX_PARALLEL_PAGE_THREADS", default_ocr_fset.max_parallel_pdf_threads);
+
+    // Tessdata setup
+    ocr_fset.model_dir =  DetectionComponentUtils::GetProperty<std::string>(job.job_properties, "MODELS_DIR_PATH", default_ocr_fset.model_dir);
+    ocr_fset.tessdata_models_subdir =  DetectionComponentUtils::GetProperty<std::string>(job.job_properties, "TESSDATA_MODELS_SUBDIRECTORY", default_ocr_fset.tessdata_models_subdir);
+    if (ocr_fset.model_dir != "") {
+        ocr_fset.model_dir = ocr_fset.model_dir + "/" + ocr_fset.tessdata_models_subdir;
+    } else {
+        string run_dir = GetRunDirectory();
+        if (run_dir.empty()) {
+            run_dir = ".";
+        }
+        // If not specified, set model dir to local plugin dir.
+        ocr_fset.model_dir = run_dir + "/" + ocr_fset.tessdata_models_subdir;
+    }
+    Utils::expandFileName(ocr_fset.model_dir, ocr_fset.model_dir);
+}
+
+// Tag results and store into track detection properties.
+bool TesseractOCRTextDetection::process_text_tagging(Properties &detection_properties, const MPFImageJob &job,
+                                                     const OCR_output &ocr_out,
+                                                     MPFDetectionError &job_status,
+                                                     const OCR_filter_settings &ocr_fset,
+                                                     const map<wstring, vector<pair<wstring, bool>>> &json_kvs_regex,
+                                                     int page_num) {
+
+    string ocr_lang = ocr_out.language;
+    wstring full_text = ocr_out.text;
+    full_text = clean_whitespace(full_text);
+
+    LOG4CXX_DEBUG(hw_logger_, "[" + job.job_name + "] Processing tags for Tesseract OCR output: ");
+    LOG4CXX_DEBUG(hw_logger_, "[" + job.job_name + "] Tesseract OCR output was: " +
+                              boost::locale::conv::utf_to_utf<char>(full_text));
+
+    if (is_only_ascii_whitespace(full_text)) {
+        LOG4CXX_WARN(hw_logger_, "[" + job.job_name + "] No text found in image!");
+        return false;
+    }
+
+    set<wstring> trigger_words;
+    map<wstring, vector<string>> trigger_words_offset;
+    set<wstring> found_tags_regex = search_regex(job, full_text, json_kvs_regex, trigger_words_offset,
+                                         ocr_fset, job_status);
+
+    wstring tag_string = boost::algorithm::join(found_tags_regex, L"; ");
+    vector<string> offsets_list;
+    vector<wstring> triggers_list;
+    wstring tag_trigger = boost::algorithm::join(trigger_words, L"; ");
+    for (auto const& word_offset : trigger_words_offset )
+    {
+        triggers_list.push_back(word_offset.first);
+        offsets_list.push_back(boost::algorithm::join(word_offset.second, ", "));
+    }
+    string tag_offset = boost::algorithm::join(offsets_list, "; ");
+    tag_trigger = tag_trigger + boost::algorithm::join(triggers_list, L"; ");
+
+    detection_properties["TEXT_LANGUAGE"] = ocr_lang;
+    detection_properties["TAGS"] = boost::locale::conv::utf_to_utf<char>(tag_string);
+    detection_properties["TRIGGER_WORDS"] = boost::locale::conv::utf_to_utf<char>(tag_trigger);
+    detection_properties["TRIGGER_WORDS_OFFSET"] = tag_offset;
+    detection_properties["TEXT"] = boost::locale::conv::utf_to_utf<char>(full_text);
+
+    if (page_num >= 0) {
+        detection_properties["PAGE_NUM"] = to_string(page_num + 1);
+    }
+    return true;
+
+}
+
+inline void set_coordinates(int &xLeftUpper, int &yLeftUpper, int &width, int &height, const cv::Size &input_size,
+                            const int &orientation_id) {
+    switch (orientation_id) {
+        case 0:
+            // Do not rotate.
+            xLeftUpper = 0;
+            yLeftUpper = 0;
+            width = input_size.width;
+            height = input_size.height;
+            break;
+        case 1:
+            // Text is rotated 270 degrees counterclockwise.
+            // Image will need to be rotated 90 degrees counterclockwise to fix this.
+            xLeftUpper = input_size.width - 1;
+            yLeftUpper = 0;
+            width = input_size.height;
+            height = input_size.width;
+            break;
+        case 2:
+            // 180 degree rotation.
+            xLeftUpper = input_size.width - 1;
+            yLeftUpper = input_size.height - 1;
+            width = input_size.width;
+            height = input_size.height;
+            break;
+        case 3:
+            // Text is rotated 90 degrees counterclockwise.
+            // Image will be rotated 270 degrees counterclockwise.
+            yLeftUpper = input_size.height - 1;
+            xLeftUpper = 0;
+            width = input_size.height;
+            height = input_size.width;
+            break;
+        default:
+            break;
+    }
+}
+
+/*
+ * Confirm each language model is present in tessdata or shared model directory.
+ * Language models that run together must be present in the same directory.
+ */
+void TesseractOCRTextDetection::check_default_languages(const OCR_filter_settings &ocr_fset,
+                                                        const string &job_name,
+                                                        const string &run_dir,
+                                                        MPFDetectionError &job_status) {
+
+    set<string> languages_found, missing_languages;
+    set<string> lang_list = generate_lang_set(ocr_fset.tesseract_lang);
+    bool tess_api_in_map = true;
+
+    // Check that all tessdata files are present in models directory or cached in memory.
+    for (const string &lang: lang_list) {
+
+        return_valid_tessdir(job_name, lang, ocr_fset.model_dir, run_dir, hw_logger_, false, missing_languages, languages_found);
+
+        pair<int, string> tess_api_key = make_pair(ocr_fset.oem, ocr_fset.model_dir + "/" + lang);
+        tess_api_in_map = tess_api_in_map && (tess_api_map.find(tess_api_key) != tess_api_map.end());
+    }
+
+
+    if (!missing_languages.empty()) {
+        bool parallel_processing = (ocr_fset.max_parallel_ocr_threads > 1) || (ocr_fset.max_parallel_pdf_threads > 1);
+
+        // Fail if cached models do not exist or cannot be used due to parallel processing.
+        if (!tess_api_in_map || parallel_processing) {
+            throw MPFDetectionException(MPF_COULD_NOT_OPEN_DATAFILE,
+                                        "User-specified Tesseract language models not found.");
+        } else {
+            LOG4CXX_WARN(hw_logger_, "[" + job_name + "] User-specified Tesseract language models no longer found. " +
+                                      "Using cached language models.");
+        }
+    }
+}
+
+
+vector<MPFImageLocation> TesseractOCRTextDetection::GetDetections(const MPFImageJob &job) {
+    LOG4CXX_DEBUG(hw_logger_, "[" + job.job_name + "] Processing \"" + job.data_uri + "\".");
+    try{
+        OCR_filter_settings ocr_fset;
+        Text_type text_type = Unknown;
+
+        if (job.has_feed_forward_location && job.feed_forward_location.detection_properties.count("TEXT_TYPE")) {
+            if (job.feed_forward_location.detection_properties.at("TEXT_TYPE") == "UNSTRUCTURED") {
+                text_type = Unstructured;
+            } else if (job.feed_forward_location.detection_properties.at("TEXT_TYPE") == "STRUCTURED") {
+                text_type = Structured;
+            }
+
+            LOG4CXX_DEBUG(hw_logger_, "[" + job.job_name + "] Identified text type:  \"" +
+                                      job.feed_forward_location.detection_properties.at("TEXT_TYPE") + "\".");
+        }
+        load_settings(job, ocr_fset, text_type);
+
+        MPFDetectionError job_status = MPF_DETECTION_SUCCESS;
+        map<wstring, vector<pair<wstring, bool>>> json_kvs_regex;
+        load_tags_json(job, job_status, json_kvs_regex);
+
+        LOG4CXX_DEBUG(hw_logger_, "[" + job.job_name + "] About to run tesseract");
+        vector<OCR_output> ocr_outputs;
+
+        MPFImageReader image_reader(job);
+        cv::Mat image_data = image_reader.GetImage();
+        cv::Mat image_data_rotated;
+        cv::Size input_size = image_data.size();
+
+        string run_dir = GetRunDirectory();
+
+        check_default_languages(ocr_fset, job.job_name, run_dir, job_status);
+        preprocess_image(job, image_data, ocr_fset);
+
+        Properties osd_detection_properties;
+        string tessdata_script_dir = "";
+        set<string> missing_languages;
+        int xLeftUpper = 0;
+        int yLeftUpper = 0;
+        int width = input_size.width;
+        int height = input_size.height;
+        int orientation_result = 0;
+        vector<MPFImageLocation> locations;
+
+        if (ocr_fset.psm == 0 || ocr_fset.enable_osd) {
+
+            OSBestResult os_best_result;
+            get_OSD(os_best_result, image_data, job, ocr_fset, osd_detection_properties,
+                    tessdata_script_dir, missing_languages);
+
+            // Rotate upper left coordinates based on OSD results.
+            if (ocr_fset.min_orientation_confidence <= os_best_result.oconfidence) {
+                orientation_result = os_best_result.orientation_id;
+                set_coordinates(xLeftUpper, yLeftUpper, width, height, input_size, os_best_result.orientation_id);
+            }
+
+            // When PSM is set to 0, there is no need to process any further.
+            if (ocr_fset.psm == 0) {
+                LOG4CXX_INFO(hw_logger_,
+                             "[" + job.job_name + "] Processing complete. Found " + to_string(locations.size()) +
+                             " tracks.");
+                osd_detection_properties["MISSING_LANGUAGE_MODELS"] = boost::algorithm::join(missing_languages, ", ");
+                MPFImageLocation osd_detection(xLeftUpper, yLeftUpper, width, height, -1, osd_detection_properties);
+                locations.push_back(osd_detection);
+                return locations;
+            }
+        } else {
+            // If OSD is not run, the image won't be rescaled yet.
+            rescale_image(job, image_data, ocr_fset);
+        }
+        osd_detection_properties["MISSING_LANGUAGE_MODELS"] = boost::algorithm::join(missing_languages, ", ");
+
+        set<string> remaining_languages;
+        string first_pass_rotation, second_pass_rotation;
+        double min_ocr_conf = ocr_fset.rotate_and_detect_min_confidence;
+        int corrected_orientation;
+        int corrected_X, corrected_Y, corrected_width, corrected_height;
+
+        if (ocr_fset.rotate_and_detect) {
+            cv::rotate(image_data, image_data_rotated, cv::ROTATE_180);
+            remaining_languages = generate_lang_set(ocr_fset.tesseract_lang);
+            double rotation_val = 0.0;
+            if (osd_detection_properties.count("ROTATION")) {
+                rotation_val = boost::lexical_cast<double>(osd_detection_properties["ROTATION"]);
+            }
+            first_pass_rotation = to_string(rotation_val);
+            second_pass_rotation = to_string(180.0 + rotation_val);
+            corrected_orientation = (orientation_result + 2) % 4;
+            set_coordinates(corrected_X, corrected_Y, corrected_width, corrected_height, input_size, corrected_orientation);
+        }
+
+        // Run initial get_tesseract_detections. When autorotate is set, for any languages that fall below initial pass
+        // create a second round of extractions with a 180 degree rotation applied on top of the original setting.
+        // Second rotation only triggers if ROTATE_AND_DETECT is set.
+
+        OCR_job_inputs ocr_job_inputs;
+        ocr_job_inputs.job_name = &job.job_name;
+        ocr_job_inputs.lang = &ocr_fset.tesseract_lang;
+        ocr_job_inputs.tessdata_script_dir = &tessdata_script_dir;
+        ocr_job_inputs.run_dir = &run_dir;
+        ocr_job_inputs.imi = &image_data;
+        ocr_job_inputs.ocr_fset = &ocr_fset;
+        ocr_job_inputs.process_pdf = false;
+        ocr_job_inputs.hw_logger_ = hw_logger_;
+        ocr_job_inputs.tess_api_map = &tess_api_map;
+
+        Image_results image_results;
+        image_results.job_status = job_status;
+        get_tesseract_detections(ocr_job_inputs, image_results);
+        ocr_outputs = image_results.detections_by_lang;
+        job_status = image_results.job_status;
+
+        vector<OCR_output> all_results;
+
+        for (const OCR_output &ocr_out: ocr_outputs) {
+            OCR_output final_out = ocr_out;
+            if (ocr_fset.rotate_and_detect) {
+                remaining_languages.erase(ocr_out.language);
+                final_out.two_pass_rotation = first_pass_rotation;
+                final_out.two_pass_correction = false;
+
+                // Perform second pass OCR if min threshold is disabled (negative) or first pass confidence too low.
+                if (min_ocr_conf <= 0 || ocr_out.confidence < min_ocr_conf) {
+                    // Perform second pass OCR and provide best result to output.
+                    vector<OCR_output> ocr_outputs_rotated;
+                    ocr_fset.tesseract_lang = ocr_out.language;
+                    ocr_job_inputs.lang = &ocr_fset.tesseract_lang;
+                    ocr_job_inputs.imi = &image_data_rotated;
+                    image_results.detections_by_lang.clear();
+                    image_results.job_status = job_status;
+
+                    get_tesseract_detections(ocr_job_inputs, image_results);
+                    ocr_outputs_rotated = image_results.detections_by_lang;
+                    job_status = image_results.job_status;
+
+                    OCR_output  ocr_out_rotated = ocr_outputs_rotated.front();
+                    if (ocr_out_rotated.confidence > ocr_out.confidence) {
+                        final_out = ocr_out_rotated;
+                        final_out.two_pass_rotation = second_pass_rotation;
+                        final_out.two_pass_correction = true;
+                    }
+                }
+            }
+            all_results.push_back(final_out);
+        }
+
+        // If two stage OCR is enabled, run the second pass of OCR on any remaining languages where the first pass failed
+        // to generate an output.
+        for (const string &rem_lang: remaining_languages) {
+            // Perform second pass OCR and provide best result to output.
+            vector<OCR_output> ocr_outputs_rotated;
+            ocr_fset.tesseract_lang = rem_lang;
+            ocr_job_inputs.lang = &ocr_fset.tesseract_lang;
+            ocr_job_inputs.imi = &image_data_rotated;
+            image_results.detections_by_lang.clear();
+            image_results.job_status = job_status;
+
+            get_tesseract_detections(ocr_job_inputs, image_results);
+            ocr_outputs_rotated = image_results.detections_by_lang;
+            job_status = image_results.job_status;
+
+            OCR_output ocr_out_rotated = ocr_outputs_rotated.front();
+            ocr_out_rotated.two_pass_rotation = second_pass_rotation;
+            ocr_out_rotated.two_pass_correction = true;
+            all_results.push_back(ocr_out_rotated);
+        }
+
+        // If max_text_tracks is set, filter out to return only the top specified tracks.
+        if (ocr_fset.max_text_tracks > 0) {
+            sort(all_results.begin(), all_results.end(), greater<OCR_output>());
+            all_results.resize(ocr_fset.max_text_tracks);
+        }
+
+        for (const OCR_output &final_out : all_results) {
+            MPFImageLocation image_location(xLeftUpper, yLeftUpper, width, height, final_out.confidence);
+            // Copy over OSD detection results into OCR output.
+            image_location.detection_properties = osd_detection_properties;
+
+            // Mark two-pass OCR final selected rotation.
+            if (ocr_fset.rotate_and_detect) {
+                image_location.detection_properties["ROTATION"] = final_out.two_pass_rotation;
+                if (final_out.two_pass_correction) {
+                    image_location.detection_properties["ROTATE_AND_DETECT_PASS"] = "180";
+                    // Also correct top left corner designation:
+                    image_location.x_left_upper = corrected_X;
+                    image_location.y_left_upper = corrected_Y;
+                    image_location.width = corrected_width;
+                    image_location.height = corrected_height;
+                } else {
+                    image_location.detection_properties["ROTATE_AND_DETECT_PASS"] = "0";
+                }
+
+            }
+            bool process_text = process_text_tagging(image_location.detection_properties, job, final_out, job_status,
+                                                     ocr_fset,
+                                                     json_kvs_regex);
+            if (process_text) {
+                locations.push_back(image_location);
+            }
+        }
+
+        for (auto &location : locations) {
+            image_reader.ReverseTransform(location);
+        }
+
+        LOG4CXX_INFO(hw_logger_,
+                     "[" + job.job_name + "] Processing complete. Found " + to_string(locations.size()) + " tracks.");
+        return locations;
+    }
+    catch (...) {
+        Utils::LogAndReThrowException(job, hw_logger_);
+    }
+}
+
+
+void TesseractOCRTextDetection::process_parallel_pdf_pages(PDF_page_inputs &page_inputs,
+                                                           PDF_page_results &page_results) {
+    PDF_thread_variables thread_var[page_inputs.filelist.size()];
+    std::future<void> pdf_threads[page_inputs.filelist.size()];
+    int index = 0;
+    set<int> active_threads;
+
+    for (const string &filename : page_inputs.filelist) {
+        thread_var[index].page_thread_res.job_status = page_results.job_status;
+        MPFImageJob c_job((*page_inputs.job).job_name,
+                          filename,
+                          (*page_inputs.job).job_properties,
+                          (*page_inputs.job).media_properties);
+
+        MPFImageReader image_reader(c_job);
+        thread_var[index].image = image_reader.GetImage();
+        preprocess_image(c_job, thread_var[index].image, page_inputs.ocr_fset);
+
+        thread_var[index].osd_track_results = MPFGenericTrack(-1.0);
+        thread_var[index].tessdata_script_dir = "";
+        if (page_inputs.ocr_fset.enable_osd) {
+            OSBestResult os_best_result;
+            // Reset to original specified language before processing OSD.
+            page_inputs.ocr_fset.tesseract_lang = page_inputs.default_lang;
+            set<string> missing_languages;
+            get_OSD(os_best_result, thread_var[index].image, c_job, page_inputs.ocr_fset, thread_var[index].osd_track_results.detection_properties,
+                    thread_var[index].tessdata_script_dir, missing_languages);
+            page_results.all_missing_languages.insert(missing_languages.begin(), missing_languages.end());
+        }
+        else {
+           // If OSD is not run, the image won't be rescaled yet.
+            rescale_image(c_job, thread_var[index].image, page_inputs.ocr_fset);
+       }
+
+        thread_var[index].lang = page_inputs.ocr_fset.tesseract_lang;
+        thread_var[index].ocr_input.job_name = &(*page_inputs.job).job_name;
+        thread_var[index].ocr_input.run_dir = &page_inputs.run_dir;
+        thread_var[index].ocr_input.ocr_fset = &page_inputs.ocr_fset;
+        thread_var[index].ocr_input.process_pdf = true;
+        thread_var[index].ocr_input.hw_logger_ = hw_logger_;
+        thread_var[index].ocr_input.tess_api_map = &tess_api_map;
+        pdf_threads[index] = std::async(launch::async,
+                                        &get_tesseract_detections,
+                                        std::ref(thread_var[index].ocr_input),
+                                        std::ref(thread_var[index].page_thread_res));
+        active_threads.insert(index);
+        index ++;
+        while (active_threads.size() >= page_inputs.ocr_fset.max_parallel_pdf_threads) {
+            std::this_thread::sleep_for(std::chrono::seconds(1));
+            for (auto active_thread_iter = active_threads.begin(); active_thread_iter != active_threads.end();
+                     /* Intentionally no ++ to support erasing. */) {
+                int i = *active_thread_iter;
+                if (pdf_threads[i].wait_for(std::chrono::milliseconds(0)) == std::future_status::ready) {
+                    // Will re-throw exception from thread.
+                    pdf_threads[i].get();
+                    active_thread_iter = active_threads.erase(active_thread_iter);
+                }
+                else {
+                    ++active_thread_iter;
+                }
+            }
+        }
+    }
+
+    // Wait for all remaining threads to finish.
+    for (const int &i: active_threads) {
+        // Will re-throw exception from thread.
+        pdf_threads[i].get();
+    }
+
+    for (index = 0; index < page_inputs.filelist.size(); index++ ) {
+        MPFImageJob c_job((*page_inputs.job).job_name, "", (*page_inputs.job).job_properties, (*page_inputs.job).media_properties);
+
+        // If max_text_tracks is set, filter out to return only the top specified tracks.
+        if (page_inputs.ocr_fset.max_text_tracks > 0) {
+            sort(thread_var[index].page_thread_res.detections_by_lang.begin(),
+                 thread_var[index].page_thread_res.detections_by_lang.end(),
+                 greater<OCR_output>());
+
+            thread_var[index].page_thread_res.detections_by_lang.resize(page_inputs.ocr_fset.max_text_tracks);
+        }
+
+        for (const auto &ocr_out: thread_var[index].page_thread_res.detections_by_lang) {
+            MPFGenericTrack generic_track(ocr_out.confidence);
+            // Copy over OSD results into OCR tracks.
+            generic_track.detection_properties = thread_var[index].osd_track_results.detection_properties;
+            bool process_text = process_text_tagging(generic_track.detection_properties, c_job, ocr_out, thread_var[index].page_thread_res.job_status,
+                                                     page_inputs.ocr_fset, page_inputs.json_kvs_regex, index);
+            if (process_text) {
+                (*page_results.tracks).push_back(generic_track);
+            }
+        }
+    }
+}
+
+void TesseractOCRTextDetection::process_serial_pdf_pages(PDF_page_inputs &page_inputs,
+                                                         PDF_page_results &page_results) {
+    int page_num = 0;
+    for (const string &filename : page_inputs.filelist) {
+        MPFImageJob c_job((*page_inputs.job).job_name, filename, (*page_inputs.job).job_properties, (*page_inputs.job).media_properties);
+        MPFImageReader image_reader(c_job);
+        cv::Mat image_data = image_reader.GetImage();
+        preprocess_image(c_job, image_data, page_inputs.ocr_fset);
+
+        MPFGenericTrack osd_track_results(-1);
+        string tessdata_script_dir = "";
+        if (page_inputs.ocr_fset.psm == 0 || page_inputs.ocr_fset.enable_osd) {
+            OSBestResult os_best_result;
+            // Reset to original specified language before processing OSD.
+            page_inputs.ocr_fset.tesseract_lang = page_inputs.default_lang;
+            set<string> missing_languages;
+            get_OSD(os_best_result, image_data, c_job, page_inputs.ocr_fset, osd_track_results.detection_properties,
+                    tessdata_script_dir, missing_languages);
+            page_results.all_missing_languages.insert(missing_languages.begin(), missing_languages.end());
+
+            // When PSM is set to 0, there is no need to process any further.
+            // Proceed to next page for OSD processing.
+            if (page_inputs.ocr_fset.psm == 0) {
+                osd_track_results.detection_properties["PAGE_NUM"] = to_string(page_num + 1);
+                page_results.tracks->push_back(osd_track_results);
+                page_num++;
+                continue;
+            }
+        }
+        else {
+             // If OSD is not run, the image won't be rescaled yet.
+            rescale_image(c_job, image_data, page_inputs.ocr_fset);
+         }
+
+
+        OCR_job_inputs ocr_job_inputs;
+        ocr_job_inputs.job_name = &c_job.job_name;
+        ocr_job_inputs.lang = &page_inputs.ocr_fset.tesseract_lang;
+        ocr_job_inputs.tessdata_script_dir = &tessdata_script_dir;
+        ocr_job_inputs.run_dir = &page_inputs.run_dir;
+        ocr_job_inputs.imi = &image_data;
+        ocr_job_inputs.ocr_fset = &page_inputs.ocr_fset;
+        ocr_job_inputs.process_pdf = true;
+        ocr_job_inputs.hw_logger_ = hw_logger_;
+        ocr_job_inputs.tess_api_map = &tess_api_map;
+
+        Image_results image_results;
+        image_results.job_status = page_results.job_status;
+
+        get_tesseract_detections(ocr_job_inputs, image_results);
+        page_results.job_status = image_results.job_status;
+
+        // If max_text_tracks is set, filter out to return only the top specified tracks.
+        if (page_inputs.ocr_fset.max_text_tracks > 0) {
+            sort(image_results.detections_by_lang.begin(),
+                 image_results.detections_by_lang.end(),
+                 greater<OCR_output>());
+            image_results.detections_by_lang.resize(page_inputs.ocr_fset.max_text_tracks);
+        }
+
+        for (const auto &ocr_out: image_results.detections_by_lang) {
+            MPFGenericTrack generic_track(ocr_out.confidence);
+            // Copy over OSD results into OCR tracks.
+            generic_track.detection_properties = osd_track_results.detection_properties;
+
+            bool process_text = process_text_tagging(generic_track.detection_properties, c_job, ocr_out, page_results.job_status,
+                                                     page_inputs.ocr_fset,  page_inputs.json_kvs_regex, page_num);
+            if (process_text) {
+                page_results.tracks->push_back(generic_track);
+            }
+        }
+        page_num++;
+    }
+}
+
+vector<MPFGenericTrack> TesseractOCRTextDetection::GetDetections(const MPFGenericJob &job) {
+    try {
+        LOG4CXX_DEBUG(hw_logger_, "[" + job.job_name + "] Processing \"" + job.data_uri + "\".");
+
+        PDF_page_inputs page_inputs;
+        PDF_page_results page_results;
+
+        std::vector<MPFGenericTrack> tracks;
+        page_results.tracks = &tracks;
+        page_inputs.job = &job;
+
+        load_settings(job, page_inputs.ocr_fset);
+
+        page_results.job_status = MPF_DETECTION_SUCCESS;
+        load_tags_json(job, page_results.job_status, page_inputs.json_kvs_regex);
+
+        vector<string> job_names;
+        boost::split(job_names, job.job_name, boost::is_any_of(":"));
+        string job_name = boost::ireplace_all_copy(job_names[0], "job", "");
+        boost::trim(job_name);
+
+        page_inputs.run_dir = GetRunDirectory();
+        if (page_inputs.run_dir.empty()) {
+            page_inputs.run_dir = ".";
+        }
+
+        check_default_languages(page_inputs.ocr_fset, job.job_name, page_inputs.run_dir, page_results.job_status);
+
+        string plugin_path = page_inputs.run_dir + "/TesseractOCRTextDetection";
+        TempDirectory temp_im_directory(plugin_path + "/tmp-" + job_name + "-" + random_string(20));
+
+        // Attempts to process generic document.
+        // If read successfully, convert to images and store in a temporary directory.
+        Magick::ReadOptions options;
+        options.density(Magick::Geometry(300, 300));
+        options.depth(8);
+        list<Magick::Image> images;
+        readImages(&images, job.data_uri, options);
+        size_t i;
+        list<Magick::Image>::iterator image;
+        for (image = images.begin(), i = 0; image != images.end(); image++, i++) {
+            image->matte(false);
+            image->backgroundColor(Magick::Color("WHITE"));
+            string tiff_file = temp_im_directory.path + "/results_extracted" + to_string(i) + ".tiff";
+            image->write(tiff_file);
+            page_inputs.filelist.push_back(tiff_file);
+        }
+
+        page_inputs.default_lang = page_inputs.ocr_fset.tesseract_lang;
+
+        if (page_inputs.ocr_fset.max_parallel_pdf_threads > 1 && page_inputs.filelist.size() > 1 &&
+            page_inputs.ocr_fset.psm != 0) {
+            // Process PDF pages in parallel.
+            process_parallel_pdf_pages(page_inputs, page_results);
+        }
+        else {
+            // Process PDF pages in serial order.
+            process_serial_pdf_pages(page_inputs, page_results);
+        }
+
+        for (auto &track: tracks) {
+            track.detection_properties["MISSING_LANGUAGE_MODELS"] = boost::algorithm::join(page_results.all_missing_languages,
+                                                                                           ", ");
+        }
+        LOG4CXX_INFO(hw_logger_,
+                     "[" + job.job_name + "] Processing complete. Found " + to_string(tracks.size()) + " tracks.");
+        return tracks;
+    }
+    catch (...) {
+        Utils::LogAndReThrowException(job, hw_logger_);
+    }
+}
+
+
+TessApiWrapper::TessApiWrapper(const std::string& data_path, const std::string& language, tesseract::OcrEngineMode oem) {
+    int rc = tess_api_.Init(data_path.c_str(), language.c_str(), oem);
+    if (rc != 0) {
+        throw MPFDetectionException(
+                MPF_DETECTION_NOT_INITIALIZED,
+                "Failed to initialize Tesseract! Error code: " + std::to_string(rc));
+    }
+}
+
+void TessApiWrapper::SetPageSegMode(tesseract::PageSegMode mode) {
+    tess_api_.SetPageSegMode(mode) ;
+}
+
+void TessApiWrapper::SetImage(const cv::Mat &image) {
+    tess_api_.SetImage(image.data, image.cols, image.rows, image.channels(),
+                       static_cast<int>(image.step));
+}
+
+std::string TessApiWrapper::GetUTF8Text() {
+    std::unique_ptr<char[]> text{tess_api_.GetUTF8Text()};
+    if (text == nullptr) {
+        return "";
+    }
+    return std::string(text.get());
+}
+
+int TessApiWrapper::MeanTextConf() {
+    return tess_api_.MeanTextConf();
+}
+
+void TessApiWrapper::Clear() {
+    tess_api_.Clear();
+}
+
+bool TessApiWrapper::DetectOS(OSResults *results) {
+    return tess_api_.DetectOS(results);
+}
+
+
+MPF_COMPONENT_CREATOR(TesseractOCRTextDetection);
+MPF_COMPONENT_DELETER();