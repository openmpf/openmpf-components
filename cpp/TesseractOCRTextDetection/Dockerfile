# syntax=docker/dockerfile:1.2

#############################################################################
# NOTICE                                                                    #
#                                                                           #
# This software (or technical data) was produced for the U.S. Government    #
# under contract, and is subject to the Rights in Data-General Clause       #
# 52.227-14, Alt. IV (DEC 2007).                                            #
#                                                                           #
# Copyright 2021 The MITRE Corporation. All Rights Reserved.                #
#############################################################################

#############################################################################
# Copyright 2021 The MITRE Corporation                                      #
#                                                                           #
# Licensed under the Apache License, Version 2.0 (the "License");           #
# you may not use this file except in compliance with the License.          #
# You may obtain a copy of the License at                                   #
#                                                                           #
#    http://www.apache.org/licenses/LICENSE-2.0                             #
#                                                                           #
# Unless required by applicable law or agreed to in writing, software       #
# distributed under the License is distributed on an "AS IS" BASIS,         #
# WITHOUT WARRANTIES OR CONDITIONS OF ANY KIND, either express or implied.  #
# See the License for the specific language governing permissions and       #
# limitations under the License.                                            #
#############################################################################

ARG BUILD_REGISTRY
ARG BUILD_TAG=latest
FROM ${BUILD_REGISTRY}openmpf_cpp_component_build:${BUILD_TAG} as build_component


RUN --mount=type=tmpfs,target=/tmp \
    --mount=type=tmpfs,target=/var/cache/yum \
    yum install -y http://rpms.remirepo.net/enterprise/remi-release-7.rpm \
    && yum --enablerepo=remi install -y ImageMagick ImageMagick-c++ \
         ImageMagick-c++-devel ImageMagick-devel ImageMagick-libs \
         libjpeg libpng libtiff zlib ghostscript \
    && yum clean all;


RUN --mount=type=tmpfs,target=/tmp \
    mkdir -p /tmp/leptonica \
    && cd /tmp/leptonica \
    && curl -SL 'https://github.com/DanBloomberg/leptonica/archive/1.75.0.tar.gz' \
        | tar --extract --gzip \
    && mkdir -p leptonica-1.75.0/build \
    && cd leptonica-1.75.0/build \
    && cmake3 -DCMAKE_INSTALL_PREFIX:PATH=/usr/local .. \
    && make install -j $(nproc);


RUN --mount=type=tmpfs,target=/tmp \
    mkdir -p /tmp/tesseract \
    && cd /tmp/tesseract \
    && curl -SL 'https://github.com/tesseract-ocr/tesseract/archive/4.1.1.tar.gz' \
        | tar --extract --gzip \
    && mkdir -p tesseract-4.1.1/build \
    && cd tesseract-4.1.1/build \
    && PKG_CONFIG_PATH=/usr/local/lib/pkgconfig cmake3 -DCMAKE_INSTALL_PREFIX:PATH=/usr/local .. \
<<<<<<< HEAD
    && make install -j $(nproc);
=======
    && make install -j $(nproc) \
    && cp /tmp/tesseract/tesseract-4.1.1/src/ccutil/unicharset.h /usr/local/include/tesseract/ \
    && cp /tmp/tesseract/tesseract-4.1.1/src/ccutil/errcode.h /usr/local/include/tesseract/ \
    && cp /tmp/tesseract/tesseract-4.1.1/src/ccutil/unicharmap.h /usr/local/include/tesseract/ \
    && cp /tmp/tesseract/tesseract-4.1.1/src/arch/intsimdmatrix.h /usr/local/include/tesseract/ \
    && rm -rf /tmp/tesseract

COPY . .
>>>>>>> 9658baa6

RUN --mount=target=. build-component.sh

ARG RUN_TESTS=false
RUN if [ "${RUN_TESTS,,}" == true ]; then cd $BUILD_DIR/test && ./TesseractOCRTextDetectionTest; fi



FROM ${BUILD_REGISTRY}openmpf_cpp_executor:${BUILD_TAG} as install_component

RUN --mount=type=tmpfs,target=/tmp \
    --mount=type=tmpfs,target=/var/cache/yum \
    yum install -y http://rpms.remirepo.net/enterprise/remi-release-7.rpm \
    && yum --enablerepo=remi install -y ImageMagick \
    && yum clean all

ENV LD_LIBRARY_PATH $PLUGINS_DIR/TesseractOCRTextDetection/lib

COPY --from=build_component $BUILD_DIR/plugin/TesseractOCRTextDetection $PLUGINS_DIR/TesseractOCRTextDetection

COPY --from=build_component $BUILD_DIR/libmpfTesseractOCRTextDetection.so \
                            $PLUGINS_DIR/TesseractOCRTextDetection/lib/

COPY --from=build_component $BUILD_DIR/tessdata_model_updater \
                            /opt/mpf/tessdata_model_updater

ENV LD_LIBRARY_PATH $PLUGINS_DIR/TesseractOCRTextDetection/lib

LABEL org.label-schema.license="Apache 2.0" \
      org.label-schema.name="OpenMPF Tesseract OCR Text Detection" \
      org.label-schema.schema-version="1.0" \
      org.label-schema.url="https://openmpf.github.io" \
      org.label-schema.vcs-url="https://github.com/openmpf/openmpf-components" \
      org.label-schema.vendor="MITRE"<|MERGE_RESOLUTION|>--- conflicted
+++ resolved
@@ -59,18 +59,11 @@
     && mkdir -p tesseract-4.1.1/build \
     && cd tesseract-4.1.1/build \
     && PKG_CONFIG_PATH=/usr/local/lib/pkgconfig cmake3 -DCMAKE_INSTALL_PREFIX:PATH=/usr/local .. \
-<<<<<<< HEAD
-    && make install -j $(nproc);
-=======
     && make install -j $(nproc) \
     && cp /tmp/tesseract/tesseract-4.1.1/src/ccutil/unicharset.h /usr/local/include/tesseract/ \
     && cp /tmp/tesseract/tesseract-4.1.1/src/ccutil/errcode.h /usr/local/include/tesseract/ \
     && cp /tmp/tesseract/tesseract-4.1.1/src/ccutil/unicharmap.h /usr/local/include/tesseract/ \
-    && cp /tmp/tesseract/tesseract-4.1.1/src/arch/intsimdmatrix.h /usr/local/include/tesseract/ \
-    && rm -rf /tmp/tesseract
-
-COPY . .
->>>>>>> 9658baa6
+    && cp /tmp/tesseract/tesseract-4.1.1/src/arch/intsimdmatrix.h /usr/local/include/tesseract/
 
 RUN --mount=target=. build-component.sh
 
