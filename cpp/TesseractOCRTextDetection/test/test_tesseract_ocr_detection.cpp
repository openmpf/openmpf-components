--- conflicted
+++ resolved
@@ -213,7 +213,6 @@
     ASSERT_NO_FATAL_FAILURE(runImageDetection("data/limited-contrast.png", ocr, results,  custom_properties));
     assertNotInImage("data/limited-contrast.png", "Contrast Text", results, "TEXT");
 
-
     results.clear();
     custom_properties = {{"MIN_HEIGHT", "-1"}};
     ASSERT_NO_FATAL_FAILURE(runImageDetection("data/wild-small-text.png", ocr, results,  custom_properties));
@@ -355,23 +354,13 @@
     convert_results(results, results_pdf);
     ASSERT_TRUE(results[0].detection_properties.at("OSD_PRIMARY_SCRIPT") == "Han")
                                 << "Expected Chinese/Han detected as primary script.";
-<<<<<<< HEAD
-    ASSERT_TRUE(results[0].detection_properties.at("MISSING_LANGUAGE_MODELS") ==
-                "script/Cyrillic, script/HanS, script/HanS_vert, script/HanT, script/HanT_vert")
-=======
     ASSERT_TRUE(results[0].detection_properties.at("MISSING_LANGUAGE_MODELS") == "script/Cyrillic")
->>>>>>> c254139c
-                                << "Expected Cyrillic and Han scripts to be reported as missing.";
+                                << "Expected Cyrillic script to be reported as missing.";
 
     ASSERT_TRUE(results[1].detection_properties.at("OSD_PRIMARY_SCRIPT") == "Cyrillic")
                                 << "Expected Cyrillic detected as primary script.";
-<<<<<<< HEAD
-    ASSERT_TRUE(results[0].detection_properties.at("MISSING_LANGUAGE_MODELS") ==
-                "script/Cyrillic, script/HanS, script/HanS_vert, script/HanT, script/HanT_vert")
-=======
     ASSERT_TRUE(results[0].detection_properties.at("MISSING_LANGUAGE_MODELS") == "script/Cyrillic")
->>>>>>> c254139c
-                                << "Expected Cyrillic and Han scripts to be reported as missing.";
+                                << "Expected Cyrillic script to be reported as missing.";
 
     results.clear();
     results_pdf.clear();
@@ -537,12 +526,7 @@
     std::vector<MPFImageLocation> results;
     ASSERT_TRUE(ocr.Init());
     std::map<std::string, std::string> custom_properties = {{"ENABLE_OSD_AUTOMATION", "false"},
-<<<<<<< HEAD
-                                                            {"ROTATE_AND_DETECT",     "true"},
-                                                            {"TESSERACT_LANGUAGE",    "eng, chi_sim"},
-=======
                                                             {"TESSERACT_LANGUAGE",    "eng,deu"},
->>>>>>> c254139c
                                                             {"MAX_TEXT_TRACKS",       "1"}};
 
     // Check that the top text track is properly returned after filtering.
@@ -575,6 +559,8 @@
                                                                      {"FULL_REGEX_SEARCH", "false"}};
 
     // Test basic text detection.
+    // Ensure each test case produces expected text result.
+    // Originally used to test tag results, which have been transferred to the keyword tagging component.
     ASSERT_NO_FATAL_FAILURE(runImageDetection("data/text-demo.png", ocr, results, custom_properties));
     assertInImage("data/text-demo.png", "TESTING 123", results, "TEXT");
     assertNotInImage("data/text-demo.png", "Ponies", results, "TEXT");
@@ -628,7 +614,7 @@
 
     ASSERT_TRUE(ocr.Close());
 }
-/*
+
 
 TEST(TESSERACTOCR, BlankTest) {
 
@@ -644,43 +630,6 @@
     ASSERT_TRUE(ocr.Close());
 }
 
-<<<<<<< HEAD
-TEST(TESSERACTOCR, ModeTest) {
-
-    TesseractOCRTextDetection ocr;
-    ocr.SetRunDirectory("../plugin");
-    std::vector<MPFImageLocation> results_old, results_new;
-    ASSERT_TRUE(ocr.Init());
-
-    // Check that PSM and OEM settings impact text extraction behavior.
-    std::map<std::string, std::string> custom_properties = {{"TESSERACT_OEM",         "0"},
-                                                            {"ENABLE_OSD_AUTOMATION", "false"}};
-    ASSERT_NO_FATAL_FAILURE(runImageDetection("data/junk-text.png", ocr, results_old, custom_properties));
-
-    custom_properties = {{"TESSERACT_OEM",         "3"},
-                         {"ENABLE_OSD_AUTOMATION", "false"}};
-    ASSERT_NO_FATAL_FAILURE(runImageDetection("data/junk-text.png", ocr, results_new, custom_properties));
-
-    ASSERT_FALSE(results_old[0].detection_properties.at("TEXT") == results_new[0].detection_properties.at("TEXT"));
-
-    results_old.clear();
-    results_new.clear();
-
-    custom_properties = {{"TESSERACT_PSM",         "3"},
-                         {"ENABLE_OSD_AUTOMATION", "false"}};
-    ASSERT_NO_FATAL_FAILURE(runImageDetection("data/junk-text.png", ocr, results_old, custom_properties));
-
-    custom_properties = {{"TESSERACT_PSM",         "13"},
-                         {"ENABLE_OSD_AUTOMATION", "false"}};
-    ASSERT_NO_FATAL_FAILURE(runImageDetection("data/junk-text.png", ocr, results_new, custom_properties));
-
-    ASSERT_FALSE(results_old[0].detection_properties.at("TEXT") == results_new[0].detection_properties.at("TEXT"));
-
-    ASSERT_TRUE(ocr.Close());
-}
-
-=======
->>>>>>> c254139c
 TEST(TESSERACTOCR, OSDTest) {
 
     TesseractOCRTextDetection ocr;
@@ -797,7 +746,7 @@
     ASSERT_TRUE(results[0].detection_properties.at("OSD_PRIMARY_SCRIPT") == "Cyrillic") << "Expected Cyrillic script.";
     ASSERT_TRUE(results[0].detection_properties.at("OSD_SECONDARY_SCRIPTS") == "Latin") << "Expected Latin script.";
     ASSERT_TRUE(results[0].detection_properties.at("OSD_FALLBACK_OCCURRED") == "true")
-                                << "Expected OSD fallback had occurred.";
+                                                   << "Expected OSD fallback had occurred.";
     results.clear();
 
     // When OSD fallback is disabled, no script is detected.
@@ -811,7 +760,7 @@
     ASSERT_TRUE(results[0].detection_properties.at("ROTATION") == "0") << "Expected 0 degree text rotation.";
     ASSERT_TRUE(results[0].detection_properties.at("OSD_PRIMARY_SCRIPT") == "NULL") << "Expected no script detected.";
     ASSERT_TRUE(results[0].detection_properties.at("OSD_FALLBACK_OCCURRED") == "false")
-                                << "Expected no OSD fallback had occurred.";
+                                                   << "Expected no OSD fallback had occurred.";
     results.clear();
 
     ASSERT_TRUE(ocr.Close());
@@ -869,22 +818,15 @@
                                 << "Expected both scripts to run separately.";
 
     // Test multilanguage text extraction.
-    assertInImage("data/eng-bul-small.png", "foreign-text", results, "TAGS", 0);
-    assertInImage("data/eng-bul-small.png", "свободни", results, "TRIGGER_WORDS", 0);
-    assertInImage("data/eng-bul-small.png", "107-114", results, "TRIGGER_WORDS_OFFSET", 0);
     assertInImage("data/eng-bul-small.png", "Всички хора се раждат свободни", results, "TEXT", 0);
 
     // Also test mult-keyword phrase tag.
-    assertInImage("data/eng-bul-small.png", "key-phrase", results, "TAGS", 1);
-    assertInImage("data/eng-bul-small.png", "brotherhood", results, "TRIGGER_WORDS", 1);
-    assertInImage("data/eng-bul-small.png", "433-453", results, "TRIGGER_WORDS_OFFSET", 1);
     assertInImage("data/eng-bul-small.png", "All human beings are born free", results, "TEXT", 1);
 
     results.clear();
 
     ASSERT_TRUE(ocr.Close());
 }
-
 
 TEST(TESSERACTOCR, OSDMultiPageTest) {
 
@@ -993,7 +935,6 @@
     ASSERT_TRUE(ocr.Close());
 }
 
-
 TEST(TESSERACTOCR, OSDHanOrientationTest) {
 
     TesseractOCRTextDetection ocr;
@@ -1013,27 +954,6 @@
 
     ASSERT_TRUE(ocr.Close());
 }
-
-<<<<<<< HEAD
-TEST(TESSERACTOCR, LanguageTest) {
-
-    TesseractOCRTextDetection ocr;
-    ocr.SetRunDirectory("../plugin");
-    std::vector<MPFImageLocation> results;
-    ASSERT_TRUE(ocr.Init());
-    std::map<std::string, std::string> custom_properties = {{"TESSERACT_LANGUAGE",    "eng, bul"},
-                                                            {"ENABLE_OSD_AUTOMATION", "false"}};
-
-    // Test multilanguage text extraction.
-    ASSERT_NO_FATAL_FAILURE(runImageDetection("data/eng-bul.png", ocr, results, custom_properties));
-    assertInImage("data/eng-bul.png", "Всички хора се раждат свободни", results, "TEXT", 0);
-
-    assertInImage("data/eng-bul.png", "All human beings are born free", results, "TEXT", 1);
-
-    ASSERT_TRUE(ocr.Close());
-}
-=======
->>>>>>> c254139c
 
 
 TEST(TESSERACTOCR, DocumentTest) {
@@ -1077,9 +997,4 @@
     ASSERT_TRUE(results[3].detection_properties.at("TEXT_LANGUAGE") == "fra+eng") << "Expected French followed by English script.";
 
     ASSERT_TRUE(ocr.Close());
-}
- */
-
-
-
-
+}