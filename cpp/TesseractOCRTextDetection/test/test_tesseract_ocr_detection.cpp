/******************************************************************************
 * NOTICE                                                                     *
 *                                                                            *
 * This software (or technical data) was produced for the U.S. Government     *
 * under contract, and is subject to the Rights in Data-General Clause        *
 * 52.227-14, Alt. IV (DEC 2007).                                             *
 *                                                                            *
 * Copyright 2019 The MITRE Corporation. All Rights Reserved.                 *
 ******************************************************************************/

/******************************************************************************
 * Copyright 2019 The MITRE Corporation                                       *
 *                                                                            *
 * Licensed under the Apache License, Version 2.0 (the "License");            *
 * you may not use this file except in compliance with the License.           *
 * You may obtain a copy of the License at                                    *
 *                                                                            *
 *    http://www.apache.org/licenses/LICENSE-2.0                              *
 *                                                                            *
 * Unless required by applicable law or agreed to in writing, software        *
 * distributed under the License is distributed on an "AS IS" BASIS,          *
 * WITHOUT WARRANTIES OR CONDITIONS OF ANY KIND, either express or implied.   *
 * See the License for the specific language governing permissions and        *
 * limitations under the License.                                             *
 ******************************************************************************/

#include <string>
#include <MPFDetectionComponent.h>
#include <unistd.h>
#include <gtest/gtest.h>

#define BOOST_NO_CXX11_SCOPED_ENUMS

#include <boost/filesystem.hpp>

#undef BOOST_NO_CXX11_SCOPED_ENUMS

#include "TesseractOCRTextDetection.h"

using namespace MPF::COMPONENT;


void setAlgorithmProperties(Properties &algorithm_properties, const std::map<std::string, std::string> &custom) {
    algorithm_properties["TAGGING_FILE"] = "config/test-text-tags-foreign.json";
    algorithm_properties["STRUCTURED_TEXT_SHARPEN"] = "-1.0";
    algorithm_properties["TESSERACT_LANGUAGE"] = "eng";
    algorithm_properties["THRS_FILTER"] = "false";
    algorithm_properties["HIST_FILTER"] = "false";
    for (auto const &x : custom) {
        algorithm_properties[x.first] = x.second;
    }
}

MPFImageJob createImageJob(const std::string &uri, const std::map<std::string, std::string> &custom = {},
                           bool wild_mode = false) {
    Properties algorithm_properties;
    Properties media_properties;
    std::string job_name("OCR_test");
    setAlgorithmProperties(algorithm_properties, custom);
    if (wild_mode) {
        MPFImageLocation image_location(0, 0, 1, 1, -1);
        image_location.detection_properties["TEXT_TYPE"] = "UNSTRUCTURED";
        MPFImageJob job(job_name, uri, image_location, algorithm_properties, media_properties);
        return job;
    }
    MPFImageJob job(job_name, uri, algorithm_properties, media_properties);
    return job;
}

MPFGenericJob createPDFJob(const std::string &uri, const std::map<std::string, std::string> &custom = {}) {
    Properties algorithm_properties;
    Properties media_properties;
    std::string job_name("OCR_test");
    setAlgorithmProperties(algorithm_properties, custom);
    MPFGenericJob job(job_name, uri, algorithm_properties, media_properties);
    return job;
}

void runImageDetection(const std::string &image_path, TesseractOCRTextDetection &ocr,
                       std::vector<MPFImageLocation> &image_locations,
                       const std::map<std::string, std::string> &custom = {},
                       bool wild_mode = false) {
    MPFImageJob job = createImageJob(image_path, custom, wild_mode);
    MPFDetectionError rc = ocr.GetDetections(job, image_locations);

    ASSERT_EQ(rc, MPF_DETECTION_SUCCESS);
    ASSERT_FALSE(image_locations.empty());
}

void runDocumentDetection(const std::string &image_path, TesseractOCRTextDetection &ocr,
                          std::vector<MPFGenericTrack> &generic_tracks,
                          const std::map<std::string, std::string> &custom = {}) {
    MPFGenericJob job = createPDFJob(image_path, custom);
    MPFDetectionError rc = ocr.GetDetections(job, generic_tracks);
    ASSERT_EQ(rc, MPF_DETECTION_SUCCESS);
    ASSERT_FALSE(generic_tracks.empty());
}

void assertEmptyImageDetection(const std::string &image_path, TesseractOCRTextDetection &ocr,
                          std::vector<MPFImageLocation> &image_locations,
                          const std::map<std::string, std::string> &custom = {},
                          bool wild_mode = false, MPFDetectionError error = MPF_DETECTION_SUCCESS) {
    MPFImageJob job = createImageJob(image_path, custom, wild_mode);
    MPFDetectionError rc = ocr.GetDetections(job, image_locations);
    ASSERT_EQ(rc, error);
    ASSERT_TRUE(image_locations.empty());
}

<<<<<<< HEAD
bool containsProp(const std::string &exp_text, const std::vector<MPFImageLocation> &locations,
=======
void assertEmptyDocumentDetection(const std::string &image_path, TesseractOCRTextDetection &ocr,
                          std::vector<MPFGenericTrack> &generic_tracks,
                          const std::map<std::string, std::string> &custom = {},
                          MPFDetectionError error = MPF_DETECTION_SUCCESS) {
    MPFGenericJob job = createPDFJob(image_path, custom);
    MPFDetectionError rc = ocr.GetDetections(job, generic_tracks);
    ASSERT_EQ(rc, error);
    ASSERT_TRUE(generic_tracks.empty());
}

bool containsProp(const std::string &exp_text, const std::vector<MPFImageLocation> &locations, 
>>>>>>> 588c9315
                  const std::string &property, int index = -1) {
    if (index != -1) {
        if (locations[index].detection_properties.count(property) == 0) {
            return false;
        }
        std::string text = locations[index].detection_properties.at(property);
        return text.find(exp_text) != std::string::npos;
    }
    for (int i = 0; i < locations.size(); i++) {
        if (locations[i].detection_properties.count(property) == 0) {
            continue;
        }
        std::string text = locations[i].detection_properties.at(property);
        if (text.find(exp_text) != std::string::npos)
            return true;
    }
    return false;
}

void assertInImage(const std::string &image_path, const std::string &expected_value,
                   const std::vector<MPFImageLocation> &locations, const std::string &prop, int index = -1) {
    ASSERT_TRUE(containsProp(expected_value, locations, prop, index))
                                << "Expected OCR to detect " << prop << " \"" << expected_value << "\" in " << image_path;
}

void assertNotInImage(const std::string &image_path, const std::string &expected_text,
                      const std::vector<MPFImageLocation> &locations, const std::string &prop, int index = -1) {
    ASSERT_FALSE(containsProp(expected_text, locations, prop, index))
                                << "Expected OCR to NOT detect "<< prop << " \""  << expected_text << "\" in "
                                << image_path;
}

void convert_results(std::vector<MPFImageLocation> &im_track, const std::vector<MPFGenericTrack> &gen_track) {
    for (int i = 0; i < gen_track.size(); i++) {
        MPFImageLocation image_location(0, 0, 1, 1);
        image_location.detection_properties = gen_track[i].detection_properties;
        im_track.push_back(image_location);
    }
}


TEST(TESSERACTOCR, ImageProcessingTest) {

    // Ensure contrast and unstructured image processing settings are enabled.

    TesseractOCRTextDetection ocr;
    ocr.SetRunDirectory("../plugin");
    std::vector<MPFImageLocation> results;
    ASSERT_TRUE(ocr.Init());

    std::map<std::string,std::string> custom_properties = {};

    ASSERT_NO_FATAL_FAILURE(runImageDetection("data/limited-contrast.png", ocr, results,  custom_properties));
    assertNotInImage("data/limited-contrast.png", "Contrast Text", results, "TEXT");

    results.clear();
    custom_properties = {{"MIN_HEIGHT", "-1"}};
    ASSERT_NO_FATAL_FAILURE(runImageDetection("data/wild-small-text.png", ocr, results,  custom_properties));
    assertNotInImage("data/wild-small-text.png", "PLACE", results, "TEXT");

    results.clear();
    custom_properties = {{"MIN_HEIGHT", "60"}};
    ASSERT_NO_FATAL_FAILURE(assertEmptyImageDetection("data/blurry.png", ocr, results,  custom_properties));

    results.clear();
    ASSERT_NO_FATAL_FAILURE(runImageDetection("data/gradient.png", ocr, results,  custom_properties));
    assertNotInImage("data/gradient.png", "obscured", results, "TEXT");

    results.clear();
    custom_properties = {{"UNSTRUCTURED_TEXT_ENABLE_HIST_EQUALIZATION", "true"}};
    ASSERT_NO_FATAL_FAILURE(runImageDetection("data/limited-contrast.png", ocr, results,  custom_properties, true));
    assertInImage("data/limited-contrast.png", "Contrast Text", results, "TEXT");

    results.clear();
    custom_properties = {{"UNSTRUCTURED_TEXT_ENABLE_ADAPTIVE_HIST_EQUALIZATION", "true"}};
    ASSERT_NO_FATAL_FAILURE(runImageDetection("data/limited-contrast.png", ocr, results,  custom_properties, true));
    assertInImage("data/limited-contrast.png", "Contrast Text", results, "TEXT");

    results.clear();
    custom_properties = {{"MIN_HEIGHT", "60"}};
    ASSERT_NO_FATAL_FAILURE(runImageDetection("data/wild-small-text.png", ocr, results,  custom_properties, true));
    assertInImage("data/wild-small-text.png", "PLACE", results, "TEXT");

    results.clear();
    custom_properties = {{"MIN_HEIGHT",             "-1"},
                         {"STRUCTURED_TEXT_SCALE",  "3.0"}};
    ASSERT_NO_FATAL_FAILURE(runImageDetection("data/wild-small-text.png", ocr, results,  custom_properties));
    assertInImage("data/wild-small-text.png", "PLACE", results, "TEXT");

    results.clear();
    custom_properties = {{"STRUCTURED_TEXT_SHARPEN", "1.4"}};
    ASSERT_NO_FATAL_FAILURE(runImageDetection("data/blurry.png", ocr, results,  custom_properties));
    assertInImage("data/blurry.png", "blurred text", results, "TEXT");

    results.clear();
    custom_properties = {{"STRUCTURED_TEXT_ENABLE_ADAPTIVE_THRS", "true"}};
    ASSERT_NO_FATAL_FAILURE(runImageDetection("data/gradient.png", ocr, results,  custom_properties));
    assertInImage("data/gradient.png", "obscured", results, "TEXT");

    ASSERT_TRUE(ocr.Close());
}

TEST(TESSERACTOCR, ModelTest) {

    // Ensure user can specify custom model directory locations.

    boost::filesystem::remove_all("data/model_dir");
    boost::filesystem::create_directories("data/model_dir/TesseractOCRTextDetection/tessdata");

    std::string model = boost::filesystem::absolute(
            "../plugin/TesseractOCRTextDetection/tessdata/eng.traineddata").string();
    symlink(model.c_str(), "data/model_dir/TesseractOCRTextDetection/tessdata/custom.traineddata");

    TesseractOCRTextDetection ocr;
    ocr.SetRunDirectory("../plugin");
    std::vector<MPFImageLocation> results;
    ASSERT_TRUE(ocr.Init());
    std::map<std::string, std::string> custom_properties = {{"TESSERACT_LANGUAGE",    "custom,eng"},
                                                            {"MODELS_DIR_PATH",       "data/model_dir"},
                                                            {"ENABLE_OSD_AUTOMATION", "false"}};

    ASSERT_NO_FATAL_FAILURE(runImageDetection("data/eng.png", ocr, results, custom_properties));

    boost::filesystem::remove_all("data/model_dir");
    ASSERT_TRUE(results[0].detection_properties.at("TEXT_LANGUAGE") == "custom")
                                << "Shared models directory not loaded.";
    ASSERT_TRUE(results[1].detection_properties.at("TEXT_LANGUAGE") == "eng") << "Tessdata directory not loaded.";
    ASSERT_TRUE(results.size() == 2) << "Expected two models to be properly loaded into component.";

    ASSERT_TRUE(ocr.Close());
}

TEST(TESSERACTOCR, MissingLanguagesTest) {

    // Double check missing languages during OSD processing.
    boost::filesystem::remove_all("data/model_dir");
    boost::filesystem::create_directories("data/model_dir/TesseractOCRTextDetection/tessdata/script");



    std::string model = boost::filesystem::absolute(
            "../plugin/TesseractOCRTextDetection/tessdata/eng.traineddata").string();
    symlink(model.c_str(), "data/model_dir/TesseractOCRTextDetection/tessdata/eng.traineddata");

    model = boost::filesystem::absolute(
                    "../plugin/TesseractOCRTextDetection/tessdata/osd.traineddata").string();
    symlink(model.c_str(), "data/model_dir/TesseractOCRTextDetection/tessdata/osd.traineddata");

    model = boost::filesystem::absolute(
                        "../plugin/TesseractOCRTextDetection/config").string();
    symlink(model.c_str(), "data/model_dir/TesseractOCRTextDetection/config");

    TesseractOCRTextDetection ocr;
    ocr.SetRunDirectory("data/model_dir");
    std::vector<MPFImageLocation> results;
    ASSERT_TRUE(ocr.Init());


    std::map<std::string, std::string> custom_properties = {{"TESSERACT_LANGUAGE",    "eng"},
                                                            {"MODELS_DIR_PATH",       "data/model_dir"}};

    // OSD image processing with all OSD language models missing.
    // Expected default language to be used.
    ASSERT_NO_FATAL_FAILURE(runImageDetection("data/eng-bul.png", ocr, results, custom_properties));
    ASSERT_TRUE(results[0].detection_properties.at("OSD_PRIMARY_SCRIPT") == "Cyrillic")
                                << "Expected Cyrillic as primary script.";
    ASSERT_TRUE(results[0].detection_properties.at("MISSING_LANGUAGE_MODELS") == "script/Cyrillic, script/Latin")
                                << "Expected Cyrillic and Latin scripts to be missing.";
    ASSERT_TRUE(results[0].detection_properties.at("TEXT_LANGUAGE") == "eng") << "Expected English script.";
    results.clear();

    // Adding Latin script model.
    model = boost::filesystem::absolute(
                    "../plugin/TesseractOCRTextDetection/tessdata/script/Latin.traineddata").string();
    symlink(model.c_str(), "data/model_dir/TesseractOCRTextDetection/tessdata/script/Latin.traineddata");

    // OSD image processing with some missing language models.
    // Latin will be used in place of Cyrillic as the next best available model.
    ASSERT_NO_FATAL_FAILURE(runImageDetection("data/eng-bul.png", ocr, results, custom_properties));
    ASSERT_TRUE(results[0].detection_properties.at("OSD_PRIMARY_SCRIPT") == "Cyrillic")
                                << "Expected Cyrillic as primary script.";
    ASSERT_TRUE(results[0].detection_properties.at("MISSING_LANGUAGE_MODELS") == "script/Cyrillic")
                                << "Expected Cyrillic script to be missing.";
    ASSERT_TRUE(results[0].detection_properties.at("OSD_SECONDARY_SCRIPTS") == "Latin") << "Expected Latin script.";

    ASSERT_TRUE(results[0].detection_properties.at("TEXT_LANGUAGE") == "script/Latin") << "Expected Latin script.";

    results.clear();


    custom_properties = {{"TESSERACT_LANGUAGE",    "eng"},
                         {"MODELS_DIR_PATH",       "data/model_dir"},
                         {"TESSERACT_PSM", "0"}};

    // OSD PDF processing with missing language models.
    // MISSING_LANGUAGE_MODELS should be populated on each page, with all OSD scripts not found by the component.
    std::vector<MPFGenericTrack> results_pdf;
    ASSERT_NO_FATAL_FAILURE(runDocumentDetection("data/osd-tests.pdf", ocr, results_pdf, custom_properties));
    convert_results(results, results_pdf);
    ASSERT_TRUE(results[0].detection_properties.at("OSD_PRIMARY_SCRIPT") == "Han")
                                << "Expected Chinese/Han detected as primary script.";
    ASSERT_TRUE(results[0].detection_properties.at("MISSING_LANGUAGE_MODELS") ==
                                "script/Cyrillic, script/HanS, script/HanS_vert, script/HanT, script/HanT_vert")
                                << "Expected Cyrillic and Han scripts to be reported as missing.";

    ASSERT_TRUE(results[1].detection_properties.at("OSD_PRIMARY_SCRIPT") == "Cyrillic")
                                << "Expected Cyrillic detected as primary script.";
    ASSERT_TRUE(results[0].detection_properties.at("MISSING_LANGUAGE_MODELS") ==
                                "script/Cyrillic, script/HanS, script/HanS_vert, script/HanT, script/HanT_vert")
                                << "Expected Cyrillic and Han scripts to be reported as missing.";

    results.clear();
    results_pdf.clear();

    // Double check proper error handling with missing languages (parallel processing).
    custom_properties = {{"TESSERACT_LANGUAGE",    "does_not_exist,testing"},
                         {"MODELS_DIR_PATH",       "data/model_dir"},
                         {"ENABLE_OSD_AUTOMATION", "false"}};

    ASSERT_NO_FATAL_FAILURE(assertEmptyImageDetection("data/eng-bul.png", ocr, results,
                                                      custom_properties, false, MPF_COULD_NOT_OPEN_DATAFILE));
    results.clear();
    results_pdf.clear();

    ASSERT_NO_FATAL_FAILURE(assertEmptyDocumentDetection("data/osd-tests.pdf", ocr, results_pdf,
                                                         custom_properties, MPF_COULD_NOT_OPEN_DATAFILE));
    results.clear();
    results_pdf.clear();

    // Double check proper error handling with missing languages (serial processing).
    custom_properties = {{"TESSERACT_LANGUAGE",    "does_not_exist,testing"},
                         {"MODELS_DIR_PATH",       "data/model_dir"},
                         {"ENABLE_OSD_AUTOMATION", "false"},
                         {"MAX_PARALLEL_PAGE_THREADS", "0"},
                         {"MAX_PARALLEL_SCRIPT_THREADS", "0"}};

    ASSERT_NO_FATAL_FAILURE(assertEmptyImageDetection("data/eng-bul.png", ocr, results,
                                                      custom_properties, false, MPF_COULD_NOT_OPEN_DATAFILE));
    results.clear();
    results_pdf.clear();

    ASSERT_NO_FATAL_FAILURE(assertEmptyDocumentDetection("data/osd-tests.pdf", ocr, results_pdf,
                                                         custom_properties, MPF_COULD_NOT_OPEN_DATAFILE));
    results.clear();
    results_pdf.clear();

    boost::filesystem::remove_all("data/model_dir");
    ASSERT_TRUE(ocr.Close());
}

TEST(TESSERACTOCR, TwoPassOCRTest) {

    // Ensure that two pass OCR correctly works to process upside down text even w/out OSD support.

    TesseractOCRTextDetection ocr;
    ocr.SetRunDirectory("../plugin");
    std::vector<MPFImageLocation> results;
    ASSERT_TRUE(ocr.Init());

    std::map<std::string, std::string> custom_properties = {{"ENABLE_OSD_AUTOMATION", "false"},
                                                            {"ROTATE_AND_DETECT",     "true"}};

    ASSERT_NO_FATAL_FAILURE(runImageDetection("data/eng.png", ocr, results, custom_properties));
    ASSERT_TRUE(std::stoi(results[0].detection_properties.at("ROTATE_AND_DETECT_PASS")) == 0) << "Expected 0 degree text rotation correction.";
    assertInImage("data/eng.png", "All human beings", results, "TEXT");
    results.clear();

    ASSERT_NO_FATAL_FAILURE(runImageDetection("data/eng-rotated.png", ocr, results, custom_properties));
    ASSERT_TRUE(std::stoi(results[0].detection_properties.at("ROTATE_AND_DETECT_PASS")) == 180) << "Expected 180 degree text rotation correction.";
    assertInImage("data/eng-rotated.png", "All human beings", results, "TEXT");
    results.clear();

    // Test to make sure threshold parameter is working.
    custom_properties = {{"ENABLE_OSD_AUTOMATION",            "false"},
                         {"ROTATE_AND_DETECT_MIN_OCR_CONFIDENCE", "10"},
                         {"ROTATE_AND_DETECT",                "true"}};

    ASSERT_NO_FATAL_FAILURE(runImageDetection("data/eng-rotated.png", ocr, results, custom_properties));
    ASSERT_TRUE(std::stoi(results[0].detection_properties.at("ROTATE_AND_DETECT_PASS")) == 0) << "Expected 0 degree text rotation correction.";
    assertNotInImage("data/eng-rotated.png", "All human beings", results, "TEXT");
    ASSERT_TRUE(ocr.Close());

}



TEST(TESSERACTOCR, TrackFilterTest) {

    TesseractOCRTextDetection ocr;
    ocr.SetRunDirectory("../plugin");
    std::vector<MPFImageLocation> results;
    ASSERT_TRUE(ocr.Init());
    std::map<std::string, std::string> custom_properties = {{"ENABLE_OSD_AUTOMATION", "false"},
                                                            {"ROTATE_AND_DETECT",     "true"},
                                                            {"TESSERACT_LANGUAGE",    "eng,chi_sim"},
                                                            {"MAX_TEXT_TRACKS",       "1"}};

    // Check that the top text track is properly returned after filtering.
    ASSERT_NO_FATAL_FAILURE(runImageDetection("data/eng.png", ocr, results, custom_properties));
    ASSERT_TRUE(results[0].detection_properties.at("TEXT_LANGUAGE") == "eng") << "Top text track not returned.";
    ASSERT_TRUE(results.size() == 1) << "Expected output track only.";
    results.clear();

    // Check both tracks are returned by default
    custom_properties = {{"ENABLE_OSD_AUTOMATION", "false"},
                         {"TESSERACT_LANGUAGE",    "eng,chi_sim"}};
    ASSERT_NO_FATAL_FAILURE(runImageDetection("data/eng.png", ocr, results, custom_properties));
    ASSERT_TRUE(results[0].detection_properties.at("TEXT_LANGUAGE") == "chi_sim") << "Expected Chinese track";
    ASSERT_TRUE(results[1].detection_properties.at("TEXT_LANGUAGE") == "eng") << "Expected English track";
    ASSERT_TRUE(results.size() == 2) << "Expected two output tracks.";

    ASSERT_TRUE(ocr.Close());
}

TEST(TESSERACTOCR, BlankTest) {

    TesseractOCRTextDetection ocr;
    ocr.SetRunDirectory("../plugin");
    std::vector<MPFImageLocation> results;
    ASSERT_TRUE(ocr.Init());
    std::map<std::string, std::string> custom_properties = {{"ENABLE_OSD_AUTOMATION", "false"}};

    // Check no text detected for blank image.
    ASSERT_NO_FATAL_FAILURE(assertEmptyImageDetection("data/blank.png", ocr, results, custom_properties));

    ASSERT_TRUE(ocr.Close());
}

TEST(TESSERACTOCR, ModeTest) {

    TesseractOCRTextDetection ocr;
    ocr.SetRunDirectory("../plugin");
    std::vector<MPFImageLocation> results_old, results_new;
    ASSERT_TRUE(ocr.Init());

    // Check that PSM and OEM settings impact text extraction behavior.
    std::map<std::string, std::string> custom_properties = {{"TESSERACT_OEM",         "0"},
                                                            {"ENABLE_OSD_AUTOMATION", "false"}};
    ASSERT_NO_FATAL_FAILURE(runImageDetection("data/junk-text.png", ocr, results_old, custom_properties));

    custom_properties = {{"TESSERACT_OEM",         "3"},
                         {"ENABLE_OSD_AUTOMATION", "false"}};
    ASSERT_NO_FATAL_FAILURE(runImageDetection("data/junk-text.png", ocr, results_new, custom_properties));

    ASSERT_FALSE(results_old[0].detection_properties.at("TEXT") == results_new[0].detection_properties.at("TEXT"));

    results_old.clear();
    results_new.clear();

    custom_properties = {{"TESSERACT_PSM",         "3"},
                         {"ENABLE_OSD_AUTOMATION", "false"}};
    ASSERT_NO_FATAL_FAILURE(runImageDetection("data/junk-text.png", ocr, results_old, custom_properties));

    custom_properties = {{"TESSERACT_PSM",         "13"},
                         {"ENABLE_OSD_AUTOMATION", "false"}};
    ASSERT_NO_FATAL_FAILURE(runImageDetection("data/junk-text.png", ocr, results_new, custom_properties));

    ASSERT_FALSE(results_old[0].detection_properties.at("TEXT") == results_new[0].detection_properties.at("TEXT"));

    ASSERT_TRUE(ocr.Close());
}


TEST(TESSERACTOCR, OSDTest) {

    TesseractOCRTextDetection ocr;
    ocr.SetRunDirectory("../plugin");
    std::vector<MPFImageLocation> results;
    ASSERT_TRUE(ocr.Init());

    // Check that OSD works.

    // Check script detection.
    std::map<std::string, std::string> custom_properties = {{"ENABLE_OSD_AUTOMATION",             "true"},
                                                            {"MIN_OSD_PRIMARY_SCRIPT_CONFIDENCE", "0.30"},
                                                            {"MIN_OSD_SCRIPT_SCORE",              "40"}};
    ASSERT_NO_FATAL_FAILURE(runImageDetection("data/eng.png", ocr, results, custom_properties));
    ASSERT_TRUE(results[0].detection_properties.at("ROTATION") == "0") << "Expected 0 degree text rotation.";
    ASSERT_TRUE(results[0].detection_properties.at("OSD_PRIMARY_SCRIPT") == "Latin") << "Expected Latin script.";
    ASSERT_TRUE(results[0].detection_properties.at("TEXT_LANGUAGE") == "script/Latin") << "Expected latin script.";
    results.clear();

    // Check orientation detection. Text should be properly extracted.
    ASSERT_NO_FATAL_FAILURE(runImageDetection("data/eng-rotated.png", ocr, results, custom_properties));
    ASSERT_TRUE(results[0].detection_properties.at("ROTATION") == "180") << "Expected 180 degree text rotation.";
    ASSERT_TRUE(results[0].detection_properties.at("OSD_PRIMARY_SCRIPT") == "Latin") << "Expected Latin script.";
    ASSERT_TRUE(results[0].detection_properties.at("TEXT_LANGUAGE") == "script/Latin") << "Expected latin script.";
    assertInImage("data/eng-rotated.png", "All human beings", results, "TEXT");

    ASSERT_TRUE(ocr.Close());
}

TEST(TESSERACTOCR, OSDConfidenceFilteringTest) {
    TesseractOCRTextDetection ocr;
    ocr.SetRunDirectory("../plugin");
    std::vector<MPFImageLocation> results;
    ASSERT_TRUE(ocr.Init());

    // Check script confidence filtering.
    // In the OSDTest for eng.png, the component will accept the detected script and run it as the text_language model (script/Latin).
    // By setting the min script confidence level too high, the component must default back to original setting (eng).
    std::map<std::string, std::string> custom_properties = {{"ENABLE_OSD_AUTOMATION",             "true"},
                                                            {"MIN_OSD_PRIMARY_SCRIPT_CONFIDENCE", "100"},
                                                            {"MIN_OSD_SCRIPT_SCORE",              "40"}};
    ASSERT_NO_FATAL_FAILURE(runImageDetection("data/eng.png", ocr, results, custom_properties));
    ASSERT_TRUE(results[0].detection_properties.at("ROTATION") == "0") << "Expected 0 degree text rotation.";
    ASSERT_TRUE(results[0].detection_properties.at("OSD_PRIMARY_SCRIPT") == "Latin") << "Expected Latin script.";
    ASSERT_TRUE(results[0].detection_properties.at("TEXT_LANGUAGE") == "eng")
                                << "Expected default language (eng) due to script confidence rejection.";
    assertInImage("data/eng.png", "All human beings", results, "TEXT");
    results.clear();

    // Check script score filtering
    // In the OSDTest for eng.png, the component will accept the detected script and run it as the text_language model (script/Latin).
    // By setting the min script score level too high, the component must default back to original setting (eng).
    custom_properties = {{"ENABLE_OSD_AUTOMATION",             "true"},
                         {"MIN_OSD_PRIMARY_SCRIPT_CONFIDENCE", "0"},
                         {"MIN_OSD_SCRIPT_SCORE",              "60"}};
    ASSERT_NO_FATAL_FAILURE(runImageDetection("data/eng.png", ocr, results, custom_properties));
    ASSERT_TRUE(results[0].detection_properties.at("ROTATION") == "0") << "Expected 0 degree text rotation.";
    ASSERT_TRUE(results[0].detection_properties.at("OSD_PRIMARY_SCRIPT") == "Latin") << "Expected Latin script.";
    ASSERT_TRUE(results[0].detection_properties.at("TEXT_LANGUAGE") == "eng")
                                << "Expected default language (eng) due to script score rejection.";
    assertInImage("data/eng.png", "All human beings", results, "TEXT");
    results.clear();

    // Check orientation confidence filtering.
    // In the OSDTest for eng-rotated.png, the component will accept a detected rotation of 180 degrees.
    // By setting the min rotation confidence level too high, the component must default back to original setting (0 degrees rotation).
    custom_properties = {{"TESSERACT_PSM",               "0"},
                         {"MIN_OSD_TEXT_ORIENTATION_CONFIDENCE", "200"}};
    ASSERT_NO_FATAL_FAILURE(runImageDetection("data/eng-rotated.png", ocr, results, custom_properties));
    ASSERT_TRUE(results[0].detection_properties.at("ROTATION") == "0") << "Expected default text rotation.";

    ASSERT_TRUE(ocr.Close());
}

TEST(TESSERACTOCR, OSDCommonTest) {

    TesseractOCRTextDetection ocr;
    ocr.SetRunDirectory("../plugin");
    std::vector<MPFImageLocation> results;
    ASSERT_TRUE(ocr.Init());

    // Check that "Common" script is reported but secondary script is used to run OCR.
    std::map<std::string, std::string> custom_properties = {{"ENABLE_OSD_AUTOMATION",              "true"},
                                                            {"MIN_OSD_PRIMARY_SCRIPT_CONFIDENCE",  "0.0"},
                                                            {"MIN_OSD_SCRIPT_SCORE",               "0"},
                                                            {"MAX_OSD_SCRIPTS",                    "1"},
                                                            {"MIN_OSD_SECONDARY_SCRIPT_THRESHOLD", "0.0"}};
    ASSERT_NO_FATAL_FAILURE(runImageDetection("data/numeric.png", ocr, results, custom_properties));
    ASSERT_TRUE(results[0].detection_properties.at("ROTATION") == "0") << "Expected 0 degree text rotation.";
    ASSERT_TRUE(results[0].detection_properties.at("OSD_PRIMARY_SCRIPT") == "Common") << "Expected Common script.";
    ASSERT_TRUE(results[0].detection_properties.at("OSD_SECONDARY_SCRIPTS") == "Cyrillic") << "Expected Cyrillic script.";
    ASSERT_TRUE(results[0].detection_properties.at("TEXT_LANGUAGE") == "script/Cyrillic")
                                << "Expected Cyrillic script.";

    results.clear();

    // Check that "Common" script is reported but default language is used to run OCR.
    custom_properties = {{"ENABLE_OSD_AUTOMATION", "true"},
                         {"MAX_OSD_SCRIPTS",       "1"}};
    ASSERT_NO_FATAL_FAILURE(runImageDetection("data/numeric.png", ocr, results, custom_properties));
    ASSERT_TRUE(results[0].detection_properties.at("ROTATION") == "0") << "Expected 0 degree text rotation.";
    ASSERT_TRUE(results[0].detection_properties.at("OSD_PRIMARY_SCRIPT") == "Common") << "Expected Common script.";
    ASSERT_TRUE(results[0].detection_properties.at("TEXT_LANGUAGE") == "eng") << "Expected default language (eng).";

    ASSERT_TRUE(ocr.Close());
}

TEST(TESSERACTOCR, OSDFallbackTest) {
    TesseractOCRTextDetection ocr;
    ocr.SetRunDirectory("../plugin");
    std::vector<MPFImageLocation> results;
    ASSERT_TRUE(ocr.Init());
    std::map<std::string, std::string> custom_properties;

    // Check that OSD fallback works to detect proper scripts.
    custom_properties = {{"ENABLE_OSD_AUTOMATION",              "true"},
                         {"MIN_OSD_PRIMARY_SCRIPT_CONFIDENCE",  "0.0"},
                         {"MIN_OSD_SCRIPT_SCORE",               "0"},
                         {"MAX_OSD_SCRIPTS",                    "2"},
                         {"MIN_OSD_SECONDARY_SCRIPT_THRESHOLD", "0.0"}};
    ASSERT_NO_FATAL_FAILURE(runImageDetection("data/text-insufficient.png", ocr, results, custom_properties));
    ASSERT_TRUE(results[0].detection_properties.at("ROTATION") == "0") << "Expected 0 degree text rotation.";
    ASSERT_TRUE(results[0].detection_properties.at("OSD_PRIMARY_SCRIPT") == "Cyrillic") << "Expected Cyrillic script.";
    ASSERT_TRUE(results[0].detection_properties.at("OSD_SECONDARY_SCRIPTS") == "Latin") << "Expected Latin script.";
    ASSERT_TRUE(results[0].detection_properties.at("OSD_FALLBACK_OCCURRED") == "true")
                                << "Expected OSD fallback had occurred.";
    results.clear();

    // When OSD fallback is disabled, no script is detected.
    custom_properties = {{"ENABLE_OSD_AUTOMATION",              "true"},
                         {"MIN_OSD_PRIMARY_SCRIPT_CONFIDENCE",  "0.0"},
                         {"MIN_OSD_SCRIPT_SCORE",               "0"},
                         {"MAX_OSD_SCRIPTS",                    "2"},
                         {"ENABLE_OSD_FALLBACK",                "false"},
                         {"MIN_OSD_SECONDARY_SCRIPT_THRESHOLD", "0.0"}};
    ASSERT_NO_FATAL_FAILURE(runImageDetection("data/text-insufficient.png", ocr, results, custom_properties));
    ASSERT_TRUE(results[0].detection_properties.at("ROTATION") == "0") << "Expected 0 degree text rotation.";
    ASSERT_TRUE(results[0].detection_properties.at("OSD_PRIMARY_SCRIPT") == "NULL") << "Expected no script detected.";
    ASSERT_TRUE(results[0].detection_properties.at("OSD_FALLBACK_OCCURRED") == "false")
                                << "Expected no OSD fallback had occurred.";
    results.clear();

    ASSERT_TRUE(ocr.Close());
}

TEST(TESSERACTOCR, OSDMultilanguageScriptTest) {

    TesseractOCRTextDetection ocr;
    ocr.SetRunDirectory("../plugin");
    std::vector<MPFImageLocation> results;
    ASSERT_TRUE(ocr.Init());


    // Check multi-language script detection.
    // Set max scripts to three, however based on filters only two scripts should be processed as a single track.
    std::map<std::string, std::string> custom_properties = {{"ENABLE_OSD_AUTOMATION", "true"},
                                                            {"MAX_OSD_SCRIPTS",       "3"},
                                                            {"MIN_OSD_SCRIPT_SCORE",  "45.0"}};
    ASSERT_NO_FATAL_FAILURE(runImageDetection("data/eng-bul.png", ocr, results, custom_properties));
    ASSERT_TRUE(results[0].detection_properties.at("ROTATION") == "0") << "Expected 0 degree text rotation.";
    ASSERT_TRUE(results[0].detection_properties.at("OSD_PRIMARY_SCRIPT") == "Cyrillic")
                                << "Expected Cyrillic as primary script.";
    ASSERT_TRUE(results[0].detection_properties.at("OSD_SECONDARY_SCRIPTS") == "Latin")
                                << "Expected Latin as secondary script.";
    ASSERT_TRUE(results[0].detection_properties.at("TEXT_LANGUAGE") == "script/Cyrillic+script/Latin")
                                << "Expected both scripts to run together.";
    ASSERT_TRUE(results[0].detection_properties.at("OSD_FALLBACK_OCCURRED") == "false")
                                << "Expected no OSD fallback had occurred.";
    assertInImage("data/eng-bul.png", "Всички хора се раждат ", results, "TEXT");
    assertInImage("data/eng-bul.png", "All human beings", results, "TEXT");
    results.clear();

    // Check multi-language script detection under parallel processing conditions.
    // Individual scripts are run separately.
    custom_properties = {{"ENABLE_OSD_AUTOMATION", "true"},
                         {"MAX_OSD_SCRIPTS",       "3"},
                         {"COMBINE_OSD_SCRIPTS",   "false"},
                         {"MIN_OSD_SCRIPT_SCORE",  "45.0"}};
    ASSERT_NO_FATAL_FAILURE(runImageDetection("data/eng-bul.png", ocr, results, custom_properties));
    ASSERT_TRUE(results[0].detection_properties.at("ROTATION") == "0") << "Expected 0 degree text rotation.";
    ASSERT_TRUE(results[0].detection_properties.at("OSD_PRIMARY_SCRIPT") == "Cyrillic")
                                << "Expected Cyrillic as primary script.";
    ASSERT_TRUE(results[0].detection_properties.at("OSD_SECONDARY_SCRIPTS") == "Latin")
                                << "Expected Latin as secondary script.";
    ASSERT_TRUE(results[0].detection_properties.at("TEXT_LANGUAGE") == "script/Cyrillic")
                                << "Expected both scripts to run separately.";

    ASSERT_TRUE(results[1].detection_properties.at("ROTATION") == "0") << "Expected 0 degree text rotation.";
    ASSERT_TRUE(results[1].detection_properties.at("OSD_PRIMARY_SCRIPT") == "Cyrillic")
                                << "Expected Cyrillic as primary script.";
    ASSERT_TRUE(results[1].detection_properties.at("OSD_SECONDARY_SCRIPTS") == "Latin")
                                << "Expected Latin as secondary script.";
    ASSERT_TRUE(results[1].detection_properties.at("TEXT_LANGUAGE") == "script/Latin")
                                << "Expected both scripts to run separately.";

    assertInImage("data/eng-bul.png", "Всички хора се раждат ", results, "TEXT", 0);
    assertInImage("data/eng-bul.png", "All human beings", results, "TEXT", 1);

    // Check multi-language script detection under serial processing conditions.
    // Individual scripts are run separately.
    custom_properties = {{"ENABLE_OSD_AUTOMATION", "true"},
                         {"MAX_OSD_SCRIPTS",       "3"},
                         {"COMBINE_OSD_SCRIPTS",   "false"},
                         {"MIN_OSD_SCRIPT_SCORE",  "45.0"},
                         {"MAX_PARALLEL_SCRIPT_THREADS", "0"}};
    ASSERT_NO_FATAL_FAILURE(runImageDetection("data/eng-bul.png", ocr, results, custom_properties));
    ASSERT_TRUE(results[0].detection_properties.at("ROTATION") == "0") << "Expected 0 degree text rotation.";
    ASSERT_TRUE(results[0].detection_properties.at("OSD_PRIMARY_SCRIPT") == "Cyrillic")
                                << "Expected Cyrillic as primary script.";
    ASSERT_TRUE(results[0].detection_properties.at("OSD_SECONDARY_SCRIPTS") == "Latin")
                                << "Expected Latin as secondary script.";
    ASSERT_TRUE(results[0].detection_properties.at("TEXT_LANGUAGE") == "script/Cyrillic")
                                << "Expected both scripts to run separately.";

    ASSERT_TRUE(results[1].detection_properties.at("ROTATION") == "0") << "Expected 0 degree text rotation.";
    ASSERT_TRUE(results[1].detection_properties.at("OSD_PRIMARY_SCRIPT") == "Cyrillic")
                                << "Expected Cyrillic as primary script.";
    ASSERT_TRUE(results[1].detection_properties.at("OSD_SECONDARY_SCRIPTS") == "Latin")
                                << "Expected Latin as secondary script.";
    ASSERT_TRUE(results[1].detection_properties.at("TEXT_LANGUAGE") == "script/Latin")
                                << "Expected both scripts to run separately.";

    assertInImage("data/eng-bul.png", "Всички хора се раждат ", results, "TEXT", 0);
    assertInImage("data/eng-bul.png", "All human beings", results, "TEXT", 1);

    ASSERT_TRUE(ocr.Close());
}

TEST(TESSERACTOCR, OSDMultiPageTest) {

    TesseractOCRTextDetection ocr;
    ocr.SetRunDirectory("../plugin");
    std::vector<MPFImageLocation> results;
    ASSERT_TRUE(ocr.Init());

    // Check multiple page OSD processing (script and orientation detection).
    std::vector<MPFGenericTrack> results_pdf;
    std::map<std::string, std::string> custom_properties = {{"TESSERACT_PSM", "0"}};
    ASSERT_NO_FATAL_FAILURE(runDocumentDetection("data/osd-tests.pdf", ocr, results_pdf, custom_properties));
    convert_results(results, results_pdf);
    ASSERT_TRUE(results[0].detection_properties.at("OSD_PRIMARY_SCRIPT") == "Han")
                                << "Expected Chinese/Han detected as primary script.";
    ASSERT_TRUE(results[0].detection_properties.at("ROTATION") == "0") << "Expected 0 degree text rotation.";
    ASSERT_TRUE(results[1].detection_properties.at("OSD_PRIMARY_SCRIPT") == "Cyrillic")
                                << "Expected Cyrillic detected as primary script.";
    ASSERT_TRUE(results[1].detection_properties.at("ROTATION") == "180") << "Expected 180 degree text rotation.";
    results_pdf.clear();
    results.clear();

    custom_properties = {{"ENABLE_OSD_AUTOMATION",             "true"},
                         {"MIN_OSD_PRIMARY_SCRIPT_CONFIDENCE", "0.30"},
                         {"ENABLE_OSD_FALLBACK",               "false"},
                         {"MIN_OSD_SCRIPT_SCORE",              "40"},
                         {"MAX_PARALLEL_PAGE_THREADS", "2"}};

    // Check multiple page OSD processing.
    // Ensure that the default language is properly reset.

    ASSERT_NO_FATAL_FAILURE(runDocumentDetection("data/osd-check-defaults.pdf", ocr, results_pdf, custom_properties));
    convert_results(results, results_pdf);
    ASSERT_TRUE(results.size() == 2) << "Expected two text tracks (middle page is blank and should be ignored).";
    ASSERT_TRUE(results[0].detection_properties.at("OSD_PRIMARY_SCRIPT") == "Cyrillic") << "Expected Cyrillic script.";
    ASSERT_TRUE(results[0].detection_properties.at("ROTATION") == "0") << "Expected 0 degree text rotation.";
    ASSERT_TRUE(results[0].detection_properties.at("TEXT_LANGUAGE") == "script/Cyrillic")
                                << "Expected Cyrillic script.";
    ASSERT_TRUE(results[1].detection_properties.at("OSD_PRIMARY_SCRIPT") == "NULL")
                                << "Expected NULL script due to insufficient text.";
    ASSERT_TRUE(results[1].detection_properties.at("TEXT_LANGUAGE") == "eng")
                                << "Expected default language (eng) for second track.";
                                
    results_pdf.clear();
    results.clear();

    custom_properties = {{"ENABLE_OSD_AUTOMATION",             "true"},
                        {"MIN_OSD_PRIMARY_SCRIPT_CONFIDENCE", "0.30"},
                        {"ENABLE_OSD_FALLBACK",               "false"},
                        {"MIN_OSD_SCRIPT_SCORE",              "40"},
                        {"MAX_PARALLEL_PAGE_THREADS", "0"}};

    // Verify proper processing behavior under serial conditions.
    ASSERT_NO_FATAL_FAILURE(runDocumentDetection("data/osd-check-defaults.pdf", ocr, results_pdf, custom_properties));
    convert_results(results, results_pdf);
    ASSERT_TRUE(results.size() == 2) << "Expected two text tracks (middle page is blank and should be ignored).";
    ASSERT_TRUE(results[0].detection_properties.at("OSD_PRIMARY_SCRIPT") == "Cyrillic") << "Expected Cyrillic script.";
    ASSERT_TRUE(results[0].detection_properties.at("ROTATION") == "0") << "Expected 0 degree text rotation.";
    ASSERT_TRUE(results[0].detection_properties.at("TEXT_LANGUAGE") == "script/Cyrillic")
                                << "Expected Cyrillic script.";
    ASSERT_TRUE(results[1].detection_properties.at("OSD_PRIMARY_SCRIPT") == "NULL")
                                << "Expected NULL script due to insufficient text.";
    ASSERT_TRUE(results[1].detection_properties.at("TEXT_LANGUAGE") == "eng")
                                << "Expected default language (eng) for second track.";

    results_pdf.clear();
    results.clear();

    ASSERT_TRUE(ocr.Close());
}

TEST(TESSERACTOCR, OSDSecondaryScriptThresholdTest) {

    TesseractOCRTextDetection ocr;
    ocr.SetRunDirectory("../plugin");
    std::vector<MPFImageLocation> results;
    ASSERT_TRUE(ocr.Init());
    // Check multi-language script detection.
    // Set max scripts to two, two scripts should be picked up and processed.
    std::map<std::string, std::string> custom_properties = {{"ENABLE_OSD_AUTOMATION", "true"},
                                                            {"MAX_OSD_SCRIPTS",       "2"},
                                                            {"MIN_OSD_SCRIPT_SCORE",  "30.0"}};
    ASSERT_NO_FATAL_FAILURE(runImageDetection("data/eng-bul.png", ocr, results, custom_properties));
    ASSERT_TRUE(results[0].detection_properties.at("ROTATION") == "0") << "Expected 0 degree text rotation.";
    ASSERT_TRUE(results[0].detection_properties.at("OSD_PRIMARY_SCRIPT") == "Cyrillic")
                                << "Expected Cyrillic as primary script.";
    ASSERT_TRUE(results[0].detection_properties.at("OSD_SECONDARY_SCRIPTS") == "Latin")
                                << "Expected Latin as secondary script.";
    ASSERT_TRUE(results[0].detection_properties.at("TEXT_LANGUAGE") == "script/Cyrillic+script/Latin")
                                << "Expected both Cyrillic and Latin scripts";

    results.clear();

    // Set max scripts to two, however by setting min secondary script threshold too high, only one script should be processed.
    custom_properties = {{"ENABLE_OSD_AUTOMATION",              "true"},
                         {"MAX_OSD_SCRIPTS",                    "2"},
                         {"MIN_OSD_SCRIPT_SCORE",               "45.0"},
                         {"MIN_OSD_SECONDARY_SCRIPT_THRESHOLD", "0.99"}};
    ASSERT_NO_FATAL_FAILURE(runImageDetection("data/eng-bul.png", ocr, results, custom_properties));
    ASSERT_TRUE(results[0].detection_properties.at("ROTATION") == "0") << "Expected 0 degree text rotation.";
    ASSERT_TRUE(results[0].detection_properties.at("OSD_PRIMARY_SCRIPT") == "Cyrillic")
                                << "Expected Cyrillic as primary script.";
    ASSERT_TRUE(results[0].detection_properties.at("TEXT_LANGUAGE") == "script/Cyrillic")
                                << "Expected only Cyrillic script due to threshold filtering.";

    ASSERT_TRUE(ocr.Close());
}

TEST(TESSERACTOCR, OSDHanOrientationTest) {

    TesseractOCRTextDetection ocr;
    ocr.SetRunDirectory("../plugin");
    std::vector<MPFImageLocation> results;
    ASSERT_TRUE(ocr.Init());
    std::map<std::string, std::string> custom_properties = {{"ENABLE_OSD_AUTOMATION", "true"},
                                                            {"MIN_OSD_SCRIPT_SCORE",  "45.0"},
                                                            {"MAX_TEXT_TRACKS",       "1"},
                                                            {"COMBINE_OSD_SCRIPTS",   "false"}};

    ASSERT_NO_FATAL_FAILURE(runImageDetection("data/chinese.png", ocr, results, custom_properties));
    ASSERT_TRUE(results[0].detection_properties.at("ROTATION") == "0") << "Expected 0 degree text rotation.";
    ASSERT_TRUE(results[0].detection_properties.at("OSD_PRIMARY_SCRIPT") == "Han") << "Expected Chinese as primary script.";
    ASSERT_TRUE(results[0].detection_properties.at("TEXT_LANGUAGE") == "script/HanS+script/HanT")
                                << "Expected Chinese horizontal text to be the correct output model";

    ASSERT_TRUE(ocr.Close());
}

<<<<<<< HEAD
=======
TEST(TESSERACTOCR, LanguageTest) {

    TesseractOCRTextDetection ocr;
    ocr.SetRunDirectory("../plugin");
    std::vector<MPFImageLocation> results;
    ASSERT_TRUE(ocr.Init());
    std::map<std::string, std::string> custom_properties = {{"TESSERACT_LANGUAGE",    "eng, bul"},
                                                            {"ENABLE_OSD_AUTOMATION", "false"}};

    // Test multilanguage text extraction.
    ASSERT_NO_FATAL_FAILURE(runImageDetection("data/eng-bul.png", ocr, results, custom_properties));
    assertInImage("data/eng-bul.png", "foreign-text", results, "TAGS", 0);
    assertInImage("data/eng-bul.png", "свободни", results, "TRIGGER_WORDS", 0);
    assertInImage("data/eng-bul.png", "103-110", results, "TRIGGER_WORDS_OFFSET", 0);
    assertInImage("data/eng-bul.png", "Всички хора се раждат свободни", results, "TEXT", 0);
    // Also test mult-keyword phrase tag.
    assertInImage("data/eng-bul.png", "key-phrase", results, "TAGS", 1);
    assertInImage("data/eng-bul.png", "brotherhood", results, "TRIGGER_WORDS", 1);
    assertInImage("data/eng-bul.png", "439-459", results, "TRIGGER_WORDS_OFFSET", 1);
    assertInImage("data/eng-bul.png", "All human beings are born free", results, "TEXT", 1);

    ASSERT_TRUE(ocr.Close());
}

TEST(TESSERACTOCR, DocumentTest) {

    TesseractOCRTextDetection ocr;
    ocr.SetRunDirectory("../plugin");
    std::vector<MPFImageLocation> results;
    std::vector<MPFGenericTrack> results_pdf;
    ASSERT_TRUE(ocr.Init());
    std::map<std::string, std::string> custom_properties = {{"ENABLE_OSD_AUTOMATION", "false"},
                                                            {"MAX_PARALLEL_PAGE_THREADS", "2"}};

    // Test document text extraction.
    ASSERT_NO_FATAL_FAILURE(runDocumentDetection("data/test.pdf", ocr, results_pdf, custom_properties));
    convert_results(results, results_pdf);
    assertInImage("data/test.pdf", "personal", results, "TAGS", 0);
    assertInImage("data/test.pdf", "text", results, "TRIGGER_WORDS", 0);
    assertInImage("data/test.pdf", "This is a test", results, "TEXT", 0);
    assertInImage("data/test.pdf", "vehicle", results, "TAGS", 1);
    assertInImage("data/test.pdf", "Vehicle", results, "TRIGGER_WORDS", 1);
    assertInImage("data/test.pdf", "Vehicle", results, "TEXT", 1);
    assertInImage("data/test.pdf", "vehicle", results, "TAGS", 2);
    assertInImage("data/test.pdf", "Auto", results, "TRIGGER_WORDS", 2);
    assertInImage("data/test.pdf", "Automobile", results, "TEXT", 2);

    ASSERT_TRUE(ocr.Close());
}

TEST(TESSERACTOCR, RedundantFilterTest) {

    TesseractOCRTextDetection ocr;
    ocr.SetRunDirectory("../plugin");
    std::vector<MPFImageLocation> results;
    ASSERT_TRUE(ocr.Init());

    // Check that redundant scripts are ignored properly.


    std::map<std::string, std::string> custom_properties = {{"ENABLE_OSD_AUTOMATION",             "false"},
                                                            {"TESSERACT_LANGUAGE",    "eng+eng,eng+eng,fra,fra+eng,eng+fra+fra"},
                                                            {"MAX_PARALLEL_SCRIPT_THREADS", "4"}};

    ASSERT_NO_FATAL_FAILURE(runImageDetection("data/eng.png", ocr, results, custom_properties));
    ASSERT_TRUE(results.size() == 4) << "Expected four text tracks (second input should be ignored).";
    ASSERT_TRUE(results[0].detection_properties.at("TEXT_LANGUAGE") == "eng") << "Expected redundant English script ignored.";
    ASSERT_TRUE(results[1].detection_properties.at("TEXT_LANGUAGE") == "eng+fra") << "Expected English followed by French script.";
    ASSERT_TRUE(results[2].detection_properties.at("TEXT_LANGUAGE") == "fra") << "Expected French script.";
    ASSERT_TRUE(results[3].detection_properties.at("TEXT_LANGUAGE") == "fra+eng") << "Expected French followed by English script.";

    ASSERT_TRUE(ocr.Close());
}
>>>>>>> 588c9315
<|MERGE_RESOLUTION|>--- conflicted
+++ resolved
@@ -96,31 +96,18 @@
     ASSERT_FALSE(generic_tracks.empty());
 }
 
-void assertEmptyImageDetection(const std::string &image_path, TesseractOCRTextDetection &ocr,
+void assertEmptyDetection(const std::string &image_path, TesseractOCRTextDetection &ocr,
                           std::vector<MPFImageLocation> &image_locations,
                           const std::map<std::string, std::string> &custom = {},
-                          bool wild_mode = false, MPFDetectionError error = MPF_DETECTION_SUCCESS) {
+                          bool wild_mode = false) {
     MPFImageJob job = createImageJob(image_path, custom, wild_mode);
     MPFDetectionError rc = ocr.GetDetections(job, image_locations);
-    ASSERT_EQ(rc, error);
+
+    ASSERT_EQ(rc, MPF_DETECTION_SUCCESS);
     ASSERT_TRUE(image_locations.empty());
 }
 
-<<<<<<< HEAD
 bool containsProp(const std::string &exp_text, const std::vector<MPFImageLocation> &locations,
-=======
-void assertEmptyDocumentDetection(const std::string &image_path, TesseractOCRTextDetection &ocr,
-                          std::vector<MPFGenericTrack> &generic_tracks,
-                          const std::map<std::string, std::string> &custom = {},
-                          MPFDetectionError error = MPF_DETECTION_SUCCESS) {
-    MPFGenericJob job = createPDFJob(image_path, custom);
-    MPFDetectionError rc = ocr.GetDetections(job, generic_tracks);
-    ASSERT_EQ(rc, error);
-    ASSERT_TRUE(generic_tracks.empty());
-}
-
-bool containsProp(const std::string &exp_text, const std::vector<MPFImageLocation> &locations, 
->>>>>>> 588c9315
                   const std::string &property, int index = -1) {
     if (index != -1) {
         if (locations[index].detection_properties.count(property) == 0) {
@@ -161,7 +148,6 @@
     }
 }
 
-
 TEST(TESSERACTOCR, ImageProcessingTest) {
 
     // Ensure contrast and unstructured image processing settings are enabled.
@@ -183,7 +169,7 @@
 
     results.clear();
     custom_properties = {{"MIN_HEIGHT", "60"}};
-    ASSERT_NO_FATAL_FAILURE(assertEmptyImageDetection("data/blurry.png", ocr, results,  custom_properties));
+    assertEmptyDetection("data/blurry.png", ocr, results,  custom_properties);
 
     results.clear();
     ASSERT_NO_FATAL_FAILURE(runImageDetection("data/gradient.png", ocr, results,  custom_properties));
@@ -253,124 +239,6 @@
     ASSERT_TRUE(ocr.Close());
 }
 
-TEST(TESSERACTOCR, MissingLanguagesTest) {
-
-    // Double check missing languages during OSD processing.
-    boost::filesystem::remove_all("data/model_dir");
-    boost::filesystem::create_directories("data/model_dir/TesseractOCRTextDetection/tessdata/script");
-
-
-
-    std::string model = boost::filesystem::absolute(
-            "../plugin/TesseractOCRTextDetection/tessdata/eng.traineddata").string();
-    symlink(model.c_str(), "data/model_dir/TesseractOCRTextDetection/tessdata/eng.traineddata");
-
-    model = boost::filesystem::absolute(
-                    "../plugin/TesseractOCRTextDetection/tessdata/osd.traineddata").string();
-    symlink(model.c_str(), "data/model_dir/TesseractOCRTextDetection/tessdata/osd.traineddata");
-
-    model = boost::filesystem::absolute(
-                        "../plugin/TesseractOCRTextDetection/config").string();
-    symlink(model.c_str(), "data/model_dir/TesseractOCRTextDetection/config");
-
-    TesseractOCRTextDetection ocr;
-    ocr.SetRunDirectory("data/model_dir");
-    std::vector<MPFImageLocation> results;
-    ASSERT_TRUE(ocr.Init());
-
-
-    std::map<std::string, std::string> custom_properties = {{"TESSERACT_LANGUAGE",    "eng"},
-                                                            {"MODELS_DIR_PATH",       "data/model_dir"}};
-
-    // OSD image processing with all OSD language models missing.
-    // Expected default language to be used.
-    ASSERT_NO_FATAL_FAILURE(runImageDetection("data/eng-bul.png", ocr, results, custom_properties));
-    ASSERT_TRUE(results[0].detection_properties.at("OSD_PRIMARY_SCRIPT") == "Cyrillic")
-                                << "Expected Cyrillic as primary script.";
-    ASSERT_TRUE(results[0].detection_properties.at("MISSING_LANGUAGE_MODELS") == "script/Cyrillic, script/Latin")
-                                << "Expected Cyrillic and Latin scripts to be missing.";
-    ASSERT_TRUE(results[0].detection_properties.at("TEXT_LANGUAGE") == "eng") << "Expected English script.";
-    results.clear();
-
-    // Adding Latin script model.
-    model = boost::filesystem::absolute(
-                    "../plugin/TesseractOCRTextDetection/tessdata/script/Latin.traineddata").string();
-    symlink(model.c_str(), "data/model_dir/TesseractOCRTextDetection/tessdata/script/Latin.traineddata");
-
-    // OSD image processing with some missing language models.
-    // Latin will be used in place of Cyrillic as the next best available model.
-    ASSERT_NO_FATAL_FAILURE(runImageDetection("data/eng-bul.png", ocr, results, custom_properties));
-    ASSERT_TRUE(results[0].detection_properties.at("OSD_PRIMARY_SCRIPT") == "Cyrillic")
-                                << "Expected Cyrillic as primary script.";
-    ASSERT_TRUE(results[0].detection_properties.at("MISSING_LANGUAGE_MODELS") == "script/Cyrillic")
-                                << "Expected Cyrillic script to be missing.";
-    ASSERT_TRUE(results[0].detection_properties.at("OSD_SECONDARY_SCRIPTS") == "Latin") << "Expected Latin script.";
-
-    ASSERT_TRUE(results[0].detection_properties.at("TEXT_LANGUAGE") == "script/Latin") << "Expected Latin script.";
-
-    results.clear();
-
-
-    custom_properties = {{"TESSERACT_LANGUAGE",    "eng"},
-                         {"MODELS_DIR_PATH",       "data/model_dir"},
-                         {"TESSERACT_PSM", "0"}};
-
-    // OSD PDF processing with missing language models.
-    // MISSING_LANGUAGE_MODELS should be populated on each page, with all OSD scripts not found by the component.
-    std::vector<MPFGenericTrack> results_pdf;
-    ASSERT_NO_FATAL_FAILURE(runDocumentDetection("data/osd-tests.pdf", ocr, results_pdf, custom_properties));
-    convert_results(results, results_pdf);
-    ASSERT_TRUE(results[0].detection_properties.at("OSD_PRIMARY_SCRIPT") == "Han")
-                                << "Expected Chinese/Han detected as primary script.";
-    ASSERT_TRUE(results[0].detection_properties.at("MISSING_LANGUAGE_MODELS") ==
-                                "script/Cyrillic, script/HanS, script/HanS_vert, script/HanT, script/HanT_vert")
-                                << "Expected Cyrillic and Han scripts to be reported as missing.";
-
-    ASSERT_TRUE(results[1].detection_properties.at("OSD_PRIMARY_SCRIPT") == "Cyrillic")
-                                << "Expected Cyrillic detected as primary script.";
-    ASSERT_TRUE(results[0].detection_properties.at("MISSING_LANGUAGE_MODELS") ==
-                                "script/Cyrillic, script/HanS, script/HanS_vert, script/HanT, script/HanT_vert")
-                                << "Expected Cyrillic and Han scripts to be reported as missing.";
-
-    results.clear();
-    results_pdf.clear();
-
-    // Double check proper error handling with missing languages (parallel processing).
-    custom_properties = {{"TESSERACT_LANGUAGE",    "does_not_exist,testing"},
-                         {"MODELS_DIR_PATH",       "data/model_dir"},
-                         {"ENABLE_OSD_AUTOMATION", "false"}};
-
-    ASSERT_NO_FATAL_FAILURE(assertEmptyImageDetection("data/eng-bul.png", ocr, results,
-                                                      custom_properties, false, MPF_COULD_NOT_OPEN_DATAFILE));
-    results.clear();
-    results_pdf.clear();
-
-    ASSERT_NO_FATAL_FAILURE(assertEmptyDocumentDetection("data/osd-tests.pdf", ocr, results_pdf,
-                                                         custom_properties, MPF_COULD_NOT_OPEN_DATAFILE));
-    results.clear();
-    results_pdf.clear();
-
-    // Double check proper error handling with missing languages (serial processing).
-    custom_properties = {{"TESSERACT_LANGUAGE",    "does_not_exist,testing"},
-                         {"MODELS_DIR_PATH",       "data/model_dir"},
-                         {"ENABLE_OSD_AUTOMATION", "false"},
-                         {"MAX_PARALLEL_PAGE_THREADS", "0"},
-                         {"MAX_PARALLEL_SCRIPT_THREADS", "0"}};
-
-    ASSERT_NO_FATAL_FAILURE(assertEmptyImageDetection("data/eng-bul.png", ocr, results,
-                                                      custom_properties, false, MPF_COULD_NOT_OPEN_DATAFILE));
-    results.clear();
-    results_pdf.clear();
-
-    ASSERT_NO_FATAL_FAILURE(assertEmptyDocumentDetection("data/osd-tests.pdf", ocr, results_pdf,
-                                                         custom_properties, MPF_COULD_NOT_OPEN_DATAFILE));
-    results.clear();
-    results_pdf.clear();
-
-    boost::filesystem::remove_all("data/model_dir");
-    ASSERT_TRUE(ocr.Close());
-}
-
 TEST(TESSERACTOCR, TwoPassOCRTest) {
 
     // Ensure that two pass OCR correctly works to process upside down text even w/out OSD support.
@@ -415,7 +283,7 @@
     ASSERT_TRUE(ocr.Init());
     std::map<std::string, std::string> custom_properties = {{"ENABLE_OSD_AUTOMATION", "false"},
                                                             {"ROTATE_AND_DETECT",     "true"},
-                                                            {"TESSERACT_LANGUAGE",    "eng,chi_sim"},
+                                                            {"TESSERACT_LANGUAGE",    "eng, chi_sim"},
                                                             {"MAX_TEXT_TRACKS",       "1"}};
 
     // Check that the top text track is properly returned after filtering.
@@ -444,7 +312,7 @@
     std::map<std::string, std::string> custom_properties = {{"ENABLE_OSD_AUTOMATION", "false"}};
 
     // Check no text detected for blank image.
-    ASSERT_NO_FATAL_FAILURE(assertEmptyImageDetection("data/blank.png", ocr, results, custom_properties));
+    assertEmptyDetection("data/blank.png", ocr, results, custom_properties);
 
     ASSERT_TRUE(ocr.Close());
 }
@@ -482,7 +350,6 @@
 
     ASSERT_TRUE(ocr.Close());
 }
-
 
 TEST(TESSERACTOCR, OSDTest) {
 
@@ -656,8 +523,8 @@
     assertInImage("data/eng-bul.png", "All human beings", results, "TEXT");
     results.clear();
 
-    // Check multi-language script detection under parallel processing conditions.
-    // Individual scripts are run separately.
+    // Check multi-language script detection.
+    // Modified script behavior so that individual scripts are run separately.
     custom_properties = {{"ENABLE_OSD_AUTOMATION", "true"},
                          {"MAX_OSD_SCRIPTS",       "3"},
                          {"COMBINE_OSD_SCRIPTS",   "false"},
@@ -682,33 +549,6 @@
     assertInImage("data/eng-bul.png", "Всички хора се раждат ", results, "TEXT", 0);
     assertInImage("data/eng-bul.png", "All human beings", results, "TEXT", 1);
 
-    // Check multi-language script detection under serial processing conditions.
-    // Individual scripts are run separately.
-    custom_properties = {{"ENABLE_OSD_AUTOMATION", "true"},
-                         {"MAX_OSD_SCRIPTS",       "3"},
-                         {"COMBINE_OSD_SCRIPTS",   "false"},
-                         {"MIN_OSD_SCRIPT_SCORE",  "45.0"},
-                         {"MAX_PARALLEL_SCRIPT_THREADS", "0"}};
-    ASSERT_NO_FATAL_FAILURE(runImageDetection("data/eng-bul.png", ocr, results, custom_properties));
-    ASSERT_TRUE(results[0].detection_properties.at("ROTATION") == "0") << "Expected 0 degree text rotation.";
-    ASSERT_TRUE(results[0].detection_properties.at("OSD_PRIMARY_SCRIPT") == "Cyrillic")
-                                << "Expected Cyrillic as primary script.";
-    ASSERT_TRUE(results[0].detection_properties.at("OSD_SECONDARY_SCRIPTS") == "Latin")
-                                << "Expected Latin as secondary script.";
-    ASSERT_TRUE(results[0].detection_properties.at("TEXT_LANGUAGE") == "script/Cyrillic")
-                                << "Expected both scripts to run separately.";
-
-    ASSERT_TRUE(results[1].detection_properties.at("ROTATION") == "0") << "Expected 0 degree text rotation.";
-    ASSERT_TRUE(results[1].detection_properties.at("OSD_PRIMARY_SCRIPT") == "Cyrillic")
-                                << "Expected Cyrillic as primary script.";
-    ASSERT_TRUE(results[1].detection_properties.at("OSD_SECONDARY_SCRIPTS") == "Latin")
-                                << "Expected Latin as secondary script.";
-    ASSERT_TRUE(results[1].detection_properties.at("TEXT_LANGUAGE") == "script/Latin")
-                                << "Expected both scripts to run separately.";
-
-    assertInImage("data/eng-bul.png", "Всички хора се раждат ", results, "TEXT", 0);
-    assertInImage("data/eng-bul.png", "All human beings", results, "TEXT", 1);
-
     ASSERT_TRUE(ocr.Close());
 }
 
@@ -736,8 +576,7 @@
     custom_properties = {{"ENABLE_OSD_AUTOMATION",             "true"},
                          {"MIN_OSD_PRIMARY_SCRIPT_CONFIDENCE", "0.30"},
                          {"ENABLE_OSD_FALLBACK",               "false"},
-                         {"MIN_OSD_SCRIPT_SCORE",              "40"},
-                         {"MAX_PARALLEL_PAGE_THREADS", "2"}};
+                         {"MIN_OSD_SCRIPT_SCORE",              "40"}};
 
     // Check multiple page OSD processing.
     // Ensure that the default language is properly reset.
@@ -753,31 +592,6 @@
                                 << "Expected NULL script due to insufficient text.";
     ASSERT_TRUE(results[1].detection_properties.at("TEXT_LANGUAGE") == "eng")
                                 << "Expected default language (eng) for second track.";
-                                
-    results_pdf.clear();
-    results.clear();
-
-    custom_properties = {{"ENABLE_OSD_AUTOMATION",             "true"},
-                        {"MIN_OSD_PRIMARY_SCRIPT_CONFIDENCE", "0.30"},
-                        {"ENABLE_OSD_FALLBACK",               "false"},
-                        {"MIN_OSD_SCRIPT_SCORE",              "40"},
-                        {"MAX_PARALLEL_PAGE_THREADS", "0"}};
-
-    // Verify proper processing behavior under serial conditions.
-    ASSERT_NO_FATAL_FAILURE(runDocumentDetection("data/osd-check-defaults.pdf", ocr, results_pdf, custom_properties));
-    convert_results(results, results_pdf);
-    ASSERT_TRUE(results.size() == 2) << "Expected two text tracks (middle page is blank and should be ignored).";
-    ASSERT_TRUE(results[0].detection_properties.at("OSD_PRIMARY_SCRIPT") == "Cyrillic") << "Expected Cyrillic script.";
-    ASSERT_TRUE(results[0].detection_properties.at("ROTATION") == "0") << "Expected 0 degree text rotation.";
-    ASSERT_TRUE(results[0].detection_properties.at("TEXT_LANGUAGE") == "script/Cyrillic")
-                                << "Expected Cyrillic script.";
-    ASSERT_TRUE(results[1].detection_properties.at("OSD_PRIMARY_SCRIPT") == "NULL")
-                                << "Expected NULL script due to insufficient text.";
-    ASSERT_TRUE(results[1].detection_properties.at("TEXT_LANGUAGE") == "eng")
-                                << "Expected default language (eng) for second track.";
-
-    results_pdf.clear();
-    results.clear();
 
     ASSERT_TRUE(ocr.Close());
 }
@@ -839,79 +653,3 @@
     ASSERT_TRUE(ocr.Close());
 }
 
-<<<<<<< HEAD
-=======
-TEST(TESSERACTOCR, LanguageTest) {
-
-    TesseractOCRTextDetection ocr;
-    ocr.SetRunDirectory("../plugin");
-    std::vector<MPFImageLocation> results;
-    ASSERT_TRUE(ocr.Init());
-    std::map<std::string, std::string> custom_properties = {{"TESSERACT_LANGUAGE",    "eng, bul"},
-                                                            {"ENABLE_OSD_AUTOMATION", "false"}};
-
-    // Test multilanguage text extraction.
-    ASSERT_NO_FATAL_FAILURE(runImageDetection("data/eng-bul.png", ocr, results, custom_properties));
-    assertInImage("data/eng-bul.png", "foreign-text", results, "TAGS", 0);
-    assertInImage("data/eng-bul.png", "свободни", results, "TRIGGER_WORDS", 0);
-    assertInImage("data/eng-bul.png", "103-110", results, "TRIGGER_WORDS_OFFSET", 0);
-    assertInImage("data/eng-bul.png", "Всички хора се раждат свободни", results, "TEXT", 0);
-    // Also test mult-keyword phrase tag.
-    assertInImage("data/eng-bul.png", "key-phrase", results, "TAGS", 1);
-    assertInImage("data/eng-bul.png", "brotherhood", results, "TRIGGER_WORDS", 1);
-    assertInImage("data/eng-bul.png", "439-459", results, "TRIGGER_WORDS_OFFSET", 1);
-    assertInImage("data/eng-bul.png", "All human beings are born free", results, "TEXT", 1);
-
-    ASSERT_TRUE(ocr.Close());
-}
-
-TEST(TESSERACTOCR, DocumentTest) {
-
-    TesseractOCRTextDetection ocr;
-    ocr.SetRunDirectory("../plugin");
-    std::vector<MPFImageLocation> results;
-    std::vector<MPFGenericTrack> results_pdf;
-    ASSERT_TRUE(ocr.Init());
-    std::map<std::string, std::string> custom_properties = {{"ENABLE_OSD_AUTOMATION", "false"},
-                                                            {"MAX_PARALLEL_PAGE_THREADS", "2"}};
-
-    // Test document text extraction.
-    ASSERT_NO_FATAL_FAILURE(runDocumentDetection("data/test.pdf", ocr, results_pdf, custom_properties));
-    convert_results(results, results_pdf);
-    assertInImage("data/test.pdf", "personal", results, "TAGS", 0);
-    assertInImage("data/test.pdf", "text", results, "TRIGGER_WORDS", 0);
-    assertInImage("data/test.pdf", "This is a test", results, "TEXT", 0);
-    assertInImage("data/test.pdf", "vehicle", results, "TAGS", 1);
-    assertInImage("data/test.pdf", "Vehicle", results, "TRIGGER_WORDS", 1);
-    assertInImage("data/test.pdf", "Vehicle", results, "TEXT", 1);
-    assertInImage("data/test.pdf", "vehicle", results, "TAGS", 2);
-    assertInImage("data/test.pdf", "Auto", results, "TRIGGER_WORDS", 2);
-    assertInImage("data/test.pdf", "Automobile", results, "TEXT", 2);
-
-    ASSERT_TRUE(ocr.Close());
-}
-
-TEST(TESSERACTOCR, RedundantFilterTest) {
-
-    TesseractOCRTextDetection ocr;
-    ocr.SetRunDirectory("../plugin");
-    std::vector<MPFImageLocation> results;
-    ASSERT_TRUE(ocr.Init());
-
-    // Check that redundant scripts are ignored properly.
-
-
-    std::map<std::string, std::string> custom_properties = {{"ENABLE_OSD_AUTOMATION",             "false"},
-                                                            {"TESSERACT_LANGUAGE",    "eng+eng,eng+eng,fra,fra+eng,eng+fra+fra"},
-                                                            {"MAX_PARALLEL_SCRIPT_THREADS", "4"}};
-
-    ASSERT_NO_FATAL_FAILURE(runImageDetection("data/eng.png", ocr, results, custom_properties));
-    ASSERT_TRUE(results.size() == 4) << "Expected four text tracks (second input should be ignored).";
-    ASSERT_TRUE(results[0].detection_properties.at("TEXT_LANGUAGE") == "eng") << "Expected redundant English script ignored.";
-    ASSERT_TRUE(results[1].detection_properties.at("TEXT_LANGUAGE") == "eng+fra") << "Expected English followed by French script.";
-    ASSERT_TRUE(results[2].detection_properties.at("TEXT_LANGUAGE") == "fra") << "Expected French script.";
-    ASSERT_TRUE(results[3].detection_properties.at("TEXT_LANGUAGE") == "fra+eng") << "Expected French followed by English script.";
-
-    ASSERT_TRUE(ocr.Close());
-}
->>>>>>> 588c9315
