/******************************************************************************
 * NOTICE                                                                     *
 *                                                                            *
 * This software (or technical data) was produced for the U.S. Government     *
 * under contract, and is subject to the Rights in Data-General Clause        *
 * 52.227-14, Alt. IV (DEC 2007).                                             *
 *                                                                            *
 * Copyright 2019 The MITRE Corporation. All Rights Reserved.                 *
 ******************************************************************************/

/******************************************************************************
 * Copyright 2019 The MITRE Corporation                                       *
 *                                                                            *
 * Licensed under the Apache License, Version 2.0 (the "License");            *
 * you may not use this file except in compliance with the License.           *
 * You may obtain a copy of the License at                                    *
 *                                                                            *
 *    http://www.apache.org/licenses/LICENSE-2.0                              *
 *                                                                            *
 * Unless required by applicable law or agreed to in writing, software        *
 * distributed under the License is distributed on an "AS IS" BASIS,          *
 * WITHOUT WARRANTIES OR CONDITIONS OF ANY KIND, either express or implied.   *
 * See the License for the specific language governing permissions and        *
 * limitations under the License.                                             *
 ******************************************************************************/

#ifndef OPENMPF_COMPONENTS_TESSERACTOCRTEXTDETECTION_H
#define OPENMPF_COMPONENTS_TESSERACTOCRTEXTDETECTION_H

#include "adapters/MPFImageDetectionComponentAdapter.h"
#include <MPFImageReader.h>
#include <MPFDetectionComponent.h>

#include <opencv2/opencv.hpp>
#include <log4cxx/logger.h>
#include <boost/regex.hpp>
#include <boost/locale.hpp>

#include <tesseract/baseapi.h>
#include <tesseract/osdetect.h>
#include <QHash>
#include <QString>

namespace MPF {

    namespace COMPONENT {

        enum Text_type{Unknown, Structured, Unstructured};

        class TesseractOCRTextDetection : public MPFImageDetectionComponentAdapter {

        public:
            TesseractOCRTextDetection() = default;

            ~TesseractOCRTextDetection();

            bool Init() override;

            bool Close() override;

            MPFDetectionError GetDetections(const MPFImageJob &job,
                                            std::vector<MPFImageLocation> &locations) override;

            MPFDetectionError GetDetections(const MPFGenericJob &job,
                                            std::vector<MPFGenericTrack> &tracks) override;

            std::string GetDetectionType() override;

            bool Supports(MPFDetectionDataType data_type) override;

        private:

            struct OCR_filter_settings {
                bool invert;
                bool enable_hist_equalization;
                bool enable_adaptive_hist_equalization;
                bool enable_adaptive_thrs;
                bool enable_otsu_thrs;
                bool enable_osd;
                bool combine_detected_scripts;
                bool processing_wild_text;
                bool rotate_and_detect;
                bool enable_osd_fallback;
                int adaptive_thrs_pixel;
                int psm;
                int oem;
                int max_scripts;
                int max_text_tracks;
                int min_height;
                int adaptive_hist_tile_size;
                int max_parallel_ocr_threads;
                int max_parallel_pdf_threads;
                double adaptive_hist_clip_limit;
                double adaptive_thrs_c;
                double scale;
                double sharpen;
                double min_orientation_confidence;
                double min_script_confidence;
                double min_script_score;
                double min_secondary_script_thrs;
                double rotate_and_detect_min_confidence;
                std::string tesseract_lang;
                std::string model_dir;
            };

            struct OCR_output {
                double confidence;
                std::string language;
                std::wstring text;
                std::string two_pass_rotation;
                bool two_pass_correction;

                bool operator<(const OCR_output &ocr_out) const {
                    return (confidence < ocr_out.confidence);
                }

                bool operator>(const OCR_output &ocr_out) const {
                    return (confidence > ocr_out.confidence);
                }
            };

            struct OSD_script {
                int id;
                double score;
                bool operator<(const OSD_script &script) const {
                    return (score < script.score);
                }

                bool operator>(const OSD_script &script) const {
                    return (score > script.score);
                }
            };

            struct OCR_job_inputs {
                const std::string *job_name;
                const std::string *lang;
                const std::string *tessdata_script_dir;
                const std::string *run_dir;
                const cv::Mat *imi;
                const OCR_filter_settings *ocr_fset;
                bool process_pdf;
                bool parallel_processing;

                std::set<std::string> ocr_lang_inputs;
                log4cxx::LoggerPtr hw_logger_;
                std::map<std::pair<int, std::string>, tesseract::TessBaseAPI *> *tess_api_map;
            };

            struct Image_results{
                std::vector<OCR_output> detections_by_lang;
                MPFDetectionError job_status;
            };

            struct OCR_results {
                std::string text_result;
                std::string lang;
                MPFDetectionError job_status;
                double confidence;
            };

            struct PDF_page_inputs {
                std::string run_dir;
                std::vector<std::string> filelist;
                const MPFGenericJob *job;
                std::string default_lang;
                OCR_filter_settings ocr_fset;
                log4cxx::LoggerPtr hw_logger_;
                std::map<std::wstring, std::vector<std::pair<std::wstring, bool>>> json_kvs_regex;
            };

            struct PDF_page_results {
                std::set<std::string> all_missing_languages;
                MPFDetectionError job_status;
                std::vector<MPFGenericTrack> *tracks;
            };

            struct PDF_thread_variables {
                cv::Mat image;
                std::string lang;
                std::string tessdata_script_dir;
                MPFGenericTrack osd_track_results;

                OCR_job_inputs ocr_input;
                Image_results page_thread_res;

                PDF_thread_variables()
                {
                    ocr_input.lang = &lang;
                    ocr_input.tessdata_script_dir = &tessdata_script_dir;
                    ocr_input.imi = &image;
                }
            };

            bool process_parallel_pdf_pages(TesseractOCRTextDetection::PDF_page_inputs &page_inputs,
                                            TesseractOCRTextDetection::PDF_page_results &page_results);

            bool process_serial_pdf_pages(TesseractOCRTextDetection::PDF_page_inputs &page_inputs,
                                            TesseractOCRTextDetection::PDF_page_results &page_results);
            log4cxx::LoggerPtr hw_logger_;
            QHash<QString, QString> parameters;
            OCR_filter_settings default_ocr_fset;

            // Map of {OCR engine, language} pairs to Tesseract API pointers
            std::map<std::pair<int, std::string>, tesseract::TessBaseAPI *> tess_api_map;
<<<<<<< HEAD

            bool get_tesseract_detections(const MPFImageJob &job, std::vector<OCR_output> &detections_by_lang, cv::Mat &imi,
                                          const OCR_filter_settings &ocr_fset, MPFDetectionError &job_status,
                                          const std::string &tessdata_script_dir);
=======
            std::map<std::wstring, std::vector<std::pair<std::wstring, bool>>> parse_json(const MPFJob &job,
                                                                               const std::string &jsonfile_path,
                                                                               MPFDetectionError &job_status);

>>>>>>> 588c9315

            static bool get_tesseract_detections(TesseractOCRTextDetection::OCR_job_inputs &input,
                                                 TesseractOCRTextDetection::Image_results &result);
            static bool process_parallel_image_runs(TesseractOCRTextDetection::OCR_job_inputs &inputs,
                                                    TesseractOCRTextDetection::Image_results &results);
            static bool process_serial_image_runs(TesseractOCRTextDetection::OCR_job_inputs &inputs,
                                                  TesseractOCRTextDetection::Image_results &results);

            bool preprocess_image(const MPFImageJob &job, cv::Mat &input_image, const TesseractOCRTextDetection::OCR_filter_settings &ocr_fset,
                                  MPFDetectionError &job_status);

            static bool process_tesseract_lang_model(TesseractOCRTextDetection::OCR_job_inputs &input,
                                                     TesseractOCRTextDetection::OCR_results  &result);

            void set_default_parameters();

            void set_read_config_parameters();

            void load_settings(const MPFJob &job, TesseractOCRTextDetection::OCR_filter_settings &ocr_fset, const Text_type &text_type = Unknown);

            void sharpen(cv::Mat &image, double weight);

<<<<<<< HEAD
            bool process_ocr_text(Properties &detection_properties, const MPFImageJob &job, OCR_output &ocr_out,
                                      MPFDetectionError &job_status,
=======
            std::string parse_regex_code(boost::regex_constants::error_type etype);

            std::set<std::wstring> search_regex(const MPFImageJob &job, const std::wstring &full_text,
                                                const std::map<std::wstring, std::vector<std::pair<std::wstring, bool>>> &json_kvs_regex,
                                                std::map<std::wstring, std::vector<std::string>> &trigger_words_offset,
                                                const TesseractOCRTextDetection::OCR_filter_settings &ocr_fset,
                                                MPFDetectionError &job_status);

            bool process_text_tagging(Properties &detection_properties, const MPFImageJob &job,
                                      const OCR_output &ocr_out, MPFDetectionError &job_status,
>>>>>>> 588c9315
                                      const TesseractOCRTextDetection::OCR_filter_settings &ocr_fset,
                                      int page_num = -1);

            static std::string process_osd_lang(const std::string &script_type,
                                                const TesseractOCRTextDetection::OCR_filter_settings &ocr_fset);

            void get_OSD(OSResults &results, cv::Mat &imi, const MPFImageJob &job,
                         TesseractOCRTextDetection::OCR_filter_settings &ocr_fset,
                         Properties &detection_properties, MPFDetectionError &job_status,
                         std::string &tessdata_script_dir, std::set<std::string> &missing_languages);

            static std::string return_valid_tessdir(const std::string &job_name,
                                                    const std::string &lang_str,
                                                    const std::string &directory,
                                                    const std::string &run_directory,
                                                    log4cxx::LoggerPtr &logger,
                                                    const bool &secondary_pass,
                                                    std::set<std::string> &missing_languages,
                                                    std::set<std::string> &found_languages);

            static bool check_tess_model_directory(const std::string &job_name,
                                                   const std::string &lang_str,
                                                   const std::string &directory,
                                                   log4cxx::LoggerPtr &logger,
                                                   const bool &secondary_pass,
                                                   std::set<std::string> &missing_languages,
                                                   std::set<std::string> &found_languages);

            bool check_default_languages(const TesseractOCRTextDetection::OCR_filter_settings &ocr_fset,
                                         const std::string &job_name,
                                         const std::string &run_dir,
                                         MPFDetectionError &job_status);
        };

    }
}

#endif
<|MERGE_RESOLUTION|>--- conflicted
+++ resolved
@@ -1,290 +1,267 @@
-/******************************************************************************
- * NOTICE                                                                     *
- *                                                                            *
- * This software (or technical data) was produced for the U.S. Government     *
- * under contract, and is subject to the Rights in Data-General Clause        *
- * 52.227-14, Alt. IV (DEC 2007).                                             *
- *                                                                            *
- * Copyright 2019 The MITRE Corporation. All Rights Reserved.                 *
- ******************************************************************************/
-
-/******************************************************************************
- * Copyright 2019 The MITRE Corporation                                       *
- *                                                                            *
- * Licensed under the Apache License, Version 2.0 (the "License");            *
- * you may not use this file except in compliance with the License.           *
- * You may obtain a copy of the License at                                    *
- *                                                                            *
- *    http://www.apache.org/licenses/LICENSE-2.0                              *
- *                                                                            *
- * Unless required by applicable law or agreed to in writing, software        *
- * distributed under the License is distributed on an "AS IS" BASIS,          *
- * WITHOUT WARRANTIES OR CONDITIONS OF ANY KIND, either express or implied.   *
- * See the License for the specific language governing permissions and        *
- * limitations under the License.                                             *
- ******************************************************************************/
-
-#ifndef OPENMPF_COMPONENTS_TESSERACTOCRTEXTDETECTION_H
-#define OPENMPF_COMPONENTS_TESSERACTOCRTEXTDETECTION_H
-
-#include "adapters/MPFImageDetectionComponentAdapter.h"
-#include <MPFImageReader.h>
-#include <MPFDetectionComponent.h>
-
-#include <opencv2/opencv.hpp>
-#include <log4cxx/logger.h>
-#include <boost/regex.hpp>
-#include <boost/locale.hpp>
-
-#include <tesseract/baseapi.h>
-#include <tesseract/osdetect.h>
-#include <QHash>
-#include <QString>
-
-namespace MPF {
-
-    namespace COMPONENT {
-
-        enum Text_type{Unknown, Structured, Unstructured};
-
-        class TesseractOCRTextDetection : public MPFImageDetectionComponentAdapter {
-
-        public:
-            TesseractOCRTextDetection() = default;
-
-            ~TesseractOCRTextDetection();
-
-            bool Init() override;
-
-            bool Close() override;
-
-            MPFDetectionError GetDetections(const MPFImageJob &job,
-                                            std::vector<MPFImageLocation> &locations) override;
-
-            MPFDetectionError GetDetections(const MPFGenericJob &job,
-                                            std::vector<MPFGenericTrack> &tracks) override;
-
-            std::string GetDetectionType() override;
-
-            bool Supports(MPFDetectionDataType data_type) override;
-
-        private:
-
-            struct OCR_filter_settings {
-                bool invert;
-                bool enable_hist_equalization;
-                bool enable_adaptive_hist_equalization;
-                bool enable_adaptive_thrs;
-                bool enable_otsu_thrs;
-                bool enable_osd;
-                bool combine_detected_scripts;
-                bool processing_wild_text;
-                bool rotate_and_detect;
-                bool enable_osd_fallback;
-                int adaptive_thrs_pixel;
-                int psm;
-                int oem;
-                int max_scripts;
-                int max_text_tracks;
-                int min_height;
-                int adaptive_hist_tile_size;
-                int max_parallel_ocr_threads;
-                int max_parallel_pdf_threads;
-                double adaptive_hist_clip_limit;
-                double adaptive_thrs_c;
-                double scale;
-                double sharpen;
-                double min_orientation_confidence;
-                double min_script_confidence;
-                double min_script_score;
-                double min_secondary_script_thrs;
-                double rotate_and_detect_min_confidence;
-                std::string tesseract_lang;
-                std::string model_dir;
-            };
-
-            struct OCR_output {
-                double confidence;
-                std::string language;
-                std::wstring text;
-                std::string two_pass_rotation;
-                bool two_pass_correction;
-
-                bool operator<(const OCR_output &ocr_out) const {
-                    return (confidence < ocr_out.confidence);
-                }
-
-                bool operator>(const OCR_output &ocr_out) const {
-                    return (confidence > ocr_out.confidence);
-                }
-            };
-
-            struct OSD_script {
-                int id;
-                double score;
-                bool operator<(const OSD_script &script) const {
-                    return (score < script.score);
-                }
-
-                bool operator>(const OSD_script &script) const {
-                    return (score > script.score);
-                }
-            };
-
-            struct OCR_job_inputs {
-                const std::string *job_name;
-                const std::string *lang;
-                const std::string *tessdata_script_dir;
-                const std::string *run_dir;
-                const cv::Mat *imi;
-                const OCR_filter_settings *ocr_fset;
-                bool process_pdf;
-                bool parallel_processing;
-
-                std::set<std::string> ocr_lang_inputs;
-                log4cxx::LoggerPtr hw_logger_;
-                std::map<std::pair<int, std::string>, tesseract::TessBaseAPI *> *tess_api_map;
-            };
-
-            struct Image_results{
-                std::vector<OCR_output> detections_by_lang;
-                MPFDetectionError job_status;
-            };
-
-            struct OCR_results {
-                std::string text_result;
-                std::string lang;
-                MPFDetectionError job_status;
-                double confidence;
-            };
-
-            struct PDF_page_inputs {
-                std::string run_dir;
-                std::vector<std::string> filelist;
-                const MPFGenericJob *job;
-                std::string default_lang;
-                OCR_filter_settings ocr_fset;
-                log4cxx::LoggerPtr hw_logger_;
-                std::map<std::wstring, std::vector<std::pair<std::wstring, bool>>> json_kvs_regex;
-            };
-
-            struct PDF_page_results {
-                std::set<std::string> all_missing_languages;
-                MPFDetectionError job_status;
-                std::vector<MPFGenericTrack> *tracks;
-            };
-
-            struct PDF_thread_variables {
-                cv::Mat image;
-                std::string lang;
-                std::string tessdata_script_dir;
-                MPFGenericTrack osd_track_results;
-
-                OCR_job_inputs ocr_input;
-                Image_results page_thread_res;
-
-                PDF_thread_variables()
-                {
-                    ocr_input.lang = &lang;
-                    ocr_input.tessdata_script_dir = &tessdata_script_dir;
-                    ocr_input.imi = &image;
-                }
-            };
-
-            bool process_parallel_pdf_pages(TesseractOCRTextDetection::PDF_page_inputs &page_inputs,
-                                            TesseractOCRTextDetection::PDF_page_results &page_results);
-
-            bool process_serial_pdf_pages(TesseractOCRTextDetection::PDF_page_inputs &page_inputs,
-                                            TesseractOCRTextDetection::PDF_page_results &page_results);
-            log4cxx::LoggerPtr hw_logger_;
-            QHash<QString, QString> parameters;
-            OCR_filter_settings default_ocr_fset;
-
-            // Map of {OCR engine, language} pairs to Tesseract API pointers
-            std::map<std::pair<int, std::string>, tesseract::TessBaseAPI *> tess_api_map;
-<<<<<<< HEAD
-
-            bool get_tesseract_detections(const MPFImageJob &job, std::vector<OCR_output> &detections_by_lang, cv::Mat &imi,
-                                          const OCR_filter_settings &ocr_fset, MPFDetectionError &job_status,
-                                          const std::string &tessdata_script_dir);
-=======
-            std::map<std::wstring, std::vector<std::pair<std::wstring, bool>>> parse_json(const MPFJob &job,
-                                                                               const std::string &jsonfile_path,
-                                                                               MPFDetectionError &job_status);
-
->>>>>>> 588c9315
-
-            static bool get_tesseract_detections(TesseractOCRTextDetection::OCR_job_inputs &input,
-                                                 TesseractOCRTextDetection::Image_results &result);
-            static bool process_parallel_image_runs(TesseractOCRTextDetection::OCR_job_inputs &inputs,
-                                                    TesseractOCRTextDetection::Image_results &results);
-            static bool process_serial_image_runs(TesseractOCRTextDetection::OCR_job_inputs &inputs,
-                                                  TesseractOCRTextDetection::Image_results &results);
-
-            bool preprocess_image(const MPFImageJob &job, cv::Mat &input_image, const TesseractOCRTextDetection::OCR_filter_settings &ocr_fset,
-                                  MPFDetectionError &job_status);
-
-            static bool process_tesseract_lang_model(TesseractOCRTextDetection::OCR_job_inputs &input,
-                                                     TesseractOCRTextDetection::OCR_results  &result);
-
-            void set_default_parameters();
-
-            void set_read_config_parameters();
-
-            void load_settings(const MPFJob &job, TesseractOCRTextDetection::OCR_filter_settings &ocr_fset, const Text_type &text_type = Unknown);
-
-            void sharpen(cv::Mat &image, double weight);
-
-<<<<<<< HEAD
-            bool process_ocr_text(Properties &detection_properties, const MPFImageJob &job, OCR_output &ocr_out,
-                                      MPFDetectionError &job_status,
-=======
-            std::string parse_regex_code(boost::regex_constants::error_type etype);
-
-            std::set<std::wstring> search_regex(const MPFImageJob &job, const std::wstring &full_text,
-                                                const std::map<std::wstring, std::vector<std::pair<std::wstring, bool>>> &json_kvs_regex,
-                                                std::map<std::wstring, std::vector<std::string>> &trigger_words_offset,
-                                                const TesseractOCRTextDetection::OCR_filter_settings &ocr_fset,
-                                                MPFDetectionError &job_status);
-
-            bool process_text_tagging(Properties &detection_properties, const MPFImageJob &job,
-                                      const OCR_output &ocr_out, MPFDetectionError &job_status,
->>>>>>> 588c9315
-                                      const TesseractOCRTextDetection::OCR_filter_settings &ocr_fset,
-                                      int page_num = -1);
-
-            static std::string process_osd_lang(const std::string &script_type,
-                                                const TesseractOCRTextDetection::OCR_filter_settings &ocr_fset);
-
-            void get_OSD(OSResults &results, cv::Mat &imi, const MPFImageJob &job,
-                         TesseractOCRTextDetection::OCR_filter_settings &ocr_fset,
-                         Properties &detection_properties, MPFDetectionError &job_status,
-                         std::string &tessdata_script_dir, std::set<std::string> &missing_languages);
-
-            static std::string return_valid_tessdir(const std::string &job_name,
-                                                    const std::string &lang_str,
-                                                    const std::string &directory,
-                                                    const std::string &run_directory,
-                                                    log4cxx::LoggerPtr &logger,
-                                                    const bool &secondary_pass,
-                                                    std::set<std::string> &missing_languages,
-                                                    std::set<std::string> &found_languages);
-
-            static bool check_tess_model_directory(const std::string &job_name,
-                                                   const std::string &lang_str,
-                                                   const std::string &directory,
-                                                   log4cxx::LoggerPtr &logger,
-                                                   const bool &secondary_pass,
-                                                   std::set<std::string> &missing_languages,
-                                                   std::set<std::string> &found_languages);
-
-            bool check_default_languages(const TesseractOCRTextDetection::OCR_filter_settings &ocr_fset,
-                                         const std::string &job_name,
-                                         const std::string &run_dir,
-                                         MPFDetectionError &job_status);
-        };
-
-    }
-}
-
-#endif
+/******************************************************************************
+ * NOTICE                                                                     *
+ *                                                                            *
+ * This software (or technical data) was produced for the U.S. Government     *
+ * under contract, and is subject to the Rights in Data-General Clause        *
+ * 52.227-14, Alt. IV (DEC 2007).                                             *
+ *                                                                            *
+ * Copyright 2019 The MITRE Corporation. All Rights Reserved.                 *
+ ******************************************************************************/
+
+/******************************************************************************
+ * Copyright 2019 The MITRE Corporation                                       *
+ *                                                                            *
+ * Licensed under the Apache License, Version 2.0 (the "License");            *
+ * you may not use this file except in compliance with the License.           *
+ * You may obtain a copy of the License at                                    *
+ *                                                                            *
+ *    http://www.apache.org/licenses/LICENSE-2.0                              *
+ *                                                                            *
+ * Unless required by applicable law or agreed to in writing, software        *
+ * distributed under the License is distributed on an "AS IS" BASIS,          *
+ * WITHOUT WARRANTIES OR CONDITIONS OF ANY KIND, either express or implied.   *
+ * See the License for the specific language governing permissions and        *
+ * limitations under the License.                                             *
+ ******************************************************************************/
+
+#ifndef OPENMPF_COMPONENTS_TESSERACTOCRTEXTDETECTION_H
+#define OPENMPF_COMPONENTS_TESSERACTOCRTEXTDETECTION_H
+
+#include "adapters/MPFImageDetectionComponentAdapter.h"
+#include <MPFImageReader.h>
+#include <MPFDetectionComponent.h>
+
+#include <opencv2/opencv.hpp>
+#include <log4cxx/logger.h>
+#include <boost/regex.hpp>
+#include <boost/locale.hpp>
+
+#include <tesseract/baseapi.h>
+#include <tesseract/osdetect.h>
+#include <QHash>
+#include <QString>
+
+namespace MPF {
+
+    namespace COMPONENT {
+
+        enum Text_type{Unknown, Structured, Unstructured};
+
+        class TesseractOCRTextDetection : public MPFImageDetectionComponentAdapter {
+
+        public:
+            TesseractOCRTextDetection() = default;
+
+            ~TesseractOCRTextDetection();
+
+            bool Init() override;
+
+            bool Close() override;
+
+            MPFDetectionError GetDetections(const MPFImageJob &job,
+                                            std::vector<MPFImageLocation> &locations) override;
+
+            MPFDetectionError GetDetections(const MPFGenericJob &job,
+                                            std::vector<MPFGenericTrack> &tracks) override;
+
+            std::string GetDetectionType() override;
+
+            bool Supports(MPFDetectionDataType data_type) override;
+
+        private:
+
+            struct OCR_filter_settings {
+                bool invert;
+                bool enable_hist_equalization;
+                bool enable_adaptive_hist_equalization;
+                bool enable_adaptive_thrs;
+                bool enable_otsu_thrs;
+                bool enable_osd;
+                bool combine_detected_scripts;
+                bool processing_wild_text;
+                bool rotate_and_detect;
+                bool enable_osd_fallback;
+                int adaptive_thrs_pixel;
+                int psm;
+                int oem;
+                int max_scripts;
+                int max_text_tracks;
+                int min_height;
+                int adaptive_hist_tile_size;
+                int max_parallel_ocr_threads;
+                int max_parallel_pdf_threads;
+                double adaptive_hist_clip_limit;
+                double adaptive_thrs_c;
+                double scale;
+                double sharpen;
+                double min_orientation_confidence;
+                double min_script_confidence;
+                double min_script_score;
+                double min_secondary_script_thrs;
+                double rotate_and_detect_min_confidence;
+                std::string tesseract_lang;
+                std::string model_dir;
+            };
+
+            struct OCR_output {
+                double confidence;
+                std::string language;
+                std::wstring text;
+                std::string two_pass_rotation;
+                bool two_pass_correction;
+
+                bool operator<(const OCR_output &ocr_out) const {
+                    return (confidence < ocr_out.confidence);
+                }
+
+                bool operator>(const OCR_output &ocr_out) const {
+                    return (confidence > ocr_out.confidence);
+                }
+            };
+
+            struct OSD_script {
+                int id;
+                double score;
+                bool operator<(const OSD_script &script) const {
+                    return (score < script.score);
+                }
+
+                bool operator>(const OSD_script &script) const {
+                    return (score > script.score);
+                }
+            };
+
+            struct OCR_job_inputs {
+                const std::string *job_name;
+                const std::string *lang;
+                const std::string *tessdata_script_dir;
+                const std::string *run_dir;
+                const cv::Mat *imi;
+                const OCR_filter_settings *ocr_fset;
+                bool process_pdf;
+                bool parallel_processing;
+
+                std::set<std::string> ocr_lang_inputs;
+                log4cxx::LoggerPtr hw_logger_;
+                std::map<std::pair<int, std::string>, tesseract::TessBaseAPI *> *tess_api_map;
+            };
+
+            struct Image_results{
+                std::vector<OCR_output> detections_by_lang;
+                MPFDetectionError job_status;
+            };
+
+            struct OCR_results {
+                std::string text_result;
+                std::string lang;
+                MPFDetectionError job_status;
+                double confidence;
+            };
+
+            struct PDF_page_inputs {
+                std::string run_dir;
+                std::vector<std::string> filelist;
+                const MPFGenericJob *job;
+                std::string default_lang;
+                OCR_filter_settings ocr_fset;
+                log4cxx::LoggerPtr hw_logger_;
+                std::map<std::wstring, std::vector<std::pair<std::wstring, bool>>> json_kvs_regex;
+            };
+
+            struct PDF_page_results {
+                std::set<std::string> all_missing_languages;
+                MPFDetectionError job_status;
+                std::vector<MPFGenericTrack> *tracks;
+            };
+
+            struct PDF_thread_variables {
+                cv::Mat image;
+                std::string lang;
+                std::string tessdata_script_dir;
+                MPFGenericTrack osd_track_results;
+
+                OCR_job_inputs ocr_input;
+                Image_results page_thread_res;
+
+                PDF_thread_variables()
+                {
+                    ocr_input.lang = &lang;
+                    ocr_input.tessdata_script_dir = &tessdata_script_dir;
+                    ocr_input.imi = &image;
+                }
+            };
+
+            bool process_parallel_pdf_pages(TesseractOCRTextDetection::PDF_page_inputs &page_inputs,
+                                            TesseractOCRTextDetection::PDF_page_results &page_results);
+
+            bool process_serial_pdf_pages(TesseractOCRTextDetection::PDF_page_inputs &page_inputs,
+                                            TesseractOCRTextDetection::PDF_page_results &page_results);
+            log4cxx::LoggerPtr hw_logger_;
+            QHash<QString, QString> parameters;
+            OCR_filter_settings default_ocr_fset;
+
+            // Map of {OCR engine, language} pairs to Tesseract API pointers
+            std::map<std::pair<int, std::string>, tesseract::TessBaseAPI *> tess_api_map;
+
+            static bool get_tesseract_detections(TesseractOCRTextDetection::OCR_job_inputs &input,
+                                                 TesseractOCRTextDetection::Image_results &result);
+            static bool process_parallel_image_runs(TesseractOCRTextDetection::OCR_job_inputs &inputs,
+                                                    TesseractOCRTextDetection::Image_results &results);
+            static bool process_serial_image_runs(TesseractOCRTextDetection::OCR_job_inputs &inputs,
+                                                  TesseractOCRTextDetection::Image_results &results);
+
+            bool preprocess_image(const MPFImageJob &job, cv::Mat &input_image, const TesseractOCRTextDetection::OCR_filter_settings &ocr_fset,
+                                  MPFDetectionError &job_status);
+
+            static bool process_tesseract_lang_model(TesseractOCRTextDetection::OCR_job_inputs &input,
+                                                     TesseractOCRTextDetection::OCR_results  &result);
+
+            void set_default_parameters();
+
+            void set_read_config_parameters();
+
+            void load_settings(const MPFJob &job, TesseractOCRTextDetection::OCR_filter_settings &ocr_fset, const Text_type &text_type = Unknown);
+
+            void sharpen(cv::Mat &image, double weight);
+
+
+            bool process_ocr_text(Properties &detection_properties, const MPFImageJob &job, const OCR_output &ocr_out,
+                                      MPFDetectionError &job_status,
+                                      const TesseractOCRTextDetection::OCR_filter_settings &ocr_fset,
+                                      int page_num = -1);
+
+            static std::string process_osd_lang(const std::string &script_type,
+                                                const TesseractOCRTextDetection::OCR_filter_settings &ocr_fset);
+
+            void get_OSD(OSResults &results, cv::Mat &imi, const MPFImageJob &job,
+                         TesseractOCRTextDetection::OCR_filter_settings &ocr_fset,
+                         Properties &detection_properties, MPFDetectionError &job_status,
+                         std::string &tessdata_script_dir, std::set<std::string> &missing_languages);
+
+            static std::string return_valid_tessdir(const std::string &job_name,
+                                                    const std::string &lang_str,
+                                                    const std::string &directory,
+                                                    const std::string &run_directory,
+                                                    log4cxx::LoggerPtr &logger,
+                                                    const bool &secondary_pass,
+                                                    std::set<std::string> &missing_languages,
+                                                    std::set<std::string> &found_languages);
+
+            static bool check_tess_model_directory(const std::string &job_name,
+                                                   const std::string &lang_str,
+                                                   const std::string &directory,
+                                                   log4cxx::LoggerPtr &logger,
+                                                   const bool &secondary_pass,
+                                                   std::set<std::string> &missing_languages,
+                                                   std::set<std::string> &found_languages);
+
+            bool check_default_languages(const TesseractOCRTextDetection::OCR_filter_settings &ocr_fset,
+                                         const std::string &job_name,
+                                         const std::string &run_dir,
+                                         MPFDetectionError &job_status);
+        };
+
+    }
+}
+
+#endif