# Overview

This repository contains source code and model data for the OpenMPF Tesseract
OCR text detection component.

The component extracts text found in an image, reported as a single track
detection. PDF documents can also be processed with one track detection per
page. The first page corresponds to the detection property `PAGE_NUM=1`. For
debugging purposes, images converted from documents are stored in a temporary
job directory under `plugin/TesseractOCR/tmp-[job-id]-[random tag]`. This
directory is removed when the job completes successfully.

Please refer to https://imagemagick.org/script/formats.php for support of other
document file formats.

Users may set the language of each track using the `TESSERACT_LANGUAGE` parameter
as well as adjust image preprocessing settings for text extraction.

<<<<<<< HEAD
All text extracted from an image can also be tagged using regex tags in a given json file.
For keyword tagging, users can provide either words or phrases that use ‘\\W+’ operators and optional '\b' word breaks.
(ex. 'bank-tag: [money, bank\\W+of\\W+america, etc.]'). Phrases containing
words separated by white-space or punctuation can be represented in regex by substituting the whitespace with '\\W+' regex patterns.
(ex. use 'Hello\\W+World' to search for 'Hello World'). Adding '\b' to the start or end of a regex tag also forces
the component to reject any word characters attached to the start or end of the pattern being searched.
Example: '(\b)search(\\W+)this(\\W+)phrase(\b)' will accept 'search this phrase' but not 'research this phrase', removing
'\b' will allow 'research this phrase' to be accepted as well. Regex tagging is currently case-insensitive.
To escape and search for special regex characters (ex. '.' which is used in regex to match any character) encapsulate
these characters within brackets '[]' (ex. '[.]' to match the punctuation symbol '.' ).

Detected tags will be stored in the "TAGS" output parameter with the substring and index that triggered the TAG stored in
"TRIGGER_WORDS" and "TRIGGER_WORDS_OFFSET" respectively. Because the same trigger word can be encountered multiple times,
the results are organized as follows:
* TRIGGER_WORDS: Each distinct trigger_word is separated by a semicolon followed by a space (ex. "trigger1; trigger2"). Because semicolons can also be encountered as part of the trigger word or phrase, text based semicolons found will be encapsulated in brackets (i.e TRIGGER_WORDS: "detected trigger with a ;" is reported as "detected trigger with a [;]").
* TRIGGER_WORDS_OFFSET: Each group of indexes, referring to the same trigger word reported in sequence, is separated by a semicolon followed by a space. Indexes within a single group are separated by commas. (ex. TRIGGER_WORDS_OFFSET: "0-5, 6-10; 12-15" means the first reported trigger occurs twice in the text at the specified indexes and second reported trigger occurs at index 12-15.)
All TRIGGER_WORD results are trimmed of whitespace alongside their respective TRIGGER_WORDS_OFFSET (indexes refer to trimmed substrings).
=======
# Text Tagging
>>>>>>> c55451ba

All text extracted from an image can also be tagged using regular expression (regex) patterns
specified in a JSON tagging file. By default this file is located in the
`config` folder as `text-tags.json`. Users can provide an alternate path to a
tagging file of their choice. English and foreign regex patterns following UTF-8
encoding are supported. Regex searches are case-insensitive.

In the tagging file, users can specify regex patterns using the [Boost library
regex operators](https://cs.brown.edu/~jwicks/boost/libs/regex/doc/syntax.html).
Of note, the `\W` non-word operator and `\b` word-break operator may prove
useful.

Phrases containing words separated by **zero** or more whitespace and/or
punctuation characters can be represented using `\W*`. For example, the
`Hello(\\W*)World` regex pattern will match:

* "Hello World"
* "HelloWorld"
* "Hello.World"
* "Hello. &$#World"

Phrases containing words separated by **one** or more whitespace and/or
punctuation characters can be represented using `\W+`.

For example, the `Hello(\\W+)World` regex pattern will match:

* "Hello World"
* "Hello.World"
* "Hello. &$#World"

But not:

* "HelloWorld"

Adding `\b` to the start or end of a regex pattern will reject any word
characters attached to the start or end of the pattern being searched. For
example, `(\b)search(\\W+)this(\\W+)phrase(\b)` will match:

* "search this phrase"
* "search  this, phrase"

But not:

* "research this phrase"
* "search this phrasejunk"

Removing the leading and trailing `\b` will allow these phrases to be matched, excluding the extraneous leading/trailing characters.

# Tessdata Models

Language models supported by Tesseract are stored by default in
`$MPF_HOME/plugins/TesseractOCRTextDetection/tessdata` directory and script
models are stored in `tessdata/script`. Users can set a new tessdata directory
by modifying the `MODELS_DIR_PATH` job property. Once set, the component will look
for tessdata files in `[MODELS_DIR_PATH]/TesseractOCRTextDetection/tessdata`.

By default, the component will first check for models in the `MODELS_DIR_PATH`
followed by the default tessdata path. Please ensure that any language models
that run together are stored together in the same directory (i.e. while running
`eng+bul`, both `eng.traineddata` and `bul.traineddata` should be stored
together in at least one specified directory, while running `eng,bul` the models
can be stored separately).

Additional tessdata models can then be added to the specified tessdata folder to
expand supported languages and scripts.

Each language module follows ISO 639-2 designations, with character variations
of a language (ex. `uzb_cyrl`) also supported. Users must enter the same
designation to enable the corresponding language detection (ex.
`TESSERACT_LANGUAGE=deu` for German text). Users will be warned when a given
language is not supported when the corresponding language module cannot be
located in this directory.

Each script module is contained within the `tessdata/script` directory with the
first letter of its type capitalized (ex. `tessdata/script/Latin.traineddata`).
Users will need to specify the `script/` path followed by the full name of the
script being processed. (ex. `TESSERACT_LANGUAGE=script/Latin` will enable Latin
script text extraction).

# Detecting Multiple Languages

There are two options to run multiple user-specified languages/scripts. Users can separate each
specified language and script using the `+` delimiter to run multiple models
together in one track and `,` to run them as separate tracks. Delimiters
can also be combined for separate multilingual tracks. Lastly, users can set `MAX_TEXT_TRACKS` to limit the number of
reported OCR tracks so that only the tracks with the highest scores are reported.
Note that if this is set lower than the number of scripts detected by OSD, then the OCR tracks for the scripts with the
lowest scores will not be reported.

Please note that the order of the specified language matters. Languages specified first
will have priority (ex. `eng+deu`, English language model will run first and its results will have
priority over German language model).

Example 1: `eng+deu` means run English, German together as one track detection.

Example 2: `eng,deu+fra` means run English as the first track and German + French
as the second track.

Example 3: `fra,script/Latin` means run French as the first track, and Latin script as
the second track.

By default this component contains language model files for:
* Bulgarian (`bul`)
* Chinese - Simplified (`chi_sim`)
* German (`deu`)
* English (`eng`)
* French (`fra`)
* Pashto (`pus`)
* Russian (`rus`)
* Spanish (`spa`)

As well as the script model file for:
* Latin (`script/Latin`)

Note the OSD language file (`osd.traindata`) is for extraction of script orientation rather than language.
Users may download additional language/script models from https://github.com/tesseract-ocr/tessdata and place them in the component's `tessdata` directory or `[MODELS_DIR_PATH]/TesseractOCRTextDetection/tessdata`.

# OSD Automation

Users can set `ENABLE_OSD_AUTOMATION` to true to enable automatic orientation and script detection:
* An additional 7 parameters are reported in corresponding OCR tracks:
    * `OSD_PRIMARY_SCRIPT`, `OSD_SECONDARY_SCRIPTS`, and `ROTATION` of text (0, 90, 180, and 270 degrees counterclockwise) in an image.
    * `ROTATION` represents the current counterclockwise orientation of the text. Thus when `ROTATION=90`, Tesseract will apply a 90 degree clockwise rotation to reverse the text to an upright position.
    * For primary and secondary detected scripts, raw scores for each prediction are stored inside of `OSD_PRIMARY_SCRIPT_SCORE` and `OSD_SECONDARY_SCRIPT_SCORES`.
    * For the primary script, `OSD_PRIMARY_SCRIPT_CONFIDENCE` is also generated by Tesseract, specifying the relative confidence of the primary script score against the second top-detected script score.
    * Similarly, `OSD_TEXT_ORIENTATION_CONFIDENCE` represents the relative confidence of the top text orientation prediction score against the second-best text orientation prediction score. Raw text orientation scores are excluded from the report as the individual values are not normalized (large non-positive values that provide little insight into prediction confidence, unlike individual script scores).
* If the detected text orientation is >= `MIN_OSD_TEXT_ORIENTATION_CONFIDENCE` threshold, then the frame will automatically be rotated 0, 90, 180, or 270 degrees before performing OCR. If the threshold is not exceeded, then OCR is performed on the default orientation (0 degree rotation).
* If the detected primary script confidence is >= the `MIN_OSD_PRIMARY_SCRIPT_CONFIDENCE` threshold, and script score is >= the `MIN_OSD_SCRIPT_SCORE` threshold, then OCR will be performed for the script and the `TESSERACT_LANGUAGE` setting will be ignored. If either threshold is not exceeded, then OCR is performed using the `TESSERACT_LANGUAGE` setting.
* If OSD detects multiple scripts, and `MAX_OSD_SCRIPTS` is >= 2, then OCR will be performed on each detected script given these rules:
    * Each detected script must be >= the `MIN_OSD_SCRIPT_SCORE` threshold.
    * The detected script with the highest score is considered the primary script. The others are considered secondary scripts. Secondary scripts must have scores are >= the `MIN_OSD_SECONDARY_SCRIPT_THRESHOLD`, which is a % applied primary script score. For example, if `MIN_OSD_SECONDARY_SCRIPT_THRESHOLD=0.8`, then the secondary scripts must have scores that are at least 80% of the primary script score.
    * Note that if the number of detected scripts exceeds the `MAX_OSD_SCRIPTS` setting, then only the scripts with the highest scores are considered.
    * If `COMBINE_OSD_SCRIPTS` is set to true (default setting), a single output track will be generated using a combination of all detected scripts (primary and secondary) that are considered acceptable for processing. Otherwise one track is generated for each accepted script.
* When using one of the PSM modes that performs OSD and OCR, if the detected script with the highest confidence is `Common` (a.k.a. the numeric script model), then Tesseract will choose the script with the second-highest confidence to perform OCR. For consistency, this component performs the same behavior when `ENABLE_OSD_AUTOMATION` is true. Thus, when `Common` becomes the primary script, the component will instead search for the next best secondary script for OCR text processing, or use the `TESSERACT_LANGUAGE` setting when the secondary script score is too low.

# Two-pass OCR

If `ROTATE_AND_DETECT` is enabled, the component will perform two-pass OCR on images as follows:
* The first pass will use the rotation detected by OSD if enabled, otherwise it will run on the image directly.
* The second pass will apply another 180 degree rotation on the image before processing.
    * Users can set `ROTATE_AND_DETECT_MIN_OCR_CONFIDENCE` to a positive value to enable confidence checks on the first OCR pass.
    * If the first pass is greater than or equal to than the minimum specified threshold, the second pass of the OCR is skipped.
* After performing two-pass OCR, the output with the highest OCR confidence is kept as the final track.
* For multiple, separate language tracks, the previous steps are repeated for each specified language track, such that one high confidence output for each track is returned by the component.
* The component will report `ROTATE_AND_DETECT_PASS` alongside the `ROTATION` property. The `ROTATION` property is the rotation of the text region, taking into consideration both the OSD rotation (if OSD was performed), as well as the 2-pass rotation attempt. `ROTATE_AND_DETECT_PASS` is set to 0 or 180 depending on which pass produced the best results.

# Page Segmentation and OCR Engine Modes

Users may also set Page Segmentation and OCR Engine modes by adjusting `TESSERACT_PSM` and
`TESSERACT_OEM`, respectively. Please be warned that running `TESSERACT_OEM` with values 2 or 3 can occasionally
lead to conflicts between the legacy and LSTM engines. Therefore, the default OEM has been set to use the LSTM engine
until this issue is resolved.

The parameter options for the OCR Engine mode are:

TESSERACT_OEM Value| Description
------------- | -------------
0  |  Legacy engine only.
1  |  Neural nets LSTM engine only.
2  |  Legacy + LSTM engines.
3  |  Default, based on what is available.

The parameter options for the Page Segmentation mode are:

TESSERACT_PSM Value| Description
------------- | -------------
0  |  Orientation and script detection (OSD) only.
1  |  Automatic page segmentation with OSD.
2  |  Automatic page segmentation, but no OSD, or OCR.
3  |  Fully automatic page segmentation, but no OSD. (Default)
4  |  Assume a single column of text of variable sizes.
5  |  Assume a single uniform block of vertically aligned text.
6  |  Assume a single uniform block of text.
7  |  Treat the image as a single text line.
8  |  Treat the image as a single word.
9  |  Treat the image as a single word in a circle.
10 |  Treat the image as a single character.
11 |  Sparse text. Find as much text as possible in no particular order.
12 |  Sparse text with OSD.
13 |  Raw line. Treat the image as a single text line, bypassing hacks that are Tesseract-specific.

For more details please consult the Tesseract command line usage documentation
(https://github.com/tesseract-ocr/tesseract/wiki/Command-Line-Usage).
<|MERGE_RESOLUTION|>--- conflicted
+++ resolved
@@ -1,222 +1,213 @@
-# Overview
-
-This repository contains source code and model data for the OpenMPF Tesseract
-OCR text detection component.
-
-The component extracts text found in an image, reported as a single track
-detection. PDF documents can also be processed with one track detection per
-page. The first page corresponds to the detection property `PAGE_NUM=1`. For
-debugging purposes, images converted from documents are stored in a temporary
-job directory under `plugin/TesseractOCR/tmp-[job-id]-[random tag]`. This
-directory is removed when the job completes successfully.
-
-Please refer to https://imagemagick.org/script/formats.php for support of other
-document file formats.
-
-Users may set the language of each track using the `TESSERACT_LANGUAGE` parameter
-as well as adjust image preprocessing settings for text extraction.
-
-<<<<<<< HEAD
-All text extracted from an image can also be tagged using regex tags in a given json file.
-For keyword tagging, users can provide either words or phrases that use ‘\\W+’ operators and optional '\b' word breaks.
-(ex. 'bank-tag: [money, bank\\W+of\\W+america, etc.]'). Phrases containing
-words separated by white-space or punctuation can be represented in regex by substituting the whitespace with '\\W+' regex patterns.
-(ex. use 'Hello\\W+World' to search for 'Hello World'). Adding '\b' to the start or end of a regex tag also forces
-the component to reject any word characters attached to the start or end of the pattern being searched.
-Example: '(\b)search(\\W+)this(\\W+)phrase(\b)' will accept 'search this phrase' but not 'research this phrase', removing
-'\b' will allow 'research this phrase' to be accepted as well. Regex tagging is currently case-insensitive.
-To escape and search for special regex characters (ex. '.' which is used in regex to match any character) encapsulate
-these characters within brackets '[]' (ex. '[.]' to match the punctuation symbol '.' ).
-
-Detected tags will be stored in the "TAGS" output parameter with the substring and index that triggered the TAG stored in
-"TRIGGER_WORDS" and "TRIGGER_WORDS_OFFSET" respectively. Because the same trigger word can be encountered multiple times,
-the results are organized as follows:
-* TRIGGER_WORDS: Each distinct trigger_word is separated by a semicolon followed by a space (ex. "trigger1; trigger2"). Because semicolons can also be encountered as part of the trigger word or phrase, text based semicolons found will be encapsulated in brackets (i.e TRIGGER_WORDS: "detected trigger with a ;" is reported as "detected trigger with a [;]").
-* TRIGGER_WORDS_OFFSET: Each group of indexes, referring to the same trigger word reported in sequence, is separated by a semicolon followed by a space. Indexes within a single group are separated by commas. (ex. TRIGGER_WORDS_OFFSET: "0-5, 6-10; 12-15" means the first reported trigger occurs twice in the text at the specified indexes and second reported trigger occurs at index 12-15.)
-All TRIGGER_WORD results are trimmed of whitespace alongside their respective TRIGGER_WORDS_OFFSET (indexes refer to trimmed substrings).
-=======
-# Text Tagging
->>>>>>> c55451ba
-
-All text extracted from an image can also be tagged using regular expression (regex) patterns
-specified in a JSON tagging file. By default this file is located in the
-`config` folder as `text-tags.json`. Users can provide an alternate path to a
-tagging file of their choice. English and foreign regex patterns following UTF-8
-encoding are supported. Regex searches are case-insensitive.
-
-In the tagging file, users can specify regex patterns using the [Boost library
-regex operators](https://cs.brown.edu/~jwicks/boost/libs/regex/doc/syntax.html).
-Of note, the `\W` non-word operator and `\b` word-break operator may prove
-useful.
-
-Phrases containing words separated by **zero** or more whitespace and/or
-punctuation characters can be represented using `\W*`. For example, the
-`Hello(\\W*)World` regex pattern will match:
-
-* "Hello World"
-* "HelloWorld"
-* "Hello.World"
-* "Hello. &$#World"
-
-Phrases containing words separated by **one** or more whitespace and/or
-punctuation characters can be represented using `\W+`.
-
-For example, the `Hello(\\W+)World` regex pattern will match:
-
-* "Hello World"
-* "Hello.World"
-* "Hello. &$#World"
-
-But not:
-
-* "HelloWorld"
-
-Adding `\b` to the start or end of a regex pattern will reject any word
-characters attached to the start or end of the pattern being searched. For
-example, `(\b)search(\\W+)this(\\W+)phrase(\b)` will match:
-
-* "search this phrase"
-* "search  this, phrase"
-
-But not:
-
-* "research this phrase"
-* "search this phrasejunk"
-
-Removing the leading and trailing `\b` will allow these phrases to be matched, excluding the extraneous leading/trailing characters.
-
-# Tessdata Models
-
-Language models supported by Tesseract are stored by default in
-`$MPF_HOME/plugins/TesseractOCRTextDetection/tessdata` directory and script
-models are stored in `tessdata/script`. Users can set a new tessdata directory
-by modifying the `MODELS_DIR_PATH` job property. Once set, the component will look
-for tessdata files in `[MODELS_DIR_PATH]/TesseractOCRTextDetection/tessdata`.
-
-By default, the component will first check for models in the `MODELS_DIR_PATH`
-followed by the default tessdata path. Please ensure that any language models
-that run together are stored together in the same directory (i.e. while running
-`eng+bul`, both `eng.traineddata` and `bul.traineddata` should be stored
-together in at least one specified directory, while running `eng,bul` the models
-can be stored separately).
-
-Additional tessdata models can then be added to the specified tessdata folder to
-expand supported languages and scripts.
-
-Each language module follows ISO 639-2 designations, with character variations
-of a language (ex. `uzb_cyrl`) also supported. Users must enter the same
-designation to enable the corresponding language detection (ex.
-`TESSERACT_LANGUAGE=deu` for German text). Users will be warned when a given
-language is not supported when the corresponding language module cannot be
-located in this directory.
-
-Each script module is contained within the `tessdata/script` directory with the
-first letter of its type capitalized (ex. `tessdata/script/Latin.traineddata`).
-Users will need to specify the `script/` path followed by the full name of the
-script being processed. (ex. `TESSERACT_LANGUAGE=script/Latin` will enable Latin
-script text extraction).
-
-# Detecting Multiple Languages
-
-There are two options to run multiple user-specified languages/scripts. Users can separate each
-specified language and script using the `+` delimiter to run multiple models
-together in one track and `,` to run them as separate tracks. Delimiters
-can also be combined for separate multilingual tracks. Lastly, users can set `MAX_TEXT_TRACKS` to limit the number of
-reported OCR tracks so that only the tracks with the highest scores are reported.
-Note that if this is set lower than the number of scripts detected by OSD, then the OCR tracks for the scripts with the
-lowest scores will not be reported.
-
-Please note that the order of the specified language matters. Languages specified first
-will have priority (ex. `eng+deu`, English language model will run first and its results will have
-priority over German language model).
-
-Example 1: `eng+deu` means run English, German together as one track detection.
-
-Example 2: `eng,deu+fra` means run English as the first track and German + French
-as the second track.
-
-Example 3: `fra,script/Latin` means run French as the first track, and Latin script as
-the second track.
-
-By default this component contains language model files for:
-* Bulgarian (`bul`)
-* Chinese - Simplified (`chi_sim`)
-* German (`deu`)
-* English (`eng`)
-* French (`fra`)
-* Pashto (`pus`)
-* Russian (`rus`)
-* Spanish (`spa`)
-
-As well as the script model file for:
-* Latin (`script/Latin`)
-
-Note the OSD language file (`osd.traindata`) is for extraction of script orientation rather than language.
-Users may download additional language/script models from https://github.com/tesseract-ocr/tessdata and place them in the component's `tessdata` directory or `[MODELS_DIR_PATH]/TesseractOCRTextDetection/tessdata`.
-
-# OSD Automation
-
-Users can set `ENABLE_OSD_AUTOMATION` to true to enable automatic orientation and script detection:
-* An additional 7 parameters are reported in corresponding OCR tracks:
-    * `OSD_PRIMARY_SCRIPT`, `OSD_SECONDARY_SCRIPTS`, and `ROTATION` of text (0, 90, 180, and 270 degrees counterclockwise) in an image.
-    * `ROTATION` represents the current counterclockwise orientation of the text. Thus when `ROTATION=90`, Tesseract will apply a 90 degree clockwise rotation to reverse the text to an upright position.
-    * For primary and secondary detected scripts, raw scores for each prediction are stored inside of `OSD_PRIMARY_SCRIPT_SCORE` and `OSD_SECONDARY_SCRIPT_SCORES`.
-    * For the primary script, `OSD_PRIMARY_SCRIPT_CONFIDENCE` is also generated by Tesseract, specifying the relative confidence of the primary script score against the second top-detected script score.
-    * Similarly, `OSD_TEXT_ORIENTATION_CONFIDENCE` represents the relative confidence of the top text orientation prediction score against the second-best text orientation prediction score. Raw text orientation scores are excluded from the report as the individual values are not normalized (large non-positive values that provide little insight into prediction confidence, unlike individual script scores).
-* If the detected text orientation is >= `MIN_OSD_TEXT_ORIENTATION_CONFIDENCE` threshold, then the frame will automatically be rotated 0, 90, 180, or 270 degrees before performing OCR. If the threshold is not exceeded, then OCR is performed on the default orientation (0 degree rotation).
-* If the detected primary script confidence is >= the `MIN_OSD_PRIMARY_SCRIPT_CONFIDENCE` threshold, and script score is >= the `MIN_OSD_SCRIPT_SCORE` threshold, then OCR will be performed for the script and the `TESSERACT_LANGUAGE` setting will be ignored. If either threshold is not exceeded, then OCR is performed using the `TESSERACT_LANGUAGE` setting.
-* If OSD detects multiple scripts, and `MAX_OSD_SCRIPTS` is >= 2, then OCR will be performed on each detected script given these rules:
-    * Each detected script must be >= the `MIN_OSD_SCRIPT_SCORE` threshold.
-    * The detected script with the highest score is considered the primary script. The others are considered secondary scripts. Secondary scripts must have scores are >= the `MIN_OSD_SECONDARY_SCRIPT_THRESHOLD`, which is a % applied primary script score. For example, if `MIN_OSD_SECONDARY_SCRIPT_THRESHOLD=0.8`, then the secondary scripts must have scores that are at least 80% of the primary script score.
-    * Note that if the number of detected scripts exceeds the `MAX_OSD_SCRIPTS` setting, then only the scripts with the highest scores are considered.
-    * If `COMBINE_OSD_SCRIPTS` is set to true (default setting), a single output track will be generated using a combination of all detected scripts (primary and secondary) that are considered acceptable for processing. Otherwise one track is generated for each accepted script.
-* When using one of the PSM modes that performs OSD and OCR, if the detected script with the highest confidence is `Common` (a.k.a. the numeric script model), then Tesseract will choose the script with the second-highest confidence to perform OCR. For consistency, this component performs the same behavior when `ENABLE_OSD_AUTOMATION` is true. Thus, when `Common` becomes the primary script, the component will instead search for the next best secondary script for OCR text processing, or use the `TESSERACT_LANGUAGE` setting when the secondary script score is too low.
-
-# Two-pass OCR
-
-If `ROTATE_AND_DETECT` is enabled, the component will perform two-pass OCR on images as follows:
-* The first pass will use the rotation detected by OSD if enabled, otherwise it will run on the image directly.
-* The second pass will apply another 180 degree rotation on the image before processing.
-    * Users can set `ROTATE_AND_DETECT_MIN_OCR_CONFIDENCE` to a positive value to enable confidence checks on the first OCR pass.
-    * If the first pass is greater than or equal to than the minimum specified threshold, the second pass of the OCR is skipped.
-* After performing two-pass OCR, the output with the highest OCR confidence is kept as the final track.
-* For multiple, separate language tracks, the previous steps are repeated for each specified language track, such that one high confidence output for each track is returned by the component.
-* The component will report `ROTATE_AND_DETECT_PASS` alongside the `ROTATION` property. The `ROTATION` property is the rotation of the text region, taking into consideration both the OSD rotation (if OSD was performed), as well as the 2-pass rotation attempt. `ROTATE_AND_DETECT_PASS` is set to 0 or 180 depending on which pass produced the best results.
-
-# Page Segmentation and OCR Engine Modes
-
-Users may also set Page Segmentation and OCR Engine modes by adjusting `TESSERACT_PSM` and
-`TESSERACT_OEM`, respectively. Please be warned that running `TESSERACT_OEM` with values 2 or 3 can occasionally
-lead to conflicts between the legacy and LSTM engines. Therefore, the default OEM has been set to use the LSTM engine
-until this issue is resolved.
-
-The parameter options for the OCR Engine mode are:
-
-TESSERACT_OEM Value| Description
-------------- | -------------
-0  |  Legacy engine only.
-1  |  Neural nets LSTM engine only.
-2  |  Legacy + LSTM engines.
-3  |  Default, based on what is available.
-
-The parameter options for the Page Segmentation mode are:
-
-TESSERACT_PSM Value| Description
-------------- | -------------
-0  |  Orientation and script detection (OSD) only.
-1  |  Automatic page segmentation with OSD.
-2  |  Automatic page segmentation, but no OSD, or OCR.
-3  |  Fully automatic page segmentation, but no OSD. (Default)
-4  |  Assume a single column of text of variable sizes.
-5  |  Assume a single uniform block of vertically aligned text.
-6  |  Assume a single uniform block of text.
-7  |  Treat the image as a single text line.
-8  |  Treat the image as a single word.
-9  |  Treat the image as a single word in a circle.
-10 |  Treat the image as a single character.
-11 |  Sparse text. Find as much text as possible in no particular order.
-12 |  Sparse text with OSD.
-13 |  Raw line. Treat the image as a single text line, bypassing hacks that are Tesseract-specific.
-
-For more details please consult the Tesseract command line usage documentation
-(https://github.com/tesseract-ocr/tesseract/wiki/Command-Line-Usage).
+# Overview
+
+This repository contains source code and model data for the OpenMPF Tesseract
+OCR text detection component.
+
+The component extracts text found in an image, reported as a single track
+detection. PDF documents can also be processed with one track detection per
+page. The first page corresponds to the detection property `PAGE_NUM=1`. For
+debugging purposes, images converted from documents are stored in a temporary
+job directory under `plugin/TesseractOCR/tmp-[job-id]-[random tag]`. This
+directory is removed when the job completes successfully.
+
+Please refer to https://imagemagick.org/script/formats.php for support of other
+document file formats.
+
+Users may set the language of each track using the `TESSERACT_LANGUAGE` parameter
+as well as adjust image preprocessing settings for text extraction.
+
+# Text Tagging
+
+All text extracted from an image can also be tagged using regular expression (regex) patterns
+specified in a JSON tagging file. By default this file is located in the
+`config` folder as `text-tags.json`. Users can provide an alternate path to a
+tagging file of their choice. English and foreign regex patterns following UTF-8
+encoding are supported. Regex searches are case-insensitive.
+
+In the tagging file, users can specify regex patterns using the [Boost library
+regex operators](https://cs.brown.edu/~jwicks/boost/libs/regex/doc/syntax.html).
+Of note, the `\W` non-word operator and `\b` word-break operator may prove
+useful.
+
+Phrases containing words separated by **zero** or more whitespace and/or
+punctuation characters can be represented using `\W*`. For example, the
+`Hello(\\W*)World` regex pattern will match:
+
+* "Hello World"
+* "HelloWorld"
+* "Hello.World"
+* "Hello. &$#World"
+
+Phrases containing words separated by **one** or more whitespace and/or
+punctuation characters can be represented using `\W+`.
+
+For example, the `Hello(\\W+)World` regex pattern will match:
+
+* "Hello World"
+* "Hello.World"
+* "Hello. &$#World"
+
+But not:
+
+* "HelloWorld"
+
+Adding `\b` to the start or end of a regex pattern will reject any word
+characters attached to the start or end of the pattern being searched. For
+example, `(\b)search(\\W+)this(\\W+)phrase(\b)` will match:
+
+* "search this phrase"
+* "search  this, phrase"
+
+But not:
+
+* "research this phrase"
+* "search this phrasejunk"
+
+Removing the leading and trailing `\b` will allow these phrases to be matched, excluding the extraneous leading/trailing characters.
+
+Detected tags will be stored in the "TAGS" output parameter with the substring and index that triggered the TAG stored in
+"TRIGGER_WORDS" and "TRIGGER_WORDS_OFFSET" respectively. Because the same trigger word can be encountered multiple times,
+the results are organized as follows:
+
+* TRIGGER_WORDS: Each distinct trigger_word is separated by a semicolon followed by a space (ex. "trigger1; trigger2").
+    * Because semicolons can also be encountered as part of the trigger word or phrase, text based semicolons found will be encapsulated in brackets
+    * Example: "detected trigger with a ;" is reported as TRIGGER_WORDS: "detected trigger with a [;]".
+* TRIGGER_WORDS_OFFSET: Each group of indexes, referring to the same trigger word reported in sequence, is separated by a semicolon followed by a space. Indexes within a single group are separated by commas.
+    * Example TRIGGER_WORDS_OFFSET: "0-5, 6-10; 12-15", means the first reported trigger occurs twice in the text at the indexes 0-5, 6-10, and second reported trigger occurs at index 12-15.
+All TRIGGER_WORD results are trimmed of whitespace alongside their respective TRIGGER_WORDS_OFFSET (indexes refer to trimmed substrings).
+
+# Tessdata Models
+
+Language models supported by Tesseract are stored by default in
+`$MPF_HOME/plugins/TesseractOCRTextDetection/tessdata` directory and script
+models are stored in `tessdata/script`. Users can set a new tessdata directory
+by modifying the `MODELS_DIR_PATH` job property. Once set, the component will look
+for tessdata files in `[MODELS_DIR_PATH]/TesseractOCRTextDetection/tessdata`.
+
+By default, the component will first check for models in the `MODELS_DIR_PATH`
+followed by the default tessdata path. Please ensure that any language models
+that run together are stored together in the same directory (i.e. while running
+`eng+bul`, both `eng.traineddata` and `bul.traineddata` should be stored
+together in at least one specified directory, while running `eng,bul` the models
+can be stored separately).
+
+Additional tessdata models can then be added to the specified tessdata folder to
+expand supported languages and scripts.
+
+Each language module follows ISO 639-2 designations, with character variations
+of a language (ex. `uzb_cyrl`) also supported. Users must enter the same
+designation to enable the corresponding language detection (ex.
+`TESSERACT_LANGUAGE=deu` for German text). Users will be warned when a given
+language is not supported when the corresponding language module cannot be
+located in this directory.
+
+Each script module is contained within the `tessdata/script` directory with the
+first letter of its type capitalized (ex. `tessdata/script/Latin.traineddata`).
+Users will need to specify the `script/` path followed by the full name of the
+script being processed. (ex. `TESSERACT_LANGUAGE=script/Latin` will enable Latin
+script text extraction).
+
+# Detecting Multiple Languages
+
+There are two options to run multiple user-specified languages/scripts. Users can separate each
+specified language and script using the `+` delimiter to run multiple models
+together in one track and `,` to run them as separate tracks. Delimiters
+can also be combined for separate multilingual tracks. Lastly, users can set `MAX_TEXT_TRACKS` to limit the number of
+reported OCR tracks so that only the tracks with the highest scores are reported.
+Note that if this is set lower than the number of scripts detected by OSD, then the OCR tracks for the scripts with the
+lowest scores will not be reported.
+
+Please note that the order of the specified language matters. Languages specified first
+will have priority (ex. `eng+deu`, English language model will run first and its results will have
+priority over German language model).
+
+Example 1: `eng+deu` means run English, German together as one track detection.
+
+Example 2: `eng,deu+fra` means run English as the first track and German + French
+as the second track.
+
+Example 3: `fra,script/Latin` means run French as the first track, and Latin script as
+the second track.
+
+By default this component contains language model files for:
+* Bulgarian (`bul`)
+* Chinese - Simplified (`chi_sim`)
+* German (`deu`)
+* English (`eng`)
+* French (`fra`)
+* Pashto (`pus`)
+* Russian (`rus`)
+* Spanish (`spa`)
+
+As well as the script model file for:
+* Latin (`script/Latin`)
+
+Note the OSD language file (`osd.traindata`) is for extraction of script orientation rather than language.
+Users may download additional language/script models from https://github.com/tesseract-ocr/tessdata and place them in the component's `tessdata` directory or `[MODELS_DIR_PATH]/TesseractOCRTextDetection/tessdata`.
+
+# OSD Automation
+
+Users can set `ENABLE_OSD_AUTOMATION` to true to enable automatic orientation and script detection:
+* An additional 7 parameters are reported in corresponding OCR tracks:
+    * `OSD_PRIMARY_SCRIPT`, `OSD_SECONDARY_SCRIPTS`, and `ROTATION` of text (0, 90, 180, and 270 degrees counterclockwise) in an image.
+    * `ROTATION` represents the current counterclockwise orientation of the text. Thus when `ROTATION=90`, Tesseract will apply a 90 degree clockwise rotation to reverse the text to an upright position.
+    * For primary and secondary detected scripts, raw scores for each prediction are stored inside of `OSD_PRIMARY_SCRIPT_SCORE` and `OSD_SECONDARY_SCRIPT_SCORES`.
+    * For the primary script, `OSD_PRIMARY_SCRIPT_CONFIDENCE` is also generated by Tesseract, specifying the relative confidence of the primary script score against the second top-detected script score.
+    * Similarly, `OSD_TEXT_ORIENTATION_CONFIDENCE` represents the relative confidence of the top text orientation prediction score against the second-best text orientation prediction score. Raw text orientation scores are excluded from the report as the individual values are not normalized (large non-positive values that provide little insight into prediction confidence, unlike individual script scores).
+* If the detected text orientation is >= `MIN_OSD_TEXT_ORIENTATION_CONFIDENCE` threshold, then the frame will automatically be rotated 0, 90, 180, or 270 degrees before performing OCR. If the threshold is not exceeded, then OCR is performed on the default orientation (0 degree rotation).
+* If the detected primary script confidence is >= the `MIN_OSD_PRIMARY_SCRIPT_CONFIDENCE` threshold, and script score is >= the `MIN_OSD_SCRIPT_SCORE` threshold, then OCR will be performed for the script and the `TESSERACT_LANGUAGE` setting will be ignored. If either threshold is not exceeded, then OCR is performed using the `TESSERACT_LANGUAGE` setting.
+* If OSD detects multiple scripts, and `MAX_OSD_SCRIPTS` is >= 2, then OCR will be performed on each detected script given these rules:
+    * Each detected script must be >= the `MIN_OSD_SCRIPT_SCORE` threshold.
+    * The detected script with the highest score is considered the primary script. The others are considered secondary scripts. Secondary scripts must have scores are >= the `MIN_OSD_SECONDARY_SCRIPT_THRESHOLD`, which is a % applied primary script score. For example, if `MIN_OSD_SECONDARY_SCRIPT_THRESHOLD=0.8`, then the secondary scripts must have scores that are at least 80% of the primary script score.
+    * Note that if the number of detected scripts exceeds the `MAX_OSD_SCRIPTS` setting, then only the scripts with the highest scores are considered.
+    * If `COMBINE_OSD_SCRIPTS` is set to true (default setting), a single output track will be generated using a combination of all detected scripts (primary and secondary) that are considered acceptable for processing. Otherwise one track is generated for each accepted script.
+* When using one of the PSM modes that performs OSD and OCR, if the detected script with the highest confidence is `Common` (a.k.a. the numeric script model), then Tesseract will choose the script with the second-highest confidence to perform OCR. For consistency, this component performs the same behavior when `ENABLE_OSD_AUTOMATION` is true. Thus, when `Common` becomes the primary script, the component will instead search for the next best secondary script for OCR text processing, or use the `TESSERACT_LANGUAGE` setting when the secondary script score is too low.
+
+# Two-pass OCR
+
+If `ROTATE_AND_DETECT` is enabled, the component will perform two-pass OCR on images as follows:
+* The first pass will use the rotation detected by OSD if enabled, otherwise it will run on the image directly.
+* The second pass will apply another 180 degree rotation on the image before processing.
+    * Users can set `ROTATE_AND_DETECT_MIN_OCR_CONFIDENCE` to a positive value to enable confidence checks on the first OCR pass.
+    * If the first pass is greater than or equal to than the minimum specified threshold, the second pass of the OCR is skipped.
+* After performing two-pass OCR, the output with the highest OCR confidence is kept as the final track.
+* For multiple, separate language tracks, the previous steps are repeated for each specified language track, such that one high confidence output for each track is returned by the component.
+* The component will report `ROTATE_AND_DETECT_PASS` alongside the `ROTATION` property. The `ROTATION` property is the rotation of the text region, taking into consideration both the OSD rotation (if OSD was performed), as well as the 2-pass rotation attempt. `ROTATE_AND_DETECT_PASS` is set to 0 or 180 depending on which pass produced the best results.
+
+# Page Segmentation and OCR Engine Modes
+
+Users may also set Page Segmentation and OCR Engine modes by adjusting `TESSERACT_PSM` and
+`TESSERACT_OEM`, respectively. Please be warned that running `TESSERACT_OEM` with values 2 or 3 can occasionally
+lead to conflicts between the legacy and LSTM engines. Therefore, the default OEM has been set to use the LSTM engine
+until this issue is resolved.
+
+The parameter options for the OCR Engine mode are:
+
+TESSERACT_OEM Value| Description
+------------- | -------------
+0  |  Legacy engine only.
+1  |  Neural nets LSTM engine only.
+2  |  Legacy + LSTM engines.
+3  |  Default, based on what is available.
+
+The parameter options for the Page Segmentation mode are:
+
+TESSERACT_PSM Value| Description
+------------- | -------------
+0  |  Orientation and script detection (OSD) only.
+1  |  Automatic page segmentation with OSD.
+2  |  Automatic page segmentation, but no OSD, or OCR.
+3  |  Fully automatic page segmentation, but no OSD. (Default)
+4  |  Assume a single column of text of variable sizes.
+5  |  Assume a single uniform block of vertically aligned text.
+6  |  Assume a single uniform block of text.
+7  |  Treat the image as a single text line.
+8  |  Treat the image as a single word.
+9  |  Treat the image as a single word in a circle.
+10 |  Treat the image as a single character.
+11 |  Sparse text. Find as much text as possible in no particular order.
+12 |  Sparse text with OSD.
+13 |  Raw line. Treat the image as a single text line, bypassing hacks that are Tesseract-specific.
+
+For more details please consult the Tesseract command line usage documentation
+(https://github.com/tesseract-ocr/tesseract/wiki/Command-Line-Usage).