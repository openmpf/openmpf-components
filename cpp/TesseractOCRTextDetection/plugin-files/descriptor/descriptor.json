--- conflicted
+++ resolved
@@ -1,488 +1,473 @@
-{
-  "componentName": "TesseractOCRTextDetection",
-  "componentVersion": "4.0.0",
-  "middlewareVersion": "4.0.0",
-  "sourceLanguage": "c++",
-  "batchLibrary": "${MPF_HOME}/plugins/TesseractOCRTextDetection/lib/libmpfTesseractOCRTextDetection.so",
-  "environmentVariables": [
-    {
-      "name": "LD_LIBRARY_PATH",
-      "value": "${MPF_HOME}/plugins/TesseractOCRTextDetection/lib:${LD_LIBRARY_PATH}",
-      "sep": ":"
-    }
-  ],
-  "algorithm": {
-    "name": "TESSERACTOCR",
-    "description": "Performs Tesseract optical character recognition.",
-    "actionType": "DETECTION",
-    "requiresCollection": {
-      "states": []
-    },
-    "providesCollection": {
-      "states": [
-        "DETECTION",
-        "DETECTION_TEXT",
-        "DETECTION_TEXT_TESSERACT"
-      ],
-      "properties": [
-        {
-          "name": "FEED_FORWARD_TYPE",
-          "description": "Applies to images and videos. The type of feed-forward behavior. Controls how this algorithm will make use of the tracks generated in the previous pipeline stage. If this algorithm is used in the first pipeline stage then this property has no effect. Instead, the default segmenting behavior is used, where tracks from the previous stage are used to generate segments based on the TARGET_SEGMENT_LENGTH and MIN_SEGMENT_LENGTH properties. Can be set to “NONE”, “FRAME”, “SUPERSET_REGION”, or “REGION”. If set to “NONE”, the default segmenting behavior is used. If set to “FRAME”, “SUPERSET_REGION”, or “REGION” then the segment length properties are ignored and instead this algorithm will process one segment per track generated in the previous stage. If set to “FRAME”, then this algorithm will ignore the regions associated with previous detections and instead process the entire frame associated with each of those detections. If set to “SUPERSET_REGION”, then this algorithm will generate a superset region for each of the previous tracks – a bounding box of constant size and position that encloses all of the track’s detection regions. This algorithm will only process the data within the superset region. If set to “REGION”, then this algorithm will use the regions associated with previous detections, which may vary in size and position from frame to frame.",
-          "type": "STRING",
-          "defaultValue": "NONE"
-        },
-        {
-          "name": "FEED_FORWARD_TOP_CONFIDENCE_COUNT",
-          "description": "Only applies if FEED_FORWARD_TYPE is set to a value other than “NONE”. If set to a value <= 0, then for each track generated in the previous pipeline stage, this algorithm will process the frame associated with each detection in that track, ignoring frames that don’t have detections. If FEED_FORWARD_TYPE is set to “FRAME”, then the entire frame is processed. If FEED_FORWARD_TYPE is set to “SUPERSET_REGION”, then only the superset region for those frames is processed. If FEED_FORWARD_TYPE is set to “REGION”, then the specific detection region for each frame is processed. If this property is set to “1” then only the exemplar frame for each of the previous tracks is processed. If this property is set to a value > 1, say 5, then each of the detections in the previous track are sorted by confidence and this algorithm will only process the frames associated with the top 5 detections with the highest confidence. For detections with the same confidence values, it will select those with a lower frame index. If the track contains less than 5 detections, then all of the available detections are used. In practice, setting this property to a value > 1 has no effect on image and audio jobs because each track only contains one detection.",
-          "type": "INT",
-          "defaultValue": "0"
-        },
-        {
-          "name": "CONFIDENCE_THRESHOLD",
-          "description": "The minimum confidence score which must be met or exceeded. Detections below this threshold are silently discarded. Confidence value represents the average OCR confidence reported by Tesseract for a given TESSERACT_LANGUAGE setting. When PSM 0 (OSD only) is run, this value is set to default value of -1, as no OCR confidence score is available.",
-          "type": "DOUBLE",
-          "defaultValue": "-2"
-        },
-        {
-          "name": "SEARCH_REGION_ENABLE_DETECTION",
-          "description": "Enable cropping.",
-          "type": "BOOLEAN",
-          "defaultValue": "false"
-        },
-        {
-          "name": "SEARCH_REGION_TOP_LEFT_X_DETECTION",
-          "description": "X coordinate for top left corner of cropped frame. If this string contains the % sign, then its numeric value will be interpreted as a percentage of the width of the frame, and its value will be capped between 0% and 100%, inclusive. If this string does not contain the % sign, then it will be interpreted as a pixel position. If negative, the top left X position will be set to 0.",
-          "type": "STRING",
-          "defaultValue": "-1"
-        },
-        {
-          "name": "SEARCH_REGION_TOP_LEFT_Y_DETECTION",
-          "description": "Y coordinate for top left corner of cropped frame. If this string contains the % sign, then its numeric value will be interpreted as a percentage of the height of the frame, and its value will be capped between 0% and 100%, inclusive. If this string does not contain the % sign, then it will be interpreted as a pixel position. If negative, the top left Y position will be set to 0.",
-          "type": "STRING",
-          "defaultValue": "-1"
-        },
-        {
-          "name": "SEARCH_REGION_BOTTOM_RIGHT_X_DETECTION",
-          "description": "X coordinate for bottom right corner of cropped frame. If this string contains the % sign, then its numeric value will be interpreted as a percentage of the width of the frame, and its value will be capped between 0% and 100%, inclusive. If this string does not contain the % sign, then it will be interpreted as a pixel position. If zero or negative, the bottom right X position will be set to the width of the frame.",
-          "type": "STRING",
-          "defaultValue": "-1"
-        },
-        {
-          "name": "SEARCH_REGION_BOTTOM_RIGHT_Y_DETECTION",
-          "description": "Y coordinate for bottom right corner of cropped frame. If this string contains the % sign, then its numeric value will be interpreted as a percentage of the height of the frame, and its value will be capped between 0% and 100%, inclusive. If this string does not contain the % sign, then it will be interpreted as a pixel position. If zero or negative, the bottom right Y position will be set to the height of the frame.",
-          "type": "STRING",
-          "defaultValue": "-1"
-        },
-        {
-          "name": "ROTATION",
-          "description": "Specifies the number of degrees in the clockwise direction that the media will be rotated. Only 90, 180 and 270 degrees are supported.",
-          "type": "INT",
-          "defaultValue": "0"
-        },
-        {
-          "name": "HORIZONTAL_FLIP",
-          "description": "Specifies whether or not the original media is flipped. Rotation occurs before flipping.",
-          "type": "BOOLEAN",
-          "defaultValue": "false"
-        },
-        {
-          "name": "AUTO_ROTATE",
-          "description": "Specifies whether not to rotate media based on EXIF data.",
-          "type": "BOOLEAN",
-          "defaultValue": "false"
-        },
-        {
-          "name": "AUTO_FLIP",
-          "description": "Specifies whether or not to flip media based on EXIF data.",
-          "type": "BOOLEAN",
-          "defaultValue": "false"
-        },
-        {
-          "name": "MODELS_DIR_PATH",
-          "description": "Path to models directory",
-          "type": "STRING",
-          "propertiesKey": "detection.models.dir.path"
-        },
-        {
-          "name": "TAGGING_FILE",
-          "description": "Name of a JSON file that describes a tag hierarchy to be used on the full text returned from Tesseract OCR. Will default to the plugin's config folder unless an alternate path to tagging file is specified (i.e. `$MPF_HOME/.../text-tags.json`).",
-          "type": "STRING",
-          "defaultValue": "text-tags.json"
-        },
-        {
-          "name": "TESSERACT_LANGUAGE",
-          "description": "The language or script OCR will be done in. Use '+' to run multiple languages together in one track and ',' to run them as separate tracks. Example: 'eng+deu+fra' = run English, German, French together as one track detection, 'eng, fra+deu'= run English as the first track and French + German as the second track, and 'fra, script/Latin'= run French as the first track, and Latin script as the second track. Language model files for Bulgarian (bul), Chinese - Simplified (chi_sim), German (deu), English (eng), French (fra), Pashto (pus), Russian (rus), and Spanish (spa) are stored in `$MPF_HOME/plugins/TesseractOCRTextDetection/tessdata`. Script model file for Latin(script/Latin) stored in `$MPF_HOME/plugins/TesseractOCRTextDetection/tessdata/script`. Note the osd language file (osd.traindata) is for extraction of script orientation rather than language. Users may download and load in additional language and script models from https://github.com/tesseract-ocr/tessdata.",
-          "type": "STRING",
-          "defaultValue": "script/Latin"
-        },
-        {
-          "name": "TESSERACT_PSM",
-          "description": "Tesseract Page Segmentation Mode. Refer to Tesseract docs (https://github.com/tesseract-ocr/tesseract/wiki/Command-Line-Usage) for details.",
-          "type": "INT",
-          "defaultValue": "3"
-        },
-        {
-          "name": "TESSERACT_OEM",
-          "description": "Tesseract OCR Engine Mode. Set to 0 for legacy engine only, 1 for LSTM engine only, 2 for both LSTM and legacy, and 3 for default (runs both engines at once if possible). Refer to Tesseract docs (https://github.com/tesseract-ocr/tesseract/wiki/Command-Line-Usage) for details.",
-          "type": "INT",
-          "defaultValue": "3"
-        },
-        {
-          "name": "ENABLE_OSD_AUTOMATION",
-          "description": "When enabled, automatically rotate image and set language based on detected orientation and script. Use default settings when orientation and script confidence values are low.",
-          "type": "BOOLEAN",
-          "defaultValue": "true"
-        },
-        {
-          "name": "COMBINE_OSD_SCRIPTS",
-          "description": "When enabled, perform OCR on the combination of detected scripts. When disabled, perform OCR on each detected script independently.",
-          "type": "BOOLEAN",
-          "defaultValue": "true"
-        },
-        {
-          "name": "MIN_OSD_TEXT_ORIENTATION_CONFIDENCE",
-          "description": "Specifies the minimum confidence value (>= 0) required to use the detected text orientation when OSD automation is enabled. Top rotation confidence is calculated based on comparison of top-detected rotation score against secondary (lower confidence) rotation scores.",
-          "type": "DOUBLE",
-          "defaultValue": "2.0"
-        },
-        {
-          "name": "MIN_OSD_PRIMARY_SCRIPT_CONFIDENCE",
-          "description": "Specifies minimum confidence value (>= 0) required to use the top-detected script when OSD automation is enabled. Script confidence is calculated based on comparison of top-detected script score against the second-best script score.",
-          "type": "DOUBLE",
-          "defaultValue": "0.5"
-        },
-        {
-          "name": "MIN_OSD_SCRIPT_SCORE",
-          "description": "Specifies minimum required score (>= 0) to use the detected script when OSD automation is enabled. Unlike script confidence which only applies for the top-detected script, each secondary script processed during OSD also has its own script score. Thus, this threshold can be used to support multiple script detections.",
-          "type": "DOUBLE",
-          "defaultValue": "50.0"
-        },
-        {
-          "name": "MIN_OSD_SECONDARY_SCRIPT_THRESHOLD",
-          "description": "When running OSD automation, sets the min relative score threshold for running any secondary scripts. I.e. If set to 0.80, only scripts with raw scores that are at least 80% of the primary script score are allowed.",
-          "type": "DOUBLE",
-          "defaultValue": "0.80"
-        },
-        {
-          "name": "MAX_OSD_SCRIPTS",
-          "description": "Specifies maximum number of detected scripts by OSD. When set to 0 or below, allow any number of scripts with acceptable threshold scores.",
-          "type": "INT",
-          "defaultValue": "1"
-        },
-        {
-          "name": "MAX_TEXT_TRACKS",
-          "description": "Specifies number of reported text tracks per page based on average confidence scores. When set to 0 or below, allow any number of tracks.",
-          "type": "INT",
-          "defaultValue": "0"
-        },
-        {
-          "name": "MIN_HEIGHT",
-          "description": "If set to a positive value, rescales all images to specified pixel height if smaller than provided limit. Preserves image aspect ratio.",
-          "type": "INT",
-          "defaultValue": "60"
-        },
-        {
-          "name": "INVERT",
-          "description": "Toggles image color inversion during preprocessing for default, structured text images.",
-          "type": "BOOLEAN",
-          "defaultValue": "false"
-        },
-        {
-          "name": "ADAPTIVE_THRS_BLOCKSIZE",
-          "description": "Specifies pixel radius for calculating adaptive threshold value for all images preprocessed under adaptive thresholding.",
-          "type": "INT",
-          "defaultValue": "51"
-        },
-        {
-          "name": "ADAPTIVE_THRS_CONSTANT",
-          "description": "Specifies constant subtracted from adaptive threshold mean.",
-          "type": "DOUBLE",
-          "defaultValue": "5"
-        },
-        {
-          "name": "ADAPTIVE_HIST_TILE_SIZE",
-          "description": "In adaptive histogram equalization, images are subdivided into tiles before histogram equalization is applied. This specifies the height and width of each image tile used for adaptive histogram equalization.",
-          "type": "INT",
-          "defaultValue": "5"
-        },
-        {
-          "name": "ADAPTIVE_HIST_CLIP_LIMIT",
-          "description": "Specifies clip limit parameter for adaptive histogram equalization. Higher values limits contrast amplification of images during histogram equalization, in order to reduce image noise.",
-          "type": "DOUBLE",
-          "defaultValue": "2.0"
-        },
-        {
-          "name": "STRUCTURED_TEXT_ENABLE_OTSU_THRS",
-          "description": "Enables Otsu image thresholding for default, structured text images. Adaptive_thrs overrides Otsu when both are enabled. Improves text extraction by converting image to black and white. Works best for images with uniform lighting. For multicolor images with gradients, use adaptive threshold. ",
-          "type": "BOOLEAN",
-          "defaultValue": "false"
-        },
-        {
-          "name": "STRUCTURED_TEXT_ENABLE_ADAPTIVE_THRS",
-          "description": "Enables adaptive image thresholding (overrides Otsu) for default, structured text images. Works better for images with lighting/color gradients.",
-          "type": "BOOLEAN",
-          "defaultValue": "false"
-        },
-        {
-          "name": "STRUCTURED_TEXT_ENABLE_ADAPTIVE_HIST_EQUALIZATION",
-          "description": "Enables CLAHE (Contrast Limited Adaptive Histogram Equalization) preprocessing for default, structured text images. Applies histogram equalization locally across an image, with contrast limits and bilinear interpolation to reduce noise. Overrides basic histogram equalization when enabled.",
-          "type": "BOOLEAN",
-          "defaultValue": "false"
-        },
-        {
-          "name": "STRUCTURED_TEXT_ENABLE_HIST_EQUALIZATION",
-          "description": "Enables histogram equalization as a preprocessing step for default, structured text images. Improves lighting and contrast for images with narrow pixel color ranges. Disabled when adaptive histogram equalization is enabled.",
-          "type": "BOOLEAN",
-          "defaultValue": "false"
-        },
-        {
-          "name": "STRUCTURED_TEXT_SHARPEN",
-          "description": "Weight of the sharpening parameter for default images. Higher values increase sharpening while values close to 0 will return the original image. Set to a negative value to disable sharpening.",
-          "type": "DOUBLE",
-          "defaultValue": "-1.0"
-        },
-        {
-          "name": "STRUCTURED_TEXT_SCALE",
-          "description": "Image rescaling factor for default images. 1.0 = original image size, any value greater than 1.0 increases input size. Default optimal rescaling set to 1.6. Set to a negative value to disable rescaling.",
-          "type": "DOUBLE",
-          "defaultValue": "1.6"
-        },
-        {
-          "name": "UNSTRUCTURED_TEXT_ENABLE_PREPROCESSING",
-          "description": "Switch default image preprocessing behavior from STRUCTURED to UNSTRUCTRED image settings. Is overridden by image text type provided by feed-forward region TEXT_TYPE.",
-          "type": "BOOLEAN",
-          "defaultValue": "false"
-        },
-        {
-          "name": "UNSTRUCTURED_TEXT_ENABLE_OTSU_THRS",
-          "description": "Enables Otsu image thresholding for wild images with text. Adaptive_thrs overrides Otsu when both are enabled. Improves text extraction by converting image to black and white. Works best for images with uniform lighting. For multicolor images with gradients, use adaptive threshold. ",
-          "type": "BOOLEAN",
-          "defaultValue": "false"
-        },
-        {
-          "name": "UNSTRUCTURED_TEXT_ENABLE_ADAPTIVE_THRS",
-          "description": "Enables adaptive image thresholding (overrides Otsu) for wild images with text. Works better for images with lighting/color gradients.",
-          "type": "BOOLEAN",
-          "defaultValue": "false"
-        },
-        {
-          "name": "UNSTRUCTURED_TEXT_ENABLE_ADAPTIVE_HIST_EQUALIZATION",
-          "description": "Enables CLAHE (Contrast Limited Adaptive Histogram Equalization) preprocessing for wild images with text. Applies histogram equalization locally across an image, with contrast limits and bilinear interpolation to reduce noise. Overrides basic histogram equalization when enabled.",
-          "type": "BOOLEAN",
-          "defaultValue": "false"
-        },
-        {
-          "name": "UNSTRUCTURED_TEXT_ENABLE_HIST_EQUALIZATION",
-          "description": "Enables histogram equalization as a preprocessing step for wild images with text. Improves lighting and contrast for images with narrow pixel color ranges. Disabled when adaptive histogram equalization is enabled.",
-          "type": "BOOLEAN",
-          "defaultValue": "false"
-        },
-        {
-          "name": "UNSTRUCTURED_TEXT_SHARPEN",
-          "description": "Weight of the sharpening parameter for wild images with text. Higher values increase sharpening while values close to 0 will return the original image. Set to a negative value to disable sharpening.",
-          "type": "DOUBLE",
-          "defaultValue": "1.0"
-        },
-        {
-          "name": "UNSTRUCTURED_TEXT_SCALE",
-          "description": "Image rescaling factor for wild images with text. 1.0 = original image size, any value greater than 1.0 increases input size. Default optimal rescaling set to 2.6. Set to a negative value to disable rescaling.",
-          "type": "DOUBLE",
-          "defaultValue": "2.6"
-        },
-        {
-          "name": "THRS_FILTER",
-          "description": "Toggles filtering of OCR results by character frequencies (vowels, punctuation, etc.). Effective for shorter sequences of strings.",
-          "type": "BOOLEAN",
-          "defaultValue": "false"
-        },
-        {
-          "name": "HIST_FILTER",
-          "description": "Toggles filtering of OCR results by histogram correlation to english character frequencies. Needs longer sequences of words to be effective.",
-          "type": "BOOLEAN",
-          "defaultValue": "false"
-        },
-        {
-          "name": "NUM_ONLY",
-          "description": "Specifies whether to allow OCR detections that include only numbers.",
-          "type": "BOOLEAN",
-          "defaultValue": "true"
-        },
-        {
-          "name": "MIN_WORD_LEN",
-          "description": "Specifies minimum word length required for a detection. Default value 3 = reject any output where all words are less than 3 characters in length.",
-          "type": "INT",
-          "defaultValue": "3"
-        },
-        {
-          "name": "MIN_HIST_SIZE",
-          "description": "Specifies minimum number of english characters needed for a histogram comparison. Strings with less than specified number will only go through threshold check to avoid false negatives.",
-          "type": "INT",
-          "defaultValue": "60"
-        },
-        {
-          "name": "MIN_HIST_SCORE",
-          "description": "Specifies minimum threshold comparison score (0-1.0). Higher values result in less detections.",
-          "type": "DOUBLE",
-          "defaultValue": "0.52"
-        },
-        {
-          "name": "MAX_ENG_PNCT",
-          "description": "Specifies max fraction of english punctuation in a detection. Default value .40 = any detection with >40% punctuation characters would be removed. Ignores whitespace.",
-          "type": "DOUBLE",
-          "defaultValue": "0.40"
-        },
-        {
-          "name": "MAX_FRN_CHAR",
-          "description": "Specifies max fraction of non-english characters in a detection.",
-          "type": "DOUBLE",
-          "defaultValue": "0.20"
-        },
-        {
-          "name": "VOWEL_MIN",
-          "description": "Specifies min fraction of english vowels in a detection.",
-          "type": "DOUBLE",
-          "defaultValue": "0.05"
-        },
-        {
-          "name": "VOWEL_MAX",
-          "description": "Specifies max fraction of english vowels in a detection.",
-          "type": "DOUBLE",
-          "defaultValue": "0.95"
-<<<<<<< HEAD
-=======
-        },
-        {
-          "name": "ADAPTIVE_THRS_BLOCKSIZE",
-          "description": "Specifies pixel radius for calculating adaptive threshold value.",
-          "type": "INT",
-          "defaultValue": "51"
-        },
-        {
-          "name": "ADAPTIVE_THRS_CONSTANT",
-          "description": "Specifies constant subtracted from adaptive threshold mean.",
-          "type": "DOUBLE",
-          "defaultValue": "5"
-        },
-        {
-          "name": "ROTATE_AND_DETECT",
-          "description": "When enabled, automatically perform OCR using detected orientation as well as a 180 degree rotation with an OCR confidence comparision to correctly parse upside down text.",
-          "type": "BOOLEAN",
-          "defaultValue": "true"
-        },
-        {
-          "name": "ROTATE_AND_DETECT_MIN_OCR_CONFIDENCE",
-          "description": "Specifies minimum text confidence required to skip second OCR pass with 180 degree rotation. Negative values will result in ROTATE_AND_DETECT performing two pass OCR regardless of text confidence from the initial pass.",
-          "type": "DOUBLE",
-          "defaultValue": "95.0"
->>>>>>> 9a8bdd3a
-        }
-      ]
-    }
-  },
-  "actions": [
-    {
-      "name": "TESSERACT OCR TEXT DETECTION ACTION",
-      "description": "Performs Tesseract OCR.",
-      "algorithm": "TESSERACTOCR",
-      "properties": [
-        {
-          "name": "TAGGING_FILE",
-          "value": "$MPF_HOME/plugins/TesseractOCRTextDetection/config/text-tags.json"
-        }
-      ]
-    },
-    {
-      "name": "TESSERACT OCR TEXT DETECTION ACTION SPARSE TEXT",
-      "description": "Performs Tesseract OCR with page segmentation mode set to 11 (sparse text).",
-      "algorithm": "TESSERACTOCR",
-      "properties": [
-        {
-          "name": "TAGGING_FILE",
-          "value": "$MPF_HOME/plugins/TesseractOCRTextDetection/config/text-tags.json"
-        },
-        {
-          "name": "TESSERACT_PSM",
-          "value": "11"
-        }
-      ]
-    },
-    {
-      "name": "TESSERACT OCR TEXT DETECTION (WITH FF REGION) ACTION",
-      "description": "Performs Tesseract OCR on feed-forward regions.",
-      "algorithm": "TESSERACTOCR",
-      "properties": [
-        {
-          "name": "TAGGING_FILE",
-          "value": "$MPF_HOME/plugins/TesseractOCRTextDetection/config/text-tags.json"
-        },
-        {
-          "name": "FEED_FORWARD_TYPE",
-          "value": "REGION"
-        },
-        {
-          "name": "MIN_OSD_ROTATION_CONFIDENCE",
-          "value": "0"
-        },
-        {
-          "name": "MIN_OSD_PRIMARY_SCRIPT_CONFIDENCE",
-          "value": "0"
-        },
-        {
-          "name": "MIN_OSD_SCRIPT_SCORE",
-          "value": "0"
-        },
-        {
-          "name": "MIN_OSD_SECONDARY_SCRIPT_THRESHOLD",
-          "value": "0.40"
-        },
-        {
-          "name": "MAX_OSD_SCRIPTS",
-          "value": "2"
-        },
-        {
-          "name": "SCALE",
-          "value": "3.2"
-        }
-      ]
-    }
-  ],
-  "tasks": [
-    {
-      "name": "TESSERACT OCR TEXT DETECTION TASK",
-      "description": "Performs Tesseract OCR.",
-      "actions": [
-        "TESSERACT OCR TEXT DETECTION ACTION"
-      ]
-    },
-    {
-      "name": "TESSERACT OCR TEXT DETECTION TASK SPARSE TEXT",
-      "description": "Performs Tesseract OCR with page segmentation mode set to 11 (sparse text).",
-      "actions": [
-        "TESSERACT OCR TEXT DETECTION ACTION SPARSE TEXT"
-      ]
-    },
-    {
-      "name": "TESSERACT OCR TEXT DETECTION (WITH FF REGION) TASK",
-      "description": "Performs Tesseract OCR on feed-forward regions.",
-      "actions": [
-        "TESSERACT OCR TEXT DETECTION (WITH FF REGION) ACTION"
-      ]
-    }
-  ],
-  "pipelines": [
-    {
-      "name": "TESSERACT OCR TEXT DETECTION PIPELINE",
-      "description": "Performs Tesseract OCR.",
-      "tasks": [
-        "TESSERACT OCR TEXT DETECTION TASK"
-      ]
-    },
-    {
-      "name": "TESSERACT OCR TEXT DETECTION PIPELINE SPARSE TEXT",
-      "description": "Performs Tesseract OCR with page segmentation mode set to 11 (sparse text).",
-      "tasks": [
-        "TESSERACT OCR TEXT DETECTION TASK SPARSE TEXT"
-      ]
-    }
-  ]
-}
+{
+  "componentName": "TesseractOCRTextDetection",
+  "componentVersion": "4.0.0",
+  "middlewareVersion": "4.0.0",
+  "sourceLanguage": "c++",
+  "batchLibrary": "${MPF_HOME}/plugins/TesseractOCRTextDetection/lib/libmpfTesseractOCRTextDetection.so",
+  "environmentVariables": [
+    {
+      "name": "LD_LIBRARY_PATH",
+      "value": "${MPF_HOME}/plugins/TesseractOCRTextDetection/lib:${LD_LIBRARY_PATH}",
+      "sep": ":"
+    }
+  ],
+  "algorithm": {
+    "name": "TESSERACTOCR",
+    "description": "Performs Tesseract optical character recognition.",
+    "actionType": "DETECTION",
+    "requiresCollection": {
+      "states": []
+    },
+    "providesCollection": {
+      "states": [
+        "DETECTION",
+        "DETECTION_TEXT",
+        "DETECTION_TEXT_TESSERACT"
+      ],
+      "properties": [
+        {
+          "name": "FEED_FORWARD_TYPE",
+          "description": "Applies to images and videos. The type of feed-forward behavior. Controls how this algorithm will make use of the tracks generated in the previous pipeline stage. If this algorithm is used in the first pipeline stage then this property has no effect. Instead, the default segmenting behavior is used, where tracks from the previous stage are used to generate segments based on the TARGET_SEGMENT_LENGTH and MIN_SEGMENT_LENGTH properties. Can be set to “NONE”, “FRAME”, “SUPERSET_REGION”, or “REGION”. If set to “NONE”, the default segmenting behavior is used. If set to “FRAME”, “SUPERSET_REGION”, or “REGION” then the segment length properties are ignored and instead this algorithm will process one segment per track generated in the previous stage. If set to “FRAME”, then this algorithm will ignore the regions associated with previous detections and instead process the entire frame associated with each of those detections. If set to “SUPERSET_REGION”, then this algorithm will generate a superset region for each of the previous tracks – a bounding box of constant size and position that encloses all of the track’s detection regions. This algorithm will only process the data within the superset region. If set to “REGION”, then this algorithm will use the regions associated with previous detections, which may vary in size and position from frame to frame.",
+          "type": "STRING",
+          "defaultValue": "NONE"
+        },
+        {
+          "name": "FEED_FORWARD_TOP_CONFIDENCE_COUNT",
+          "description": "Only applies if FEED_FORWARD_TYPE is set to a value other than “NONE”. If set to a value <= 0, then for each track generated in the previous pipeline stage, this algorithm will process the frame associated with each detection in that track, ignoring frames that don’t have detections. If FEED_FORWARD_TYPE is set to “FRAME”, then the entire frame is processed. If FEED_FORWARD_TYPE is set to “SUPERSET_REGION”, then only the superset region for those frames is processed. If FEED_FORWARD_TYPE is set to “REGION”, then the specific detection region for each frame is processed. If this property is set to “1” then only the exemplar frame for each of the previous tracks is processed. If this property is set to a value > 1, say 5, then each of the detections in the previous track are sorted by confidence and this algorithm will only process the frames associated with the top 5 detections with the highest confidence. For detections with the same confidence values, it will select those with a lower frame index. If the track contains less than 5 detections, then all of the available detections are used. In practice, setting this property to a value > 1 has no effect on image and audio jobs because each track only contains one detection.",
+          "type": "INT",
+          "defaultValue": "0"
+        },
+        {
+          "name": "CONFIDENCE_THRESHOLD",
+          "description": "The minimum confidence score which must be met or exceeded. Detections below this threshold are silently discarded. Confidence value represents the average OCR confidence reported by Tesseract for a given TESSERACT_LANGUAGE setting. When PSM 0 (OSD only) is run, this value is set to default value of -1, as no OCR confidence score is available.",
+          "type": "DOUBLE",
+          "defaultValue": "-2"
+        },
+        {
+          "name": "SEARCH_REGION_ENABLE_DETECTION",
+          "description": "Enable cropping.",
+          "type": "BOOLEAN",
+          "defaultValue": "false"
+        },
+        {
+          "name": "SEARCH_REGION_TOP_LEFT_X_DETECTION",
+          "description": "X coordinate for top left corner of cropped frame. If this string contains the % sign, then its numeric value will be interpreted as a percentage of the width of the frame, and its value will be capped between 0% and 100%, inclusive. If this string does not contain the % sign, then it will be interpreted as a pixel position. If negative, the top left X position will be set to 0.",
+          "type": "STRING",
+          "defaultValue": "-1"
+        },
+        {
+          "name": "SEARCH_REGION_TOP_LEFT_Y_DETECTION",
+          "description": "Y coordinate for top left corner of cropped frame. If this string contains the % sign, then its numeric value will be interpreted as a percentage of the height of the frame, and its value will be capped between 0% and 100%, inclusive. If this string does not contain the % sign, then it will be interpreted as a pixel position. If negative, the top left Y position will be set to 0.",
+          "type": "STRING",
+          "defaultValue": "-1"
+        },
+        {
+          "name": "SEARCH_REGION_BOTTOM_RIGHT_X_DETECTION",
+          "description": "X coordinate for bottom right corner of cropped frame. If this string contains the % sign, then its numeric value will be interpreted as a percentage of the width of the frame, and its value will be capped between 0% and 100%, inclusive. If this string does not contain the % sign, then it will be interpreted as a pixel position. If zero or negative, the bottom right X position will be set to the width of the frame.",
+          "type": "STRING",
+          "defaultValue": "-1"
+        },
+        {
+          "name": "SEARCH_REGION_BOTTOM_RIGHT_Y_DETECTION",
+          "description": "Y coordinate for bottom right corner of cropped frame. If this string contains the % sign, then its numeric value will be interpreted as a percentage of the height of the frame, and its value will be capped between 0% and 100%, inclusive. If this string does not contain the % sign, then it will be interpreted as a pixel position. If zero or negative, the bottom right Y position will be set to the height of the frame.",
+          "type": "STRING",
+          "defaultValue": "-1"
+        },
+        {
+          "name": "ROTATION",
+          "description": "Specifies the number of degrees in the clockwise direction that the media will be rotated. Only 90, 180 and 270 degrees are supported.",
+          "type": "INT",
+          "defaultValue": "0"
+        },
+        {
+          "name": "HORIZONTAL_FLIP",
+          "description": "Specifies whether or not the original media is flipped. Rotation occurs before flipping.",
+          "type": "BOOLEAN",
+          "defaultValue": "false"
+        },
+        {
+          "name": "AUTO_ROTATE",
+          "description": "Specifies whether not to rotate media based on EXIF data.",
+          "type": "BOOLEAN",
+          "defaultValue": "false"
+        },
+        {
+          "name": "AUTO_FLIP",
+          "description": "Specifies whether or not to flip media based on EXIF data.",
+          "type": "BOOLEAN",
+          "defaultValue": "false"
+        },
+        {
+          "name": "MODELS_DIR_PATH",
+          "description": "Path to models directory",
+          "type": "STRING",
+          "propertiesKey": "detection.models.dir.path"
+        },
+        {
+          "name": "TAGGING_FILE",
+          "description": "Name of a JSON file that describes a tag hierarchy to be used on the full text returned from Tesseract OCR. Will default to the plugin's config folder unless an alternate path to tagging file is specified (i.e. `$MPF_HOME/.../text-tags.json`).",
+          "type": "STRING",
+          "defaultValue": "text-tags.json"
+        },
+        {
+          "name": "TESSERACT_LANGUAGE",
+          "description": "The language or script OCR will be done in. Use '+' to run multiple languages together in one track and ',' to run them as separate tracks. Example: 'eng+deu+fra' = run English, German, French together as one track detection, 'eng, fra+deu'= run English as the first track and French + German as the second track, and 'fra, script/Latin'= run French as the first track, and Latin script as the second track. Language model files for Bulgarian (bul), Chinese - Simplified (chi_sim), German (deu), English (eng), French (fra), Pashto (pus), Russian (rus), and Spanish (spa) are stored in `$MPF_HOME/plugins/TesseractOCRTextDetection/tessdata`. Script model file for Latin(script/Latin) stored in `$MPF_HOME/plugins/TesseractOCRTextDetection/tessdata/script`. Note the osd language file (osd.traindata) is for extraction of script orientation rather than language. Users may download and load in additional language and script models from https://github.com/tesseract-ocr/tessdata.",
+          "type": "STRING",
+          "defaultValue": "script/Latin"
+        },
+        {
+          "name": "TESSERACT_PSM",
+          "description": "Tesseract Page Segmentation Mode. Refer to Tesseract docs (https://github.com/tesseract-ocr/tesseract/wiki/Command-Line-Usage) for details.",
+          "type": "INT",
+          "defaultValue": "3"
+        },
+        {
+          "name": "TESSERACT_OEM",
+          "description": "Tesseract OCR Engine Mode. Set to 0 for legacy engine only, 1 for LSTM engine only, 2 for both LSTM and legacy, and 3 for default (runs both engines at once if possible). Refer to Tesseract docs (https://github.com/tesseract-ocr/tesseract/wiki/Command-Line-Usage) for details.",
+          "type": "INT",
+          "defaultValue": "3"
+        },
+        {
+          "name": "ENABLE_OSD_AUTOMATION",
+          "description": "When enabled, automatically rotate image and set language based on detected orientation and script. Use default settings when orientation and script confidence values are low.",
+          "type": "BOOLEAN",
+          "defaultValue": "true"
+        },
+        {
+          "name": "COMBINE_OSD_SCRIPTS",
+          "description": "When enabled, perform OCR on the combination of detected scripts. When disabled, perform OCR on each detected script independently.",
+          "type": "BOOLEAN",
+          "defaultValue": "true"
+        },
+        {
+          "name": "MIN_OSD_TEXT_ORIENTATION_CONFIDENCE",
+          "description": "Specifies the minimum confidence value (>= 0) required to use the detected text orientation when OSD automation is enabled. Top rotation confidence is calculated based on comparison of top-detected rotation score against secondary (lower confidence) rotation scores.",
+          "type": "DOUBLE",
+          "defaultValue": "2.0"
+        },
+        {
+          "name": "MIN_OSD_PRIMARY_SCRIPT_CONFIDENCE",
+          "description": "Specifies minimum confidence value (>= 0) required to use the top-detected script when OSD automation is enabled. Script confidence is calculated based on comparison of top-detected script score against the second-best script score.",
+          "type": "DOUBLE",
+          "defaultValue": "0.5"
+        },
+        {
+          "name": "MIN_OSD_SCRIPT_SCORE",
+          "description": "Specifies minimum required score (>= 0) to use the detected script when OSD automation is enabled. Unlike script confidence which only applies for the top-detected script, each secondary script processed during OSD also has its own script score. Thus, this threshold can be used to support multiple script detections.",
+          "type": "DOUBLE",
+          "defaultValue": "50.0"
+        },
+        {
+          "name": "MIN_OSD_SECONDARY_SCRIPT_THRESHOLD",
+          "description": "When running OSD automation, sets the min relative score threshold for running any secondary scripts. I.e. If set to 0.80, only scripts with raw scores that are at least 80% of the primary script score are allowed.",
+          "type": "DOUBLE",
+          "defaultValue": "0.80"
+        },
+        {
+          "name": "MAX_OSD_SCRIPTS",
+          "description": "Specifies maximum number of detected scripts by OSD. When set to 0 or below, allow any number of scripts with acceptable threshold scores.",
+          "type": "INT",
+          "defaultValue": "1"
+        },
+        {
+          "name": "MAX_TEXT_TRACKS",
+          "description": "Specifies number of reported text tracks per page based on average confidence scores. When set to 0 or below, allow any number of tracks.",
+          "type": "INT",
+          "defaultValue": "0"
+        },
+        {
+          "name": "MIN_HEIGHT",
+          "description": "If set to a positive value, rescales all images to specified pixel height if smaller than provided limit. Preserves image aspect ratio.",
+          "type": "INT",
+          "defaultValue": "60"
+        },
+        {
+          "name": "INVERT",
+          "description": "Toggles image color inversion during preprocessing for default, structured text images.",
+          "type": "BOOLEAN",
+          "defaultValue": "false"
+        },
+        {
+          "name": "ADAPTIVE_THRS_BLOCKSIZE",
+          "description": "Specifies pixel radius for calculating adaptive threshold value for all images preprocessed under adaptive thresholding.",
+          "type": "INT",
+          "defaultValue": "51"
+        },
+        {
+          "name": "ADAPTIVE_THRS_CONSTANT",
+          "description": "Specifies constant subtracted from adaptive threshold mean.",
+          "type": "DOUBLE",
+          "defaultValue": "5"
+        },
+        {
+          "name": "ADAPTIVE_HIST_TILE_SIZE",
+          "description": "In adaptive histogram equalization, images are subdivided into tiles before histogram equalization is applied. This specifies the height and width of each image tile used for adaptive histogram equalization.",
+          "type": "INT",
+          "defaultValue": "5"
+        },
+        {
+          "name": "ADAPTIVE_HIST_CLIP_LIMIT",
+          "description": "Specifies clip limit parameter for adaptive histogram equalization. Higher values limits contrast amplification of images during histogram equalization, in order to reduce image noise.",
+          "type": "DOUBLE",
+          "defaultValue": "2.0"
+        },
+        {
+          "name": "STRUCTURED_TEXT_ENABLE_OTSU_THRS",
+          "description": "Enables Otsu image thresholding for default, structured text images. Adaptive_thrs overrides Otsu when both are enabled. Improves text extraction by converting image to black and white. Works best for images with uniform lighting. For multicolor images with gradients, use adaptive threshold. ",
+          "type": "BOOLEAN",
+          "defaultValue": "false"
+        },
+        {
+          "name": "STRUCTURED_TEXT_ENABLE_ADAPTIVE_THRS",
+          "description": "Enables adaptive image thresholding (overrides Otsu) for default, structured text images. Works better for images with lighting/color gradients.",
+          "type": "BOOLEAN",
+          "defaultValue": "false"
+        },
+        {
+          "name": "STRUCTURED_TEXT_ENABLE_ADAPTIVE_HIST_EQUALIZATION",
+          "description": "Enables CLAHE (Contrast Limited Adaptive Histogram Equalization) preprocessing for default, structured text images. Applies histogram equalization locally across an image, with contrast limits and bilinear interpolation to reduce noise. Overrides basic histogram equalization when enabled.",
+          "type": "BOOLEAN",
+          "defaultValue": "false"
+        },
+        {
+          "name": "STRUCTURED_TEXT_ENABLE_HIST_EQUALIZATION",
+          "description": "Enables histogram equalization as a preprocessing step for default, structured text images. Improves lighting and contrast for images with narrow pixel color ranges. Disabled when adaptive histogram equalization is enabled.",
+          "type": "BOOLEAN",
+          "defaultValue": "false"
+        },
+        {
+          "name": "STRUCTURED_TEXT_SHARPEN",
+          "description": "Weight of the sharpening parameter for default images. Higher values increase sharpening while values close to 0 will return the original image. Set to a negative value to disable sharpening.",
+          "type": "DOUBLE",
+          "defaultValue": "-1.0"
+        },
+        {
+          "name": "STRUCTURED_TEXT_SCALE",
+          "description": "Image rescaling factor for default images. 1.0 = original image size, any value greater than 1.0 increases input size. Default optimal rescaling set to 1.6. Set to a negative value to disable rescaling.",
+          "type": "DOUBLE",
+          "defaultValue": "1.6"
+        },
+        {
+          "name": "UNSTRUCTURED_TEXT_ENABLE_PREPROCESSING",
+          "description": "Switch default image preprocessing behavior from STRUCTURED to UNSTRUCTRED image settings. Is overridden by image text type provided by feed-forward region TEXT_TYPE.",
+          "type": "BOOLEAN",
+          "defaultValue": "false"
+        },
+        {
+          "name": "UNSTRUCTURED_TEXT_ENABLE_OTSU_THRS",
+          "description": "Enables Otsu image thresholding for wild images with text. Adaptive_thrs overrides Otsu when both are enabled. Improves text extraction by converting image to black and white. Works best for images with uniform lighting. For multicolor images with gradients, use adaptive threshold. ",
+          "type": "BOOLEAN",
+          "defaultValue": "false"
+        },
+        {
+          "name": "UNSTRUCTURED_TEXT_ENABLE_ADAPTIVE_THRS",
+          "description": "Enables adaptive image thresholding (overrides Otsu) for wild images with text. Works better for images with lighting/color gradients.",
+          "type": "BOOLEAN",
+          "defaultValue": "false"
+        },
+        {
+          "name": "UNSTRUCTURED_TEXT_ENABLE_ADAPTIVE_HIST_EQUALIZATION",
+          "description": "Enables CLAHE (Contrast Limited Adaptive Histogram Equalization) preprocessing for wild images with text. Applies histogram equalization locally across an image, with contrast limits and bilinear interpolation to reduce noise. Overrides basic histogram equalization when enabled.",
+          "type": "BOOLEAN",
+          "defaultValue": "false"
+        },
+        {
+          "name": "UNSTRUCTURED_TEXT_ENABLE_HIST_EQUALIZATION",
+          "description": "Enables histogram equalization as a preprocessing step for wild images with text. Improves lighting and contrast for images with narrow pixel color ranges. Disabled when adaptive histogram equalization is enabled.",
+          "type": "BOOLEAN",
+          "defaultValue": "false"
+        },
+        {
+          "name": "UNSTRUCTURED_TEXT_SHARPEN",
+          "description": "Weight of the sharpening parameter for wild images with text. Higher values increase sharpening while values close to 0 will return the original image. Set to a negative value to disable sharpening.",
+          "type": "DOUBLE",
+          "defaultValue": "1.0"
+        },
+        {
+          "name": "UNSTRUCTURED_TEXT_SCALE",
+          "description": "Image rescaling factor for wild images with text. 1.0 = original image size, any value greater than 1.0 increases input size. Default optimal rescaling set to 2.6. Set to a negative value to disable rescaling.",
+          "type": "DOUBLE",
+          "defaultValue": "2.6"
+        },
+        {
+          "name": "THRS_FILTER",
+          "description": "Toggles filtering of OCR results by character frequencies (vowels, punctuation, etc.). Effective for shorter sequences of strings.",
+          "type": "BOOLEAN",
+          "defaultValue": "false"
+        },
+        {
+          "name": "HIST_FILTER",
+          "description": "Toggles filtering of OCR results by histogram correlation to english character frequencies. Needs longer sequences of words to be effective.",
+          "type": "BOOLEAN",
+          "defaultValue": "false"
+        },
+        {
+          "name": "NUM_ONLY",
+          "description": "Specifies whether to allow OCR detections that include only numbers.",
+          "type": "BOOLEAN",
+          "defaultValue": "true"
+        },
+        {
+          "name": "MIN_WORD_LEN",
+          "description": "Specifies minimum word length required for a detection. Default value 3 = reject any output where all words are less than 3 characters in length.",
+          "type": "INT",
+          "defaultValue": "3"
+        },
+        {
+          "name": "MIN_HIST_SIZE",
+          "description": "Specifies minimum number of english characters needed for a histogram comparison. Strings with less than specified number will only go through threshold check to avoid false negatives.",
+          "type": "INT",
+          "defaultValue": "60"
+        },
+        {
+          "name": "MIN_HIST_SCORE",
+          "description": "Specifies minimum threshold comparison score (0-1.0). Higher values result in less detections.",
+          "type": "DOUBLE",
+          "defaultValue": "0.52"
+        },
+        {
+          "name": "MAX_ENG_PNCT",
+          "description": "Specifies max fraction of english punctuation in a detection. Default value .40 = any detection with >40% punctuation characters would be removed. Ignores whitespace.",
+          "type": "DOUBLE",
+          "defaultValue": "0.40"
+        },
+        {
+          "name": "MAX_FRN_CHAR",
+          "description": "Specifies max fraction of non-english characters in a detection.",
+          "type": "DOUBLE",
+          "defaultValue": "0.20"
+        },
+        {
+          "name": "VOWEL_MIN",
+          "description": "Specifies min fraction of english vowels in a detection.",
+          "type": "DOUBLE",
+          "defaultValue": "0.05"
+        },
+        {
+          "name": "VOWEL_MAX",
+          "description": "Specifies max fraction of english vowels in a detection.",
+          "type": "DOUBLE",
+          "defaultValue": "0.95"
+        },
+        {
+          "name": "ROTATE_AND_DETECT",
+          "description": "When enabled, automatically perform OCR using detected orientation as well as a 180 degree rotation with an OCR confidence comparision to correctly parse upside down text.",
+          "type": "BOOLEAN",
+          "defaultValue": "true"
+        },
+        {
+          "name": "ROTATE_AND_DETECT_MIN_OCR_CONFIDENCE",
+          "description": "Specifies minimum text confidence required to skip second OCR pass with 180 degree rotation. Negative values will result in ROTATE_AND_DETECT performing two pass OCR regardless of text confidence from the initial pass.",
+          "type": "DOUBLE",
+          "defaultValue": "95.0"
+        }
+      ]
+    }
+  },
+  "actions": [
+    {
+      "name": "TESSERACT OCR TEXT DETECTION ACTION",
+      "description": "Performs Tesseract OCR.",
+      "algorithm": "TESSERACTOCR",
+      "properties": [
+        {
+          "name": "TAGGING_FILE",
+          "value": "$MPF_HOME/plugins/TesseractOCRTextDetection/config/text-tags.json"
+        }
+      ]
+    },
+    {
+      "name": "TESSERACT OCR TEXT DETECTION ACTION SPARSE TEXT",
+      "description": "Performs Tesseract OCR with page segmentation mode set to 11 (sparse text).",
+      "algorithm": "TESSERACTOCR",
+      "properties": [
+        {
+          "name": "TAGGING_FILE",
+          "value": "$MPF_HOME/plugins/TesseractOCRTextDetection/config/text-tags.json"
+        },
+        {
+          "name": "TESSERACT_PSM",
+          "value": "11"
+        }
+      ]
+    },
+    {
+      "name": "TESSERACT OCR TEXT DETECTION (WITH FF REGION) ACTION",
+      "description": "Performs Tesseract OCR on feed-forward regions.",
+      "algorithm": "TESSERACTOCR",
+      "properties": [
+        {
+          "name": "TAGGING_FILE",
+          "value": "$MPF_HOME/plugins/TesseractOCRTextDetection/config/text-tags.json"
+        },
+        {
+          "name": "FEED_FORWARD_TYPE",
+          "value": "REGION"
+        },
+        {
+          "name": "MIN_OSD_TEXT_ORIENTATION_CONFIDENCE",
+          "value": "0"
+        },
+        {
+          "name": "MIN_OSD_PRIMARY_SCRIPT_CONFIDENCE",
+          "value": "0"
+        },
+        {
+          "name": "MIN_OSD_SCRIPT_SCORE",
+          "value": "0"
+        },
+        {
+          "name": "MIN_OSD_SECONDARY_SCRIPT_THRESHOLD",
+          "value": "0.40"
+        },
+        {
+          "name": "MAX_OSD_SCRIPTS",
+          "value": "2"
+        },
+        {
+          "name": "UNSTRUCTURED_TEXT_SCALE",
+          "value": "3.2"
+        }
+      ]
+    }
+  ],
+  "tasks": [
+    {
+      "name": "TESSERACT OCR TEXT DETECTION TASK",
+      "description": "Performs Tesseract OCR.",
+      "actions": [
+        "TESSERACT OCR TEXT DETECTION ACTION"
+      ]
+    },
+    {
+      "name": "TESSERACT OCR TEXT DETECTION TASK SPARSE TEXT",
+      "description": "Performs Tesseract OCR with page segmentation mode set to 11 (sparse text).",
+      "actions": [
+        "TESSERACT OCR TEXT DETECTION ACTION SPARSE TEXT"
+      ]
+    },
+    {
+      "name": "TESSERACT OCR TEXT DETECTION (WITH FF REGION) TASK",
+      "description": "Performs Tesseract OCR on feed-forward regions.",
+      "actions": [
+        "TESSERACT OCR TEXT DETECTION (WITH FF REGION) ACTION"
+      ]
+    }
+  ],
+  "pipelines": [
+    {
+      "name": "TESSERACT OCR TEXT DETECTION PIPELINE",
+      "description": "Performs Tesseract OCR.",
+      "tasks": [
+        "TESSERACT OCR TEXT DETECTION TASK"
+      ]
+    },
+    {
+      "name": "TESSERACT OCR TEXT DETECTION PIPELINE SPARSE TEXT",
+      "description": "Performs Tesseract OCR with page segmentation mode set to 11 (sparse text).",
+      "tasks": [
+        "TESSERACT OCR TEXT DETECTION TASK SPARSE TEXT"
+      ]
+    }
+  ]
+}