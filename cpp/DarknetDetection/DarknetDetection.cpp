--- conflicted
+++ resolved
@@ -66,40 +66,6 @@
 
 MPFDetectionError DarknetDetection::GetDetections(const MPFVideoJob &job, std::vector<MPFVideoTrack> &tracks) {
     LOG4CXX_INFO(logger_, "[" << job.job_name << "] Starting job");
-<<<<<<< HEAD
-=======
-    if (DetectionComponentUtils::GetProperty(job.job_properties, "USE_PREPROCESSOR", false)) {
-        PreprocessorTracker tracker;
-        return GetDetections(job, tracks, tracker);
-    }
-    else {
-        int number_of_classifications = DetectionComponentUtils::GetProperty(
-                job.job_properties, "NUMBER_OF_CLASSIFICATIONS_PER_REGION", 5);
-        double rect_min_overlap = DetectionComponentUtils::GetProperty(
-                job.job_properties, "MIN_OVERLAP", 0.5);
-
-        if (rect_min_overlap == 1) {
-            LOG4CXX_INFO(logger_, "[" << job.job_name << "] The MIN_OVERLAP job property was one, so only detections "
-                     "that have the exact same location, size, and classification "
-                     "will be combined in to the same track.");
-        }
-        else if (rect_min_overlap > 1) {
-            LOG4CXX_INFO(logger_, "[" << job.job_name << "] The value of the MIN_OVERLAP job property was "
-                    << rect_min_overlap << ". Since the value is greater than one, "
-                       "each track will contain exactly one detection.");
-        }
-        else if (rect_min_overlap <= 0) {
-            LOG4CXX_INFO(logger_, "[" << job.job_name << "] The value of the MIN_OVERLAP job property was "
-                      << rect_min_overlap << ". Since the value is less than or equal to zero, "
-                         "if a detection does not overlap with any tracks that have the same classification, "
-                         "it will be added to an existing track with which it does not overlap "
-                         "and has the same classification if at least one such track exists.");
-        }
-        DefaultTracker tracker(number_of_classifications, rect_min_overlap);
-        return GetDetections(job, tracks, tracker);
-    }
-}
->>>>>>> 3d4b3f79
 
     try {
         DarknetDl detector = GetDarknetImpl(job);
@@ -124,30 +90,7 @@
         LOG4CXX_INFO(logger_, "[" << job.job_name << "] Starting job");
         DarknetDl detector = GetDarknetImpl(job);
 
-<<<<<<< HEAD
         MPFDetectionError rc = detector->RunDarknetDetection(job, locations);
-=======
-        MPFImageReader image_reader(job);
-
-        std::vector<DarknetResult> results = detector->Detect(image_reader.GetImage());
-        if (DetectionComponentUtils::GetProperty(job.job_properties, "USE_PREPROCESSOR", false)) {
-            ConvertResultsUsingPreprocessor(results, locations);
-        }
-        else {
-            int number_of_classifications
-                    = std::max(1, DetectionComponentUtils::GetProperty(job.job_properties,
-                                                                       "NUMBER_OF_CLASSIFICATIONS_PER_REGION", 5));
-            for (auto& result : results) {
-                locations.push_back(
-                        TrackingHelpers::CreateImageLocation(number_of_classifications, result));
-            }
-        }
-
-        for (auto &location : locations) {
-            image_reader.ReverseTransform(location);
-        }
-
->>>>>>> 3d4b3f79
         LOG4CXX_INFO(logger_, "[" << job.job_name << "] Found " << locations.size() << " detections.");
         return rc;
     }
@@ -197,38 +140,6 @@
     return models_parser_.ParseIni(model_name, models_dir_path + "/DarknetDetection");
 }
 
-
-<<<<<<< HEAD
-=======
-void DarknetDetection::ConvertResultsUsingPreprocessor(std::vector<DarknetResult> &darknet_results,
-                                                       std::vector<MPFImageLocation> &locations) {
-
-    std::unordered_map<std::string, MPFImageLocation> type_to_image_loc;
-
-    for (DarknetResult &darknet_result : darknet_results) {
-        const cv::Rect &rect = darknet_result.detection_rect;
-
-        for (std::pair<float, std::string> &class_prob : darknet_result.object_type_probs) {
-            auto it = type_to_image_loc.find(class_prob.second);
-            if (it == type_to_image_loc.cend()) {
-                type_to_image_loc.emplace(
-                        class_prob.second,
-                        MPFImageLocation(rect.x, rect.y, rect.width, rect.height, class_prob.first,
-                                         Properties{ {"CLASSIFICATION", class_prob.second} }));
-            }
-            else {
-                TrackingHelpers::CombineImageLocation(rect, class_prob.first, it->second);
-            }
-        }
-    }
-
-    for (auto &image_loc_pair : type_to_image_loc) {
-        locations.push_back(std::move(image_loc_pair.second));
-    }
-}
->>>>>>> 3d4b3f79
-
-
 std::string DarknetDetection::GetDetectionType() {
     return "CLASS";
 }
